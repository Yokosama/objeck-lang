/**************************************************************************
 * Runtime debugger
 *
 * Copyright (c) 2010-2021 Randy Hollines
 * All rights reserved.
 *
 * Redistribution and use in source and binary forms, with or without
 * modification, are permitted provided that the following conditions are met:
 *
 * - Redistributions of source code must retain the above copyright
 * notice, this list of conditions and the following disclaimer.
 * - Redistributions in binary form must reproduce the above copyright
 * notice, this list of conditions and the following disclaimer in
 * the documentation and/or other materials provided with the distribution.
 * - Neither the name of the Objeck team nor the names of its
 * contributors may be used to endorse or promote products derived
 * from this software without specific prior written permission.
 *
 * THIS SOFTWARE IS PROVIDED BY THE COPYRIGHT HOLDERS AND CONTRIBUTORS
 * "AS IS" AND ANY EXPRESS OR IMPLIED WARRANTIES, INCLUDING, BUT NOT
 * LIMITED TO, THE IMPLIED WARRANTIES OF MERCHANTABILITY AND FITNESS FOR
 * A PARTICULAR PURPOSE ARE DISCLAIMED. IN NO EVENT SHALL THE COPYRIGHT
 * OWNER OR CONTRIBUTORS BE LIABLE FOR ANY DIRECT, INDIRECT, INCIDENTAL,
 * SPECIAL, EXEMPLARY, OR CONSEQUENTIAL DAMAGES (INCLUDING, BUT NOT LIMITED
 * TO, PROCUREMENT OF SUBSTITUTE GOODS OR SERVICES; LOSS OF USE, DATA, OR
 *  PROFITS; OR BUSINESS INTERRUPTION) HOWEVER CAUSED AND ON ANY THEORY OF
 * LIABILITY, WHETHER IN CONTRACT, STRICT LIABILITY, OR TORT (INCLUDING
 * NEGLIGENCE OR OTHERWISE) ARISING IN ANY WAY OUT OF THE USE OF THIS
 * SOFTWARE, EVEN IF ADVISED OF THE POSSIBILITY OF SUCH DAMAGE.
 ***************************************************************************/

#include "debugger.h"
#include "../shared/sys.h"
#include "../shared/version.h"

 /********************************
  * Debugger main
  ********************************/
int main(int argc, char* argv[])
{
  std::wstring usage;
  usage += L"Usage: obd -exe <program> [-src <source directory>] [-args \"'<arg 0>' '<arg 1>'\"]\n\n";
  usage += L"Parameters:\n";
  usage += L"  -bin: [input] binary executable file\n";
  usage += L"  -src_dir: [option] source directory path, default is '.'\n";
  usage += L"  -args: [option][end-flag] list of arguments\n\n";
  usage += L"Example: \"obd -exe ..\\examples\\hello.obe -src ..\\examples\"\n\nVersion: ";
  usage += VERSION_STRING;

#if defined(_WIN64) && defined(_WIN32)
  usage += L" (x86-64 Windows)";
#elif _WIN32
  usage += L" (x86 Windows)";
#elif _OSX
#ifdef _ARM64
  usage += L" (macOS ARM64)";
#else
  usage += L" (macOS x86_64)";
#endif
#elif _ARM64
  usage += L" (Linux ARM64)";
#elif _X64
  usage += L" (x86-64 Linux)";
#elif _ARM32
  usage += L" (ARMv7 Linux)";
#else
  usage += L" (x86 Linux)";
#endif 

  usage += L"\nWeb: https://www.objeck.org";

  if(argc >= 3) {
#ifndef _WIN32
    // enable Unicode console support
    if(_setmode(_fileno(stdin), _O_U8TEXT) < 0) {
      return 1;
    }

    if(_setmode(_fileno(stdout), _O_U8TEXT) < 0) {
      return 1;
    }
<<<<<<< HEAD

=======
#endif
    
>>>>>>> 297dac28
    WSADATA data;
    if(WSAStartup(MAKEWORD(2, 2), &data)) {
      std::cerr << L"Unable to load Winsock 2.2!" << std::endl;
      exit(1);
    }
#endif

    std::wstring cmd_line;
    std::map<const std::wstring, std::wstring> arguments = ParseCommnadLine(argc, argv, cmd_line);

    // start debugger
    std::map<const std::wstring, std::wstring>::iterator result = arguments.find(L"bin");
    if(result == arguments.end()) {
      std::wcerr << usage << std::endl;
      return 1;
    }
    const std::wstring& file_name_param = arguments[L"bin"];

    std::wstring base_path_param = L".";
    result = arguments.find(L"src_dir");
    if(result != arguments.end()) {
      base_path_param = arguments[L"src_dir"];
    }

    std::wstring args_param;
    const std::wstring args_str = L"args";
    result = arguments.find(args_str);
    if(result != arguments.end()) {
      const size_t start = cmd_line.find(args_str) + args_str.size();
      args_param = cmd_line.substr(start, cmd_line.size() - start);
    }

#ifdef _WIN32
    if(base_path_param.size() > 0 && base_path_param[base_path_param.size() - 1] != '\\') {
      base_path_param += '\\';
    }
#else
    if(base_path_param.size() > 0 && base_path_param[base_path_param.size() - 1] != '/') {
      base_path_param += '/';
    }
#endif

    // go debugger
    Runtime::Debugger debugger(file_name_param, base_path_param, args_param);
    debugger.Debug();
#ifdef _WIN32
    WSACleanup();
#endif

    return 0;
  }
  else {
#ifdef _WIN32
    WSACleanup();
#endif
    std::wcerr << usage << std::endl;
    return 1;
  }

  return 1;
}

/********************************
 * Interactive command line
 * debugger
 ********************************/
void Runtime::Debugger::ProcessInstruction(StackInstr* instr, long ip, StackFrame** call_stack, long call_stack_pos, StackFrame* frame)
{
  if(frame->method->GetClass()) {
    const int line_num = instr->GetLineNumber();
    const std::wstring file_name = frame->method->GetClass()->GetFileName();

    if(line_num > -1) {
      // continue to next line
      if(continue_state == 1 && line_num != cur_line_num && cur_frame && frame->method == cur_frame->method) {
        // std::wcout << L"--- CONTINE_STATE " << is_continue_state << L" --" << std::endl;
        continue_state++;
      }

      const bool step_out = is_step_out && call_stack_pos > jump_stack_pos;
      /*
      if(step_out) {
        std::wcout << L"--- STEP_OUT --" << std::endl;
      }
      */

      const bool step_into = is_step_into && cur_frame && (frame->method != cur_frame->method || line_num != cur_line_num);
      /*
      if(step_into) {
        std::wcout << L"--- STEP_INTO --" << std::endl;
      }
      */

      const bool found_next_line = is_next_line && line_num != cur_line_num && cur_frame && frame->method == cur_frame->method;
      /*
      if(found_next_line) {
        std::wcout << L"--- NEXT_LINE --" << std::endl;
      }
      */

      const bool found_break = (continue_state == 2 || line_num != cur_line_num || call_stack_pos != cur_call_stack_pos) && FindBreak(line_num, file_name);
      if(found_break) {
        // std::wcout << L"--- BREAK_POINT --" << std::endl;
        continue_state = 0;
      }
      

      if(found_break || found_next_line || step_into || step_out) {
        // set current line
        cur_line_num = line_num;
        cur_file_name = file_name;
        cur_frame = frame;
        cur_call_stack = call_stack;
        cur_call_stack_pos = call_stack_pos;

        is_step_into = is_step_out = is_next_line = false;

        // prompt for input
        const std::wstring& long_name = cur_frame->method->GetName();
        const size_t end_index = long_name.find_last_of(':');
        const std::wstring& cls_mthd_name = long_name.substr(0, end_index);

        // show break info
        const size_t mid_index = cls_mthd_name.find_last_of(':');
        const std::wstring& cls_name = cls_mthd_name.substr(0, mid_index);
        const std::wstring& mthd_name = cls_mthd_name.substr(mid_index + 1);
        std::wcout << L"break: file='" << file_name << L":" << line_num << L"', method='" << cls_name << L"->" << mthd_name << L"(..)'" << std::endl;

        // prompt for break command
        Command* command;
        do {
          std::wstring line;
          ReadLine(line);
          if(line.size() > 0) {
            command = ProcessCommand(line);
          }
          else {
            command = nullptr;
          }
        } while(!command || (command->GetCommandType() != CONT_COMMAND && command->GetCommandType() != STEP_IN_COMMAND &&
                             command->GetCommandType() != NEXT_LINE_COMMAND && command->GetCommandType() != STEP_OUT_COMMAND));
      }
    }
  }
}
  

void Runtime::Debugger::ProcessSrc(Load* load) 
{
  if(interpreter) {
    std::wcout << L"unable to modify source path while program is running." << std::endl;
    return;
  }

  if(FileExists(program_file_param, true) && DirectoryExists(load->GetFileName())) {
    ClearReload();

    base_path_param = load->GetFileName();
#ifdef _WIN32
    if(base_path_param.size() > 0 && base_path_param[base_path_param.size() - 1] != '\\') {
      base_path_param += '\\';
    }
#else
    if(base_path_param.size() > 0 && base_path_param[base_path_param.size() - 1] != '/') {
      base_path_param += '/';
    }
#endif
    std::wcout << L"source file path: '" << base_path_param << L"'" << std::endl << std::endl;
  }
  else {
    std::wcout << L"unable to locate base path." << std::endl;
    is_error = true;
  }
}

void Runtime::Debugger::ProcessArgs(Load* load)
{
  ProcessArgs(load->GetFileName());
}

void Runtime::Debugger::ProcessArgs(const std::wstring& temp)
{
  // clear
  arguments.clear();
  arguments.push_back(L"obr");
  arguments.push_back(program_file_param);
  // parse arguments
  const size_t buffer_max = temp.size() + 1;
  wchar_t* buffer = (wchar_t*)calloc(sizeof(wchar_t), buffer_max);
#ifdef _WIN32
  wcsncpy_s(buffer, buffer_max, temp.c_str(), temp.size());
#else
  wcsncpy(buffer, temp.c_str(), temp.size());
#endif

  wchar_t *state;
#ifdef _WIN32
  wchar_t* token = wcstok_s(buffer, L"'", &state);
#else
  wchar_t* token = wcstok(buffer, L"'", &state);
#endif
  while(token) {
    std::wstring str_token = Trim(token);
    if(!str_token.empty()) {
      arguments.push_back(str_token);
    }
#ifdef _WIN32
    token = wcstok_s(nullptr, L"'", &state);
#else
    token = wcstok(nullptr, L"'", &state);
#endif
  }
  std::wcout << L"program arguments sets." << std::endl;

  // clean up
  free(buffer);
  buffer = nullptr;
}

void Runtime::Debugger::ProcessBin(Load* load) {
  if(interpreter) {
    std::wcout << L"unable to load executable while program is running." << std::endl;
    return;
  }

  std::wstring file_param = load->GetFileName();
  if(!EndsWith(file_param, L".obe")) {
    file_param += L".obe";
  }

  if(FileExists(file_param, true) && DirectoryExists(base_path_param)) {
    // clear program
    ClearReload();
    ClearBreaks();
    program_file_param = file_param;
    // reset arguments
    arguments.clear();
    arguments.push_back(L"obr");
    arguments.push_back(program_file_param);
    std::wcout << L"loaded binary: '" << program_file_param << L"'" << std::endl;
  }
  else {
    std::wcerr << L"unable to load executable='" << program_file_param << "' at locate base path='" << base_path_param << L"'" << std::endl;
    is_error = true;
  }
}

void Runtime::Debugger::ProcessRun() {
  if(loader && program_file_param.size() > 0) {
    DoLoad();
    cur_program = loader->GetProgram();
    
    // execute
    op_stack = new size_t[CALC_STACK_SIZE];
    stack_pos = new long;
    (*stack_pos) = 0;

#ifdef _TIMING
    long start = clock();
#endif
    interpreter = new Runtime::StackInterpreter(cur_program, this);
    interpreter->Execute(op_stack, stack_pos, 0, cur_program->GetInitializationMethod(), nullptr, false);
#ifdef _TIMING
    std::wcout << L"# final stack: pos=" << (*stack_pos) << L" #" << std::endl;
    std::wcout << L"---------------------------" << std::endl;
    std::wcout << L"Time: " << (float)(clock() - start) / CLOCKS_PER_SEC
          << L" second(s)." << std::endl;
#endif

#ifdef _DEBUG
    std::wcout << L"# final stack: pos=" << (*stack_pos) << L" #" << std::endl;
#endif

    ClearReload();
  }
  else {
    std::wcout << L"program file not specified." << std::endl;
  }
}

void Runtime::Debugger::DoLoad()
{
  bool do_mem_init = false;
  if(loader) {
    delete loader;
    loader = nullptr;
  }
  else {
    do_mem_init = true;
  }

  // process program parameters
  long argc = (long)arguments.size();
  wchar_t** argv = new wchar_t* [argc];
  for(long i = 0; i < argc; ++i) {
#ifdef _WIN32
    argv[i] = _wcsdup(arguments[i].c_str());
#else
    argv[i] = wcsdup(arguments[i].c_str());
#endif
  }

  // invoke loader
  loader = new Loader(argc, argv);
  loader->Load();

  if(do_mem_init) {
    MemoryManager::Initialize(loader->GetProgram());
  }

  // clear old program
  for(int i = 0; i < argc; i++) {
    wchar_t* param = argv[i];
    free(param);
    param = nullptr;
  }
  delete[] argv;
  argv = nullptr;
}

void Runtime::Debugger::ProcessBreak(FilePostion* break_command) {
  int line_num = break_command->GetLineNumber();
  if(line_num < 0) {
    line_num = cur_line_num;
  }

  std::wstring file_name = break_command->GetFileName();
  if(file_name.size() == 0) {
    file_name = cur_file_name;
  }

  const std::wstring &path = base_path_param + file_name;
  if(file_name.size() != 0 && FileExists(path)) {
    if(AddBreak(line_num, file_name)) {
      std::wcout << L"added breakpoint: file='" << file_name << L":" << line_num << L"'" << std::endl;
    }
    else {
      std::wcout << L"breakpoint already exist or is invalid" << std::endl;
    }
  }
  else {
    std::wcout << L"file doesn't exist or isn't loaded." << std::endl;
    is_error = true;
  }
}

void Runtime::Debugger::ProcessBreaks() {
  if(breaks.size() > 0) {
    ListBreaks();
  }
  else {
    std::wcout << L"no breakpoints defined." << std::endl;
  }
}

void Runtime::Debugger::ProcessDelete(FilePostion* delete_command) {
  int line_num = delete_command->GetLineNumber();
  if(line_num < 0) {
    line_num = cur_line_num;
  }

  std::wstring file_name = delete_command->GetFileName();
  if(file_name.size() == 0) {
    file_name = cur_file_name;
  }

  const std::wstring &path = base_path_param + file_name;
  if(file_name.size() != 0 && FileExists(path)) {
    if(DeleteBreak(line_num, file_name)) {
      std::wcout << L"removed breakpoint: file='" << file_name << L":" << line_num << L"'" << std::endl;
    }
    else {
      std::wcout << L"breakpoint doesn't exist." << std::endl;
    }
  }
  else {
    std::wcout << L"file doesn't exist or isn't loaded." << std::endl;
    is_error = true;
  }
}

void Runtime::Debugger::ProcessPrint(Print* print) {
  Expression* expression = print->GetExpression();
  EvaluateExpression(expression);

  if(!is_error) {
    switch(expression->GetExpressionType()) {
    case REF_EXPR:
      if(interpreter) {
        Reference* reference = static_cast<Reference*>(expression);
        while(reference->GetReference()) {
          reference = reference->GetReference();
        }

        const StackDclr& dclr_value =  static_cast<Reference*>(reference)->GetDeclaration();
        switch(dclr_value.type) {
        case CHAR_PARM:
          if(reference->GetIndices()) {
            std::wcout << L"cannot reference scalar variable" << std::endl;
          }
          else {
            std::wcout << L"print: type=Char, value=" << (wchar_t)reference->GetIntValue() << std::endl;
          }
          break;

        case INT_PARM:
          if(reference->GetIndices()) {
            std::wcout << L"cannot reference scalar variable" << std::endl;
          }
          else {
            const long value = (long)reference->GetIntValue();
            std::ios_base::fmtflags flags(std::wcout.flags());
            std::wcout << L"print: type=Int/Byte/Bool, value=" << value << L"(" << std::hex << value << L')' << std::endl;
            std::wcout.flags(flags);
          }
          break;


        case FLOAT_PARM:
          if(reference->GetIndices()) {
            std::wcout << L"cannot reference scalar variable" << std::endl;
          }
          else {
            std::wcout << L"print: type=Float, value=" << reference->GetFloatValue() << std::endl;
          }
          break;

        case BYTE_ARY_PARM:
          if(reference->GetIndices()) {
            std::wcout << L"print: type=Byte, value=" << (void*)((unsigned char)reference->GetIntValue()) << std::endl;
          }
          else {
            std::wcout << L"print: type=Byte[], value=" << reference->GetIntValue() << L"(" << (void*)reference->GetIntValue() << L")";
            if(reference->GetArrayDimension()) {
              std::wcout << L", dimension=" << reference->GetArrayDimension() << L", size=" << reference->GetArraySize();
            }
            std::wcout << std::endl;
          }
          break;

        case CHAR_ARY_PARM:
          if(reference->GetIndices()) {
            std::wcout << L"print: type=Char, value=" << (wchar_t)reference->GetIntValue() << std::endl;
          }
          else {
            std::wcout << L"print: type=Char[], value=" << reference->GetIntValue() << L"(" << (void*)reference->GetIntValue() << L")";
            if(reference->GetArrayDimension()) {
              std::wcout << L", dimension=" << reference->GetArrayDimension() << L", size=" << reference->GetArraySize();
            }
            std::wcout << std::endl;
          }
          break;

        case INT_ARY_PARM:
          if(reference->GetIndices()) {
            const long value = (long)reference->GetIntValue();
            std::ios_base::fmtflags flags(std::wcout.flags());
            std::wcout << L"print: type=Int, value=" << value << L"(" << std::hex << value << L')' << std::endl;
            std::wcout.flags(flags);
          }
          else {
            std::wcout << L"print: type=Int[], value=" << reference->GetIntValue() << L"(" << (void*)reference->GetIntValue() << L")";
            if(reference->GetArrayDimension()) {
              std::wcout << L", dimension=" << reference->GetArrayDimension() << L", size=" << reference->GetArraySize();
            }
            std::wcout << std::endl;
          }
          break;

        case FLOAT_ARY_PARM:
          if(reference->GetIndices()) {
            std::wcout << L"print: type=Float, value=" << reference->GetFloatValue() << std::endl;
          }
          else {
            std::wcout << L"print: type=Float[], value=" << reference->GetIntValue() << L"(" << (void*)reference->GetIntValue() << L")";
            if(reference->GetArrayDimension()) {
              std::wcout << L", dimension=" << reference->GetArrayDimension() << L", size=" << reference->GetArraySize();
            }
            std::wcout << std::endl;
          }
          break;

        case OBJ_PARM:
          if(ref_klass && ref_klass->GetName() == L"System.String") {
            size_t* instance = (size_t*)reference->GetIntValue();
            if(instance) {
              size_t* string_instance = (size_t*)instance[0];
              const wchar_t* char_string = (wchar_t*)(string_instance + 3);
              std::wcout << L"print: type=" << ref_klass->GetName() << L", value=\"" << char_string << L"\"" << std::endl;
            }
            else {
              std::wcout << L"print: type=" << (ref_klass ? ref_klass->GetName() : L"System.Base") << L", value=" << (void*)reference->GetIntValue() << std::endl;
            }
          }
          //
          // start: Generic collections
          //
          else if(ref_klass && (ref_klass->GetName() == L"Collection.Generic.Vector" || ref_klass->GetName() == L"Collection.Generic.CompareVector")) {
            size_t* instance = (size_t*)reference->GetIntValue();
            if(instance && !reference->GetIndices()) {
              size_t* vector_instance = (size_t*)instance[0];
              const long vector_size = (long)vector_instance[1];
              std::wcout << L"print: type=" << ref_klass->GetName() << L", size=" << vector_size << std::endl;
            }
            else {
              std::wcout << L"print: type=" << (ref_klass ? ref_klass->GetName() : L"System.Base") << L", value=" << (void*)reference->GetIntValue() << std::endl;
            }
          }
          else if(ref_klass && (ref_klass->GetName() == L"Collection.Generic.List" || ref_klass->GetName() == L"Collection.Generic.CompareList")) {
            size_t* instance = (size_t*)reference->GetIntValue();
            if(instance && !reference->GetIndices()) {
              size_t* list_instance = (size_t*)instance[0];
              const long list_size = (long)list_instance[1];
              std::wcout << L"print: type=" << ref_klass->GetName() << L", size=" << list_size << std::endl;
            }
            else {
              std::wcout << L"print: type=" << (ref_klass ? ref_klass->GetName() : L"System.Base") << L", value=" << (void*)reference->GetIntValue() << std::endl;
            }
          }
          else if(ref_klass && ref_klass->GetName() == L"Collection.Generic.Hash") {
            size_t* instance = (size_t*)reference->GetIntValue();
            if(instance && !reference->GetIndices()) {
              size_t* hash_instance = (size_t*)instance[0];
              const long hash_size = (long)hash_instance[1];
              const long hash_capacity = (long)hash_instance[2];
              std::wcout << L"print: type=" << ref_klass->GetName() << L", size=" << hash_size << L", capacity=" << hash_capacity << std::endl;
            }
            else {
              std::wcout << L"print: type=" << (ref_klass ? ref_klass->GetName() : L"System.Base") << L", value=" << (void*)reference->GetIntValue() << std::endl;
            }
          }
          else if(ref_klass && ref_klass->GetName() == L"Collection.Generic.Map") {
            size_t* instance = (size_t*)reference->GetIntValue();
            if(instance && !reference->GetIndices()) {
              size_t* map_instance = (size_t*)instance[0];
              const long map_size = (long)map_instance[2];
              std::wcout << L"print: type=" << ref_klass->GetName() << L", size=" << map_size << std::endl;
            }
            else {
              std::wcout << L"print: type=" << (ref_klass ? ref_klass->GetName() : L"System.Base") << L", value=" << (void*)reference->GetIntValue() << std::endl;
            }
          }
          //
          // end: Generic collections
          //
          else if(ref_klass && ref_klass->GetName() == L"System.IntHolder") {
            size_t* instance = (size_t*)reference->GetIntValue();
            if(instance) {
              std::wcout << L"print: type=System.IntHolder, value=" << (long)instance[0] << std::endl;
            }
            else {
              std::wcout << L"print: type=" << (ref_klass ? ref_klass->GetName() : L"System.Base") << L", value=" << (void*)reference->GetIntValue() << std::endl;
            }
          }
          else if(ref_klass && ref_klass->GetName() == L"System.ByteHolder") {
            size_t* instance = (size_t*)reference->GetIntValue();
            if(instance) {
              std::wcout << L"print: type=System.ByteHolder, value=" << (void*)((unsigned char)instance[0]) << std::endl;
            }
            else {
              std::wcout << L"print: type=" << (ref_klass ? ref_klass->GetName() : L"System.Base") << L", value=" << (void*)reference->GetIntValue() << std::endl;
            }
          }
          else if(ref_klass && ref_klass->GetName() == L"System.CharHolder") {
            size_t* instance = (size_t*)reference->GetIntValue();
            if(instance) {
              std::wcout << L"print: type=System.CharHolder, value=" << (wchar_t)instance[0] << std::endl;
            }
            else {
              std::wcout << L"print: type=" << (ref_klass ? ref_klass->GetName() : L"System.Base") << L", value=" << (void*)reference->GetIntValue() << std::endl;
            }
          }
          else if(ref_klass && ref_klass->GetName() == L"System.FloatHolder") {
            size_t* instance = (size_t*)reference->GetIntValue();
            if(instance) {
              FLOAT_VALUE value = *((FLOAT_VALUE*)(&instance[0]));
              std::wcout << L"print: type=System.FloatHolder, value=" << value << std::endl;
            }
            else {
              std::wcout << L"print: type=" << (ref_klass ? ref_klass->GetName() : L"System.Base") << L", value=" << (void*)reference->GetIntValue() << std::endl;
            }
          }
          else {
            std::wcout << L"print: type=" << (ref_klass ? ref_klass->GetName() : L"System.Base") << L", value=" << (void*)reference->GetIntValue() << std::endl;
          }
          break;

        case OBJ_ARY_PARM:
          if(reference->GetIndices()) {
            StackClass* klass = MemoryManager::GetClass((size_t*)reference->GetIntValue());
            if(klass) {        
              size_t* instance = (size_t*)reference->GetIntValue();
              if(instance) {
                if(klass->GetName() == L"System.String") {
                  size_t* value_instance = (size_t*)instance[0];
                  const wchar_t* char_string = (wchar_t*)(value_instance + 3);
                  std::wcout << L"print: type=" << klass->GetName() << L", value=\"" << char_string << L"\"" << std::endl;
                }
                else if(klass->GetName() == L"System.IntHolder") {
                  std::wcout << L"print: type=System.IntHolder, value=" << (long)instance[0] << std::endl;
                }
                else if(klass->GetName() == L"System.ByteHolder") {
                  std::wcout << L"print: type=System.ByteHolder, value=" << (unsigned char)instance[0] << std::endl;
                }
                else if(klass->GetName() == L"System.CharHolder") {
                  std::wcout << L"print: type=System.CharHolder, value=" << (wchar_t)instance[0] << std::endl;
                }
                else if(klass->GetName() == L"System.FloatHolder") {
                  FLOAT_VALUE value = *((FLOAT_VALUE*)(&instance[0]));
                  std::wcout << L"print: type=System.FloatHolder, value=" << value << std::endl;
                }
                else {
                  std::wcout << L"print: type=" << klass->GetName() << L", value=" << (void*)reference->GetIntValue() << std::endl;
                }
              }
              else {
                std::wcout << L"print: type=System.Base, value=" << (void*)reference->GetIntValue() << std::endl;
              }
            }
            else {
              std::wcout << L"print: type=System.Base, value=" << (void*)reference->GetIntValue() << std::endl;
            }
          }
          else {
            std::wcout << L"print: type=System.Base[], value=" << (void*)reference->GetIntValue();
            if(reference->GetArrayDimension()) {
              std::wcout << L", dimension=" << reference->GetArrayDimension() << L", size=" << reference->GetArraySize();
            }
            std::wcout << std::endl;
          }
          break;

        case FUNC_PARM: {
          const size_t mthd_cls_id = reference->GetIntValue();
          if(mthd_cls_id > 0) {
            const long cls_id = (mthd_cls_id >> (16 * (1))) & 0xFFFF;
            const long mthd_id = (mthd_cls_id >> (16 * (0))) & 0xFFFF;
            StackClass* klass = cur_program->GetClass(cls_id);
            if(klass) {
              std::wcout << L"print: type=Function, class='" << klass->GetName() << L"', method='" << PrintMethod(klass->GetMethod(mthd_id)) << L"'" << std::endl;
            }
          }
          else {
            std::wcout << L"print: type=Function, class=<unknown>, method=<unknown>" << std::endl;
          }
        }
          break;
        }
      }
      else {
        std::wcout << L"program is not running." << std::endl;
        is_error = true;
      }
      break;

    case NIL_LIT_EXPR:
      std::wcout << L"print: type=Nil, value=Nil" << std::endl;
      break;

    case CHAR_LIT_EXPR:
      std::wcout << L"print: type=Char, value=" << (wchar_t)expression->GetIntValue() << std::endl;
      break;

    case INT_LIT_EXPR:
      std::wcout << L"print: type=Int, value=" << (long)expression->GetIntValue() << std::endl;
      break;

    case FLOAT_LIT_EXPR:
      std::wcout << L"print: type=Float, value=" << expression->GetFloatValue() << std::endl;
      break;

    case BOOLEAN_LIT_EXPR:
      std::wcout << L"print: type=Bool, value=" << (expression->GetIntValue() ? "true" : "false" ) << std::endl;
      break;

    case AND_EXPR:
    case OR_EXPR:
    case EQL_EXPR:
    case NEQL_EXPR:
    case LES_EXPR:
    case GTR_EQL_EXPR:
    case LES_EQL_EXPR:
    case GTR_EXPR:
      std::wcout << L"print: type=Bool, value=" << (expression->GetIntValue() ? "true" : "false" ) << std::endl;
      break;

    case ADD_EXPR:
    case SUB_EXPR:
    case MUL_EXPR:
    case DIV_EXPR:
    case MOD_EXPR:
      if(expression->GetFloatEval()) {
        std::wcout << L"print: type=Float, value=" << expression->GetFloatValue() << std::endl;
      }
      else {
        std::wcout << L"print: type=Int, value=" << (long)expression->GetIntValue() << std::endl;
      }
      break;

    case CHAR_STR_EXPR:
      break;
    }
  }
}

void Runtime::Debugger::EvaluateExpression(Expression* expression) {
  switch(expression->GetExpressionType()) {
  case REF_EXPR:
    if(interpreter) {
      Reference* reference = static_cast<Reference*>(expression);
      EvaluateReference(reference, LOCL);
    }
    break;

  case NIL_LIT_EXPR:
    expression->SetIntValue(0);
    break;

  case CHAR_LIT_EXPR:
    expression->SetIntValue(static_cast<CharacterLiteral*>(expression)->GetValue());
    break;

  case INT_LIT_EXPR:
    expression->SetIntValue(static_cast<IntegerLiteral*>(expression)->GetValue());
    break;

  case FLOAT_LIT_EXPR:
    expression->SetFloatValue(static_cast<FloatLiteral*>(expression)->GetValue());
    break;

  case BOOLEAN_LIT_EXPR:
    expression->SetFloatValue(static_cast<FloatLiteral*>(expression)->GetValue());
    break;

  case AND_EXPR:
  case OR_EXPR:
  case EQL_EXPR:
  case NEQL_EXPR:
  case LES_EXPR:
  case GTR_EQL_EXPR:
  case LES_EQL_EXPR:
  case GTR_EXPR:
  case ADD_EXPR:
  case SUB_EXPR:
  case MUL_EXPR:
  case DIV_EXPR:
  case MOD_EXPR:
    EvaluateCalculation(static_cast<CalculatedExpression*>(expression));
    break;

  case CHAR_STR_EXPR:
    break;
  }
}

void Runtime::Debugger::EvaluateCalculation(CalculatedExpression* expression) {
  EvaluateExpression(expression->GetLeft());
  EvaluateExpression(expression->GetRight());

  Expression* left = expression->GetLeft();
  Expression* right = expression->GetRight();

  switch(expression->GetExpressionType()) {
  case AND_EXPR:
    if(left->GetFloatEval() && right->GetFloatEval()) {
      expression->SetFloatValue(left->GetFloatValue() && right->GetFloatValue());
    }
    else if(left->GetFloatEval()) {
      expression->SetFloatValue(left->GetFloatValue() && right->GetIntValue());
    }
    else if(right->GetFloatEval()) {
      expression->SetFloatValue(left->GetIntValue() && right->GetFloatValue());
    }
    else {
      expression->SetIntValue(left->GetIntValue() && right->GetIntValue());
    }
    break;

  case OR_EXPR:
    if(left->GetFloatEval() && right->GetFloatEval()) {
      expression->SetFloatValue(left->GetFloatValue() || right->GetFloatValue());
    }
    else if(left->GetFloatEval()) {
      expression->SetFloatValue(left->GetFloatValue() || right->GetIntValue());
    }
    else if(right->GetFloatEval()) {
      expression->SetFloatValue(left->GetIntValue() || right->GetFloatValue());
    }
    else {
      expression->SetIntValue(left->GetIntValue() || right->GetIntValue());
    }
    break;

  case EQL_EXPR:
    if(left->GetFloatEval() && right->GetFloatEval()) {
      expression->SetFloatValue(left->GetFloatValue() == right->GetFloatValue());
    }
    else if(left->GetFloatEval()) {
      expression->SetFloatValue(left->GetFloatValue() == right->GetIntValue());
    }
    else if(right->GetFloatEval()) {
      expression->SetFloatValue(left->GetIntValue() == right->GetFloatValue());
    }
    else {
      expression->SetIntValue(left->GetIntValue() == right->GetIntValue());
    }
    break;

  case NEQL_EXPR:
    if(left->GetFloatEval() && right->GetFloatEval()) {
      expression->SetFloatValue(left->GetFloatValue() != right->GetFloatValue());
    }
    else if(left->GetFloatEval()) {
      expression->SetFloatValue(left->GetFloatValue() != right->GetIntValue());
    }
    else if(right->GetFloatEval()) {
      expression->SetFloatValue(left->GetIntValue() != right->GetFloatValue());
    }
    else {
      expression->SetIntValue(left->GetIntValue() != right->GetIntValue());
    }
    break;

  case LES_EXPR:
    if(left->GetFloatEval() && right->GetFloatEval()) {
      expression->SetFloatValue(left->GetFloatValue() < right->GetFloatValue());
    }
    else if(left->GetFloatEval()) {
      expression->SetFloatValue(left->GetFloatValue() < right->GetIntValue());
    }
    else if(right->GetFloatEval()) {
      expression->SetFloatValue(left->GetIntValue() < right->GetFloatValue());
    }
    else {
      expression->SetIntValue(left->GetIntValue() < right->GetIntValue());
    }
    break;

  case GTR_EQL_EXPR:
    if(left->GetFloatEval() && right->GetFloatEval()) {
      expression->SetFloatValue(left->GetFloatValue() >= right->GetFloatValue());
    }
    else if(left->GetFloatEval()) {
      expression->SetFloatValue(left->GetFloatValue() >= right->GetIntValue());
    }
    else if(right->GetFloatEval()) {
      expression->SetFloatValue(left->GetIntValue() >= right->GetFloatValue());
    }
    else {
      expression->SetIntValue(left->GetIntValue() >= right->GetIntValue());
    }
    break;

  case LES_EQL_EXPR:
    if(left->GetFloatEval() && right->GetFloatEval()) {
      expression->SetFloatValue(left->GetFloatValue() <= right->GetFloatValue());
    }
    else if(left->GetFloatEval()) {
      expression->SetFloatValue(left->GetFloatValue() <= right->GetIntValue());
    }
    else if(right->GetFloatEval()) {
      expression->SetFloatValue(left->GetIntValue() <= right->GetFloatValue());
    }
    else {
      expression->SetIntValue(left->GetIntValue() <= right->GetIntValue());
    }
    break;

  case GTR_EXPR:
    if(left->GetFloatEval() && right->GetFloatEval()) {
      expression->SetFloatValue(left->GetFloatValue() > right->GetFloatValue());
    }
    else if(left->GetFloatEval()) {
      expression->SetFloatValue(left->GetFloatValue() > right->GetIntValue());
    }
    else if(right->GetFloatEval()) {
      expression->SetFloatValue(left->GetIntValue() > right->GetFloatValue());
    }
    else {
      expression->SetIntValue(left->GetIntValue() > right->GetIntValue());
    }
    break;

  case ADD_EXPR:
    if(left->GetFloatEval() && right->GetFloatEval()) {
      expression->SetFloatValue(left->GetFloatValue() + right->GetFloatValue());
    }
    else if(left->GetFloatEval()) {
      expression->SetFloatValue(left->GetFloatValue() + right->GetIntValue());
    }
    else if(right->GetFloatEval()) {
      expression->SetFloatValue(left->GetIntValue() + right->GetFloatValue());
    }
    else {
      expression->SetIntValue(left->GetIntValue() + right->GetIntValue());
    }
    break;

  case SUB_EXPR:
    if(left->GetFloatEval() && right->GetFloatEval()) {
      expression->SetFloatValue(left->GetFloatValue() - right->GetFloatValue());
    }
    else if(left->GetFloatEval()) {
      expression->SetFloatValue(left->GetFloatValue() - right->GetIntValue());
    }
    else if(right->GetFloatEval()) {
      expression->SetFloatValue(left->GetIntValue() - right->GetFloatValue());
    }
    else {
      expression->SetIntValue(left->GetIntValue() - right->GetIntValue());
    }
    break;

  case MUL_EXPR:
    if(left->GetFloatEval() && right->GetFloatEval()) {
      expression->SetFloatValue(left->GetFloatValue() * right->GetFloatValue());
    }
    else if(left->GetFloatEval()) {
      expression->SetFloatValue(left->GetFloatValue() * right->GetIntValue());
    }
    else if(right->GetFloatEval()) {
      expression->SetFloatValue(left->GetIntValue() * right->GetFloatValue());
    }
    else {
      expression->SetIntValue(left->GetIntValue() * right->GetIntValue());
    }
    break;

  case DIV_EXPR:
    if(left->GetFloatEval() && right->GetFloatEval()) {
      expression->SetFloatValue(left->GetFloatValue() / right->GetFloatValue());
    }
    else if(left->GetFloatEval()) {
      expression->SetFloatValue(left->GetFloatValue() / right->GetIntValue());
    }
    else if(right->GetFloatEval()) {
      expression->SetFloatValue(left->GetIntValue() / right->GetFloatValue());
    }
    else {
      expression->SetIntValue(left->GetIntValue() / right->GetIntValue());
    }
    break;

  case MOD_EXPR:
    if(left->GetIntValue() && right->GetIntValue()) {
      expression->SetIntValue(left->GetIntValue() % right->GetIntValue());
    }
    else {
      std::wcout << L"modulus operation requires integer values." << std::endl;
      is_error = true;
    }
    break;

  default:
    break;
  }
}

void Runtime::Debugger::EvaluateReference(Reference* &reference, MemoryContext context) {
  StackMethod* method = cur_frame->method;
  //
  // instance reference
  //
  if(context != LOCL) {
    if(ref_mem && ref_klass) {
      // check reference name
      bool found;
      StackDclr dclr_value;
      if(context == INST) {
        found = ref_klass->GetInstanceDeclaration(reference->GetVariableName(), dclr_value);
      }
      else {
        found = ref_klass->GetClassDeclaration(reference->GetVariableName(), dclr_value);  
      }

      // set reference
      if(found) {
        reference->SetDeclaration(dclr_value);
        switch(dclr_value.type) {
        case CHAR_PARM:
        case INT_PARM:
          reference->SetIntValue(ref_mem[dclr_value.id]);
          break;

        case FUNC_PARM:
          reference->SetIntValue((long)ref_mem[dclr_value.id]);
          reference->SetIntValue2(ref_mem[dclr_value.id]);
          break;

        case FLOAT_PARM: {
          FLOAT_VALUE value;
          memcpy(&value, &ref_mem[dclr_value.id], sizeof(FLOAT_VALUE));
          reference->SetFloatValue(value);
        }
          break;

        case OBJ_PARM:
          EvaluateInstanceReference(reference, dclr_value.id);
          break;

        case BYTE_ARY_PARM:
          EvaluateByteReference(reference, dclr_value.id);
          break;

        case CHAR_ARY_PARM:
          EvaluateCharReference(reference, dclr_value.id);
          break;

        case INT_ARY_PARM:
          EvaluateIntFloatReference(reference, dclr_value.id, false);
          break;

        case OBJ_ARY_PARM:
          EvaluateIntFloatReference(reference, dclr_value.id, false);
          break;

        case FLOAT_ARY_PARM:
          EvaluateIntFloatReference(reference, dclr_value.id, true);
          break;
        }
      }
      else {
        std::wcout << L"unknown variable (or no debug information available)." << std::endl;
        is_error = true;
      }
    }
    else {
      std::wcout << L"unable to find reference." << std::endl;
      is_error = true;
    }
  }
  //
  // method reference
  //
  else {
    ref_mem = cur_frame->mem;
    if(ref_mem) {
      StackDclr dclr_value;

      // process explicit '@self' reference
      if(reference->IsSelf()) {
        dclr_value.name = L"@self";
        dclr_value.type = OBJ_PARM;
        reference->SetDeclaration(dclr_value);
        EvaluateInstanceReference(reference, 0);
      }
      // process method reference
      else {
        // check reference name locally
        int offset = 1;
        MemoryContext context = LOCL;
        bool found = method->GetDeclaration(reference->GetVariableName(), dclr_value);
        if(!found) {
          // check reference name at instance and class levels
          found = method->GetClass()->GetDeclaration(reference->GetVariableName(), dclr_value, context);
          offset = 0;
        }
        reference->SetDeclaration(dclr_value);

        if(found) {
          if(context == LOCL && method->HasAndOr()) {
            dclr_value.id++;
          }
          else if(context == INST) {
            ref_mem = (size_t*)cur_frame->mem[0];
          }
          else if(context == CLS) {
            ref_mem = cur_frame->method->GetClass()->GetClassMemory();
          }

          switch(dclr_value.type) {
          case CHAR_PARM:
          case INT_PARM:
            reference->SetIntValue(ref_mem[dclr_value.id + offset]);
            break;

          case FUNC_PARM:
            reference->SetIntValue((long)ref_mem[dclr_value.id + offset]);
            reference->SetIntValue2(ref_mem[dclr_value.id + 2]);
            break;

          case FLOAT_PARM: {
            FLOAT_VALUE value;
            memcpy(&value, &ref_mem[dclr_value.id + offset], sizeof(FLOAT_VALUE));
            reference->SetFloatValue(value);
          }
            break;

          case OBJ_PARM:
            EvaluateInstanceReference(reference, dclr_value.id + offset);
            break;

          case BYTE_ARY_PARM:
            EvaluateByteReference(reference, dclr_value.id + offset);
            break;

          case CHAR_ARY_PARM:
            EvaluateCharReference(reference, dclr_value.id + offset);
            break;

          case INT_ARY_PARM:
            EvaluateIntFloatReference(reference, dclr_value.id + offset, false);
            break;

          case OBJ_ARY_PARM:
            EvaluateIntFloatReference(reference, dclr_value.id + offset, false);
            break;

          case FLOAT_ARY_PARM:
            EvaluateIntFloatReference(reference, dclr_value.id + offset, true);
            break;
          }
        }
        else {
          // class for class reference
          StackClass* klass = cur_program->GetClass(reference->GetVariableName());
          if(klass) {
            dclr_value.name = klass->GetName();
            dclr_value.type = OBJ_PARM;
            reference->SetDeclaration(dclr_value);
            EvaluateClassReference(reference, klass, 0);
          }
          else {
            // process implicit '@self' reference
            Reference* next_reference = TreeFactory::Instance()->MakeReference();
            next_reference->SetReference(reference);
            reference = next_reference;
            // set declaration
            dclr_value.name = L"@self";
            dclr_value.type = OBJ_PARM;
            reference->SetDeclaration(dclr_value);
            EvaluateInstanceReference(reference, 0);
          }
        }
      }
    }
    else {
      std::wcout << L"unable to de-reference empty frame." << std::endl;
      is_error = true;
    }
  }
}

void Runtime::Debugger::EvaluateInstanceReference(Reference* reference, int index) {
  if(ref_mem) {
    reference->SetIntValue(ref_mem[index]);
    ref_mem =(size_t*)ref_mem[index];
    ref_klass = MemoryManager::GetClass(ref_mem);
    if(reference->GetReference()) {
      Reference* next_reference = reference->GetReference();
      EvaluateReference(next_reference, INST);
    }
  }
  else {
    std::wcout << L"current object reference is Nil" << std::endl;
    is_error = true;
  }
}

void Runtime::Debugger::EvaluateClassReference(Reference* reference, StackClass* klass, int index) {
  size_t* cls_mem = klass->GetClassMemory();
  reference->SetIntValue((size_t)cls_mem);
  ref_mem = cls_mem;
  ref_klass = klass;
  if(reference->GetReference()) {
    Reference* next_reference = reference->GetReference();
    EvaluateReference(next_reference, CLS);
  }
}

void Runtime::Debugger::EvaluateByteReference(Reference* reference, int index) {
  size_t* array = (size_t*)ref_mem[index];
  if(array) {
    const long max = (long)array[0];
    const long dim = (long)array[1];

    // de-reference array value
    ExpressionList* indices = reference->GetIndices();
    if(indices) {
      // calculate indices values
      std::vector<Expression*> expressions = indices->GetExpressions();
      std::vector<long> values;
      for(size_t i = 0; i < expressions.size(); i++) {
        EvaluateExpression(expressions[i]);
        if(expressions[i]->GetExpressionType() == INT_LIT_EXPR) {
          values.push_back(static_cast<IntegerLiteral*>(expressions[i])->GetValue());
        }
        else {
          values.push_back((long)expressions[i]->GetIntValue());
        }
      }
      // match the dimensions
      if((long)expressions.size() == dim) {
        // calculate indices
        array += 2;
        long j = dim - 1;
        long array_index = values[j--];
        for(long i = 1; i < dim; ++i) {
          array_index *= (long)array[i];
          array_index += values[j--];
        }
        array += dim;

        if(array_index > -1 && array_index < max) {
          reference->SetIntValue(((char*)array)[array_index]);
        }
        else {
          std::wcout << L"array index out of bounds." << std::endl;
          is_error = true;
        }
      }
      else {
        std::wcout << L"array dimension mismatch." << std::endl;
        is_error = true;
      }
    }
    // set array address
    else {
      reference->SetArrayDimension((long)dim);
      reference->SetArraySize((long)max);
      reference->SetIntValue(ref_mem[index]);
    }
  }
  else {
    std::wcout << L"current array value is Nil" << std::endl;
    is_error = true;
  }
}

void Runtime::Debugger::EvaluateCharReference(Reference* reference, int index) {
  size_t* array = (size_t*)ref_mem[index];
  if(array) {
    const long max = (long)array[0];
    const long dim = (long)array[1];

    // de-reference array value
    ExpressionList* indices = reference->GetIndices();
    if(indices) {
      // calculate indices values
      std::vector<Expression*> expressions = indices->GetExpressions();
      std::vector<int> values;
      for(size_t i = 0; i < expressions.size(); i++) {
        EvaluateExpression(expressions[i]);
        if(expressions[i]->GetExpressionType() == INT_LIT_EXPR) {
          values.push_back(static_cast<IntegerLiteral*>(expressions[i])->GetValue());
        }
        else {
          values.push_back((long)expressions[i]->GetIntValue());
        }
      }
      // match the dimensions
      if(expressions.size() == (size_t)dim) {
        // calculate indices
        array += 2;
        int j = dim - 1;
        long array_index = values[j--];
        for(long i = 1; i < dim; i++) {
          array_index *= (long)array[i];
          array_index += values[j--];
        }
        array += dim;

        if(array_index > -1 && array_index < max) {
          reference->SetIntValue(((wchar_t*)array)[array_index]);
        }
        else {
          std::wcout << L"array index out of bounds." << std::endl;
          is_error = true;
        }
      }
      else {
        std::wcout << L"array dimension mismatch." << std::endl;
        is_error = true;
      }
    }
    // set array address
    else {
      reference->SetArrayDimension(dim);
      reference->SetArraySize(max);
      reference->SetIntValue(ref_mem[index]);
    }
  }
  else {
    std::wcout << L"current array value is Nil" << std::endl;
    is_error = true;
  }
}

void Runtime::Debugger::EvaluateIntFloatReference(Reference* reference, int index, bool is_float) {
  size_t* array = (size_t*)ref_mem[index];
  if(array) {
    const long max = (long)array[0];
    const int dim = (long)array[1];

    // de-reference array value
    ExpressionList* indices = reference->GetIndices();
    if(indices) {
      // calculate indices values
      std::vector<Expression*> expressions = indices->GetExpressions();
      std::vector<int> values;
      for(size_t i = 0; i < expressions.size(); i++) {
        EvaluateExpression(expressions[i]);
        if(expressions[i]->GetExpressionType() == INT_LIT_EXPR) {
          values.push_back(static_cast<IntegerLiteral*>(expressions[i])->GetValue());
        }
        else {
          values.push_back((long)expressions[i]->GetIntValue());
        }
      }
      // match the dimensions
      if(expressions.size() == (size_t)dim) {
        // calculate indices
        array += 2;
        int j = dim - 1;
        long array_index = values[j--];
        for(long i = 1; i < dim; i++) {
          array_index *= (long)array[i];
          array_index += values[j--];
        }
        array += dim;

        // check float array bounds
        if(is_float) {
          array_index *= 2;
          if(array_index > -1 && array_index < max * 2) {
            FLOAT_VALUE value;
            memcpy(&value, &array[array_index], sizeof(FLOAT_VALUE));
            reference->SetFloatValue(value);
          }
          else {
            std::wcout << L"array index out of bounds." << std::endl;
            is_error = true;
          }
        }
        // check int array bounds
        else {
          if(array_index > -1 && array_index < max) {
            reference->SetIntValue(array[array_index]);
          }
          else {
            std::wcout << L"array index out of bounds." << std::endl;
            is_error = true;
          }
        }
      }
      else {
        std::wcout << L"array dimension mismatch." << std::endl;
        is_error = true;
      }
    }
    // set array address
    else {
      reference->SetArrayDimension(dim);
      reference->SetArraySize(max);
      reference->SetIntValue(ref_mem[index]);
    }
  }
  else {
    std::wcout << L"current array value is Nil" << std::endl;
    is_error = true;
  }
}

std::wstring Runtime::Debugger::PrintMethod(StackMethod* method)
{
  return MethodFormatter::Format(method->GetName());
}

bool Runtime::Debugger::FileExists(const std::wstring&file_name, bool is_exe /*= false*/)
{
  const std::string name = UnicodeToBytes(file_name);
  const std::string ending = ".obl";
  if(ending.size() > name.size() && !equal(ending.rbegin(), ending.rend(), name.rbegin())) {
    return false;
  }

  std::ifstream touch(name.c_str(), std::ios::binary);
  if(touch.is_open()) {
    touch.close();
    return true;
  }

  return false;
}

bool Runtime::Debugger::DirectoryExists(const std::wstring& wdir_name)
{
  const std::string dir_name = UnicodeToBytes(wdir_name);
#ifdef _WIN32
  HANDLE file = CreateFile(dir_name.c_str(), GENERIC_READ,
                           FILE_SHARE_READ, nullptr, OPEN_EXISTING,
                           FILE_FLAG_BACKUP_SEMANTICS, nullptr);

  if(file == INVALID_HANDLE_VALUE) {
    return false;
  }
  CloseHandle(file);

  return true;
#else
  DIR* dir = opendir(dir_name.c_str());
  if(dir) {
    closedir(dir);
    return true;
  }

  return false;
#endif
}

bool Runtime::Debugger::DeleteBreak(int line_num, const std::wstring& file_name)
{
  UserBreak* user_break = FindBreak(line_num, file_name);
  if(user_break) {
    breaks.remove(user_break);
    return true;
  }

  return false;
}

Runtime::UserBreak* Runtime::Debugger::FindBreak(int line_num)
{
  return FindBreak(line_num, cur_file_name);
}

Runtime::UserBreak* Runtime::Debugger::FindBreak(int line_num, const std::wstring& file_name)
{
  for(std::list<UserBreak*>::iterator iter = breaks.begin(); iter != breaks.end(); iter++) {
    UserBreak* user_break = (*iter);
    if(user_break->line_num == line_num && user_break->file_name == file_name) {
      return *iter;
    }
  }

  return nullptr;
}

bool Runtime::Debugger::AddBreak(int line_num, const std::wstring& file_name)
{
  if(line_num > 0 && !FindBreak(line_num, file_name)) {
    UserBreak* user_break = new UserBreak;
    user_break->line_num = line_num;
    user_break->file_name = file_name;
    breaks.push_back(user_break);
    return true;
  }

  return false;
}

void Runtime::Debugger::ListBreaks()
{
  std::wcout << L"breaks:" << std::endl;
  std::list<UserBreak*>::iterator iter;
  for(iter = breaks.begin(); iter != breaks.end(); iter++) {
    std::wcout << L"  break: file='" << (*iter)->file_name << L":" << (*iter)->line_num << L"'" << std::endl;
  }
}

void Runtime::Debugger::PrintDeclarations(StackDclr** dclrs, int dclrs_num)
{
  for(int i = 0; i < dclrs_num; i++) {
    StackDclr* dclr = dclrs[i];

    // parse name
    size_t param_name_index = dclrs[i]->name.find_last_of(':');
    const std::wstring& param_name = dclrs[i]->name.substr(param_name_index + 1);
    std::wcout << L"    parameter: name='" << param_name << L"', ";

    // parse type
    switch(dclr->type) {
    case INT_PARM:
      std::wcout << L"type=Int" << std::endl;
      break;

    case CHAR_PARM:
      std::wcout << L"type=Char" << std::endl;
      break;

    case FLOAT_PARM:
      std::wcout << L"type=Float" << std::endl;
      break;

    case BYTE_ARY_PARM:
      std::wcout << L"type=Byte[]" << std::endl;
      break;

    case CHAR_ARY_PARM:
      std::wcout << L"type=Char[]" << std::endl;
      break;

    case INT_ARY_PARM:
      std::wcout << L"type=Int[]" << std::endl;
      break;

    case FLOAT_ARY_PARM:
      std::wcout << L"type=Float[]" << std::endl;
      break;

    case OBJ_PARM:
      std::wcout << L"type=Object" << std::endl;
      break;

    case OBJ_ARY_PARM:
      std::wcout << L"type=Object[]" << std::endl;
      break;

    case FUNC_PARM:
      std::wcout << L"type=Function" << std::endl;
      break;
    }
  }
}

Command* Runtime::Debugger::ProcessCommand(const std::wstring &line) {
#ifdef _DEBUG
  std::wcout << L"input: |" << line << L"|" << std::endl;
#endif

  // parser input
  Parser parser;
  Command* command = parser.Parse(L"?" + line);
  if(command) {
    switch(command->GetCommandType()) {
    case EXE_COMMAND:
      ProcessBin(static_cast<Load*>(command));
      break;

    case SRC_COMMAND:
      ProcessSrc(static_cast<Load*>(command));
      break;

    case ARGS_COMMAND:
      ProcessArgs(static_cast<Load*>(command));
      break;

    case QUIT_COMMAND:
      ClearBreaks();
      ClearProgram();
      std::wcout << L"\nGoodbye..." << std::endl;
      exit(0);
      break;

    case LIST_COMMAND: {
      FilePostion* file_pos = static_cast<FilePostion*>(command);

      std::wstring file_name;
      if(file_pos->GetFileName().size() > 0) {
        file_name = file_pos->GetFileName();
      }
      else {
        file_name = cur_file_name;
      }

      int line_num;
      if(file_pos->GetLineNumber() > 0) {
        line_num = file_pos->GetLineNumber();
      }
      else {
        line_num = cur_line_num;
      }

      const std::wstring &path = base_path_param + file_name;
      if(FileExists(path) && line_num > 0) {
        SourceFile src_file(path, cur_line_num, this);
        if(!src_file.Print(line_num)) {
          std::wcout << L"invalid line number." << std::endl;
          is_error = true;
        }
      }
      else {
        std::wcout << L"source file or line number doesn't exist, ensure the program is running." << std::endl;
        is_error = true;
      }
    }
      break;

    case BREAK_COMMAND:
      ProcessBreak(static_cast<FilePostion*>(command));
      break;

    case BREAKS_COMMAND:
      ProcessBreaks();
      break;

    case PRINT_COMMAND:
      ProcessPrint(static_cast<Print*>(command));
      break;

    case RUN_COMMAND:
      if(!cur_program) {
        ProcessRun();
      }
      else {
        std::wcout << L"instance already running." << std::endl;
        is_error = true;
      }
      break;

    case CLEAR_COMMAND: {
      std::wcout << L"  are sure you want to clear all breakpoints? [y/n]" << std::endl << L"  ";
      std::wstring line;
      ReadLine(line);
      if(line == L"y" || line == L"yes") {
        ClearBreaks();
      }
    }
      break;

    case DELETE_COMMAND:
      ProcessDelete(static_cast<FilePostion*>(command));
      break;

    case STEP_IN_COMMAND:
      if(interpreter) {
        is_step_into = true;
      }
      else {
        std::wcout << L"program is not running." << std::endl;
      }
      break;

    case NEXT_LINE_COMMAND:
      if(interpreter) {
        is_next_line = true;
      }
      else {
        std::wcout << L"program is not running." << std::endl;
      }
      break;

    case STEP_OUT_COMMAND:
      if(interpreter) {
        is_step_out = true;
        jump_stack_pos = cur_call_stack_pos;
      }
      else {
        std::wcout << L"program is not running." << std::endl;
      }
      break;

    case CONT_COMMAND:
      if(interpreter) {
        continue_state = 1;
      }
      else {
        std::wcout << L"program is not running." << std::endl;
      }
      break;

    case MEMORY_COMMAND:
      if(interpreter) {
        const size_t alloc_mem = MemoryManager::GetAllocationSize();
        const size_t max_mem = MemoryManager::GetMaxMemory();
        std::wcout << L"memory: allocated=" << ToFloat(alloc_mem) << L", collection=" << ToFloat(max_mem) << std::endl;
      }
      else {
        std::wcout << L"program is not running." << std::endl;
      }
      break;

    case INFO_COMMAND:
      ProcessInfo(static_cast<Info*>(command));
      break;

    case STACK_COMMAND:
      if(interpreter) {
        std::wcout << L"stack:" << std::endl;
        StackMethod* method = cur_frame->method;
        std::wcerr << L"  frame: pos=" << cur_call_stack_pos << L", class='" << method->GetClass()->GetName() << L"', method='" << PrintMethod(method) << L"'";
        const long ip = cur_frame->ip;
        if(ip > -1) {
          StackInstr* instr = cur_frame->method->GetInstruction(ip);
          std::wcerr << L", file=" << method->GetClass()->GetFileName() << L":" << instr->GetLineNumber() << std::endl;
        }
        else {
          std::wcerr << std::endl;
        }

        long pos = cur_call_stack_pos;
        while(pos--) {
          StackMethod* method = cur_call_stack[pos]->method;
          if(method->GetClass()) {
            std::wcerr << L"  frame: pos=" << pos << L", class='" << method->GetClass()->GetName() << L"', method='" << PrintMethod(method) << "'";
            const long ip = cur_call_stack[pos]->ip;
            if(ip > -1) {
              StackInstr* instr = cur_call_stack[pos]->method->GetInstruction(ip);
              std::wcerr << L", file=" << method->GetClass()->GetFileName() << L":" << instr->GetLineNumber() << std::endl;
            }
            else {
              std::wcerr << std::endl;
            }
          }
        }
        

      }
      else {
        std::wcout << L"program is not running." << std::endl;
      }
      break;

    default:
      break;
    }

    is_error = false;
    ref_mem = nullptr;
    return command;
  }
  else {
    std::wcout << L"-- Unable to process command --" << std::endl;
  }

  is_error = false;
  ref_mem = nullptr;
  return nullptr;
}

void Runtime::Debugger::ProcessInfo(Info* info) {
  const std::wstring &cls_name = info->GetClassName();
  const std::wstring &mthd_name = info->GetMethodName();

#ifdef _DEBUG
  std::wcout << L"--- info class='" << cls_name << L"', method='" << mthd_name << L"' ---" << std::endl;
#endif

  if(interpreter) {
    // method info
    if(cls_name.size() > 0 && mthd_name.size() > 0) {
      StackClass* klass = cur_program->GetClass(cls_name);
      if(klass && klass->IsDebug()) {
        std::vector<StackMethod*> methods = klass->GetMethods(mthd_name);
        if(methods.size() > 0) {
          for(size_t i = 0; i < methods.size(); i++) {
            StackMethod* method = methods[i];
            std::wcout << L"  class: type=" << klass->GetName() << L", method="
                  << PrintMethod(method) << std::endl;
            if(method->GetNumberDeclarations() > 0) {
              std::wcout << L"  parameters:" << std::endl;
              PrintDeclarations(method->GetDeclarations(), method->GetNumberDeclarations());
            }
          }
        }
        else {
          std::wcout << L"unable to find method." << std::endl;
          is_error = true;
        }
      }
      else {
        std::wcout << L"unable to find class." << std::endl;
        is_error = true;
      }
    }
    // class info
    else if(cls_name.size() > 0) {
      StackClass* klass = cur_program->GetClass(cls_name);
      if(klass && klass->IsDebug()) {
        std::wcout << L"  class: type=" << klass->GetName() << std::endl;
        // print
        std::wcout << L"  parameters:" << std::endl;
        if(klass->GetNumberInstanceDeclarations() > 0) {
          PrintDeclarations(klass->GetInstanceDeclarations(), klass->GetNumberInstanceDeclarations());
          PrintDeclarations(klass->GetClassDeclarations(), klass->GetNumberClassDeclarations());
        }
      }
      else {
        std::wcout << L"unable to find class." << std::endl;
        is_error = true;
      }
    }
    // general info
    else {
      std::wcout << L"general info:" << std::endl;
      std::wcout << L"  program executable: file='" << program_file_param << L"'" << std::endl;

      // parse method and class names
      const std::wstring &long_name = cur_frame->method->GetName();
      size_t end_index = long_name.find_last_of(':');
      const std::wstring &cls_mthd_name = long_name.substr(0, end_index);

      size_t mid_index = cls_mthd_name.find_last_of(':');
      const std::wstring &cls_name = cls_mthd_name.substr(0, mid_index);
      const std::wstring &mthd_name = cls_mthd_name.substr(mid_index + 1);

      // print
      std::wcout << L"  current file='" << cur_file_name << L":" << cur_line_num << L"', method='"
            << cls_name << L"->" << mthd_name << L"(..)'" << std::endl;
    }
  }
  else {
    std::wcout << L"program is not running." << std::endl;
  }
}

void Runtime::Debugger::ClearBreaks() {
  std::wcout << L"breakpoints cleared." << std::endl;
  while(!breaks.empty()) {
    UserBreak* tmp = breaks.front();
    breaks.erase(breaks.begin());
    // delete
    delete tmp;
    tmp = nullptr;
  }
}

void Runtime::Debugger::ClearProgram(bool clear_loader) {
  if(clear_loader && loader) {
    delete loader;
    loader = nullptr;
  }
  
  if(interpreter) {
    delete interpreter;
    interpreter = nullptr;
  }

  if(op_stack) {
    delete[] op_stack;
    op_stack = nullptr;
  }

  if(stack_pos) {
    delete stack_pos;
    stack_pos = nullptr;
  }

  if(loader) {
    MemoryManager::Clear();
  }

  is_step_into = is_next_line = is_step_out = false;
  continue_state = 0;
  cur_line_num = -1;
  cur_frame = nullptr;
  cur_program = nullptr;
  is_error = false;
  ref_mem = nullptr;
  ref_klass = nullptr;
  is_step_out = false;
}

void Runtime::Debugger::Debug() {
  std::wcout << L"-------------------------------------" << std::endl;
  std::wcout << L"Objeck " << VERSION_STRING << L" - Interactive Debugger" << std::endl;
  std::wcout << L"-------------------------------------" << std::endl << std::endl;

  if(!EndsWith(program_file_param, L".obe")) {
    program_file_param += L".obe";
  }

  if(FileExists(program_file_param, true) && DirectoryExists(base_path_param)) {
    std::wcout << L"loaded binary: '" << program_file_param << L"'" << std::endl;
    std::wcout << L"source file path: '" << base_path_param << L"'" << std::endl << std::endl;
    // clear arguments
    arguments.clear();
    arguments.push_back(L"obr");
    arguments.push_back(program_file_param);
  }
  else {
    std::wcerr << L"unable to load executable='" << program_file_param << "' at locate base path='" << base_path_param << L"'" << std::endl;
    exit(1);
  }

  // find starting file
  ClearReload();
  StackMethod* start = loader->GetStartMethod();
  if(start) {
    cur_file_name = start->GetClass()->GetFileName();
  }

  if(!args_param.empty()) {
    ProcessArgs(args_param);
  }

  // enter feedback loop
  while(true) {
    std::wstring line;
    ReadLine(line);
    if(line.size() > 0) {
      ProcessCommand(line);
    }
  }
}

bool Runtime::SourceFile::Print(int start)
{
  const int window = 5;
  int end = start + window * 2;
  start--;

  if(start >= end || start >= (int)lines.size()) {
    return false;
  }

  if(start - window > 0) {
    start -= window;
    end -= window;
  }
  else {
    start = 0;
    end = window * 2;
  }

  // find leading whitespace
  int leading = 160;
  for(int i = start; i < (int)lines.size() && i < (int)end; i++) {
    const std::wstring line = lines[i];
    int j = 0;
    while(j < (int)line.size() && (line[j] == L' ' || line[j] == L'\t')) {
      j++;
    }

    if(j != 0 && leading > j) {
      leading = j;
    }
  }

  for(int i = start; i < (int)lines.size() && i < (int)end; i++) {
    // trim leading whitespace
    std::wstring line = lines[i];
    const int line_size = (int)line.size();
    if(line_size > 0 && (line[0] == L' ' || line[0] == L'\t') && line_size > leading) {
      line = line.substr(leading);
    }

    const bool is_cur_line_num = i + 1 == cur_line_num;
    const bool is_break_point = debugger->FindBreak(i + 1);
    if(is_cur_line_num && is_break_point) {
      std::wcout << std::right << L"#>" << std::setw(window) << (i + 1) << L": " << line << std::endl;
    }
    else if(is_cur_line_num) {
      std::wcout << std::right << L"=>" << std::setw(window) << (i + 1) << L": " << line << std::endl;
    }
    else if(is_break_point) {
      std::wcout << std::right << L"# " << std::setw(window) << (i + 1) << L": " << line << std::endl;
    }
    else {
      std::wcout << std::right << std::setw(window + 2) << (i + 1) << L": " << line << std::endl;
    }
  }

  return true;
}<|MERGE_RESOLUTION|>--- conflicted
+++ resolved
@@ -79,12 +79,7 @@
     if(_setmode(_fileno(stdout), _O_U8TEXT) < 0) {
       return 1;
     }
-<<<<<<< HEAD
-
-=======
-#endif
     
->>>>>>> 297dac28
     WSADATA data;
     if(WSAStartup(MAKEWORD(2, 2), &data)) {
       std::cerr << L"Unable to load Winsock 2.2!" << std::endl;
