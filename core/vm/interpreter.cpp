--- conflicted
+++ resolved
@@ -1,3033 +1,2988 @@
-/***************************************************************************
- * VM std::stack machine.
- *
- * Copyright (c) 2023, Randy Hollines
- * All rights reserved.
- *
- * Redistribution and use in source and binary forms, with or without
- * modification, are permitted provided that the following conditions are met:
- * 
- * - Redistributions of source code must retain the above copyright
- * notice, this list of conditions and the following disclaimer.
- * - Redistributions in binary form must reproduce the above copyright
- * notice, this list of conditions and the following disclaimer in
- * the documentation and/or other materials provided with the distribution.
- * - Neither the name of the Objeck Team nor the names of its
- * contributors may be used to endorse or promote products derived
- * from this software without specific prior written permission.
- *
- * THIS SOFTWARE IS PROVIDED BY THE COPYRIGHT HOLDERS AND CONTRIBUTORS
- * "AS IS" AND ANY EXPRESS OR IMPLIED WARRANTIES, INCLUDING, BUT NOT
- * LIMITED TO, THE IMPLIED WARRANTIES OF MERCHANTABILITY AND FITNESS FOR
- * A PARTICULAR PURPOSE ARE DISCLAIMED. IN NO EVENT SHALL THE COPYRIGHT
- * OWNER OR CONTRIBUTORS BE LIABLE FOR ANY DIRECT, INDIRECT, INCIDENTAL,
- * SPECIAL, EXEMPLARY, OR CONSEQUENTIAL DAMAGES (INCLUDING, BUT NOT LIMITED
- * TO, PROCUREMENT OF SUBSTITUTE GOODS OR SERVICES; LOSS OF USE, DATA, OR
- *  PROFITS; OR BUSINESS INTERRUPTION) HOWEVER CAUSED AND ON ANY THEORY OF
- * LIABILITY, WHETHER IN CONTRACT, STRICT LIABILITY, OR TORT (INCLUDING
- * NEGLIGENCE OR OTHERWISE) ARISING IN ANY WAY OUT OF THE USE OF THIS
- * SOFTWARE, EVEN IF ADVISED OF THE POSSIBILITY OF SUCH DAMAGE.
- ***************************************************************************/
-
-#include "interpreter.h"
-#include "lib_api.h"
-
-#ifndef _NO_JIT
-#if defined(_WIN64) || defined(_X64)
-#include "arch/jit/amd64/jit_amd_lp64.h"
-#else
-#include "arch/jit/arm64/jit_arm_a64.h"
-#endif
-#endif
-
-#ifdef _WIN32
-#include "arch/win32/win32.h"
-#else
-#include "arch/posix/posix.h"
-#endif
-
-#ifdef _DEBUGGER
-#include "../debugger/debugger.h"
-#endif
-
-#include <sstream>
-#include <math.h>
-
-using namespace Runtime;
-
-StackProgram* StackInterpreter::program;
-std::stack<StackFrame*> StackInterpreter::cached_frames;
-std::set<StackInterpreter*> StackInterpreter::intpr_threads;
-
-#ifdef _WIN32
-CRITICAL_SECTION StackInterpreter::cached_frames_cs;
-CRITICAL_SECTION StackInterpreter::intpr_threads_cs;
-#else
-pthread_mutex_t StackInterpreter::cached_frames_mutex = PTHREAD_MUTEX_INITIALIZER;
-pthread_mutex_t StackInterpreter::intpr_threads_mutex = PTHREAD_MUTEX_INITIALIZER;
-#endif
-
-/********************************
- * VM initialization
- ********************************/
-void StackInterpreter::Initialize(StackProgram* p)
-{
-  program = p;
-  
-#ifdef _WIN32
-  InitializeCriticalSection(&cached_frames_cs);
-  InitializeCriticalSection(&intpr_threads_cs);
-#endif
-
-#ifndef _SANITIZE
-  // allocate frames
-  for(size_t i = 0; i < FRAME_CACHE_SIZE; ++i) {
-    StackFrame* frame = new StackFrame();
-    frame->mem = (size_t*)calloc(LOCAL_SIZE, sizeof(char));
-    cached_frames.push(frame);
-  }
-#endif
-
-#ifndef _NO_JIT
-#if defined(_WIN64) || defined(_X64)
-  JitAmd64::Initialize(program);
-#else
-  JitArm64::Initialize(program);
-#endif
-#endif
-  MemoryManager::Initialize(program);
-}
-
-/********************************
- * Main VM execution loop. Method 
- * also used for C API callbacks.
- ********************************/
-void StackInterpreter::Execute(size_t* op_stack, long* stack_pos, long i, StackMethod* method, size_t* instance, bool jit_called)
-{
-  int64_t left;
-  double left_double, right_double;
-  
-#ifdef _TIMING
-  clock_t start = clock();
-#endif
-
-  // initial setup
-  if(monitor) {
-    (*call_stack_pos) = 0;
-  }
-  (*frame) = GetStackFrame(method, instance);
-  
-#ifdef _DEBUG
-  std::wcout << L"creating frame=" << (*frame) << std::endl;
-#endif
-  (*frame)->jit_called = jit_called;
-  StackInstr** instrs = (*frame)->method->GetInstructions();
-  long ip = i;
-
-#ifdef _TIMING
-  const std::wstring mthd_name = (*frame)->method->GetName();
-#endif
-
-#ifdef _DEBUG
-  std::wcout << L"\n---------- Executing Interpreted Code: id=" 
-        << (((*frame)->method->GetClass()) ? (*frame)->method->GetClass()->GetId() : -1) << L","
-        << (*frame)->method->GetId() << L"; method_name='" << (*frame)->method->GetName() 
-        << L"' ---------\n" << std::endl;
-#endif
-
-  // execute
-  halt = false;
-  do {
-    StackInstr* instr = instrs[ip++];
-    
-#ifdef _DEBUGGER
-    debugger->ProcessInstruction(instr, ip, call_stack, (*call_stack_pos), (*frame));
-#endif
-    
-    switch(instr->GetType()) {
-    case STOR_LOCL_INT_VAR:
-      StorLoclIntVar(instr, op_stack, stack_pos);
-      break;
-      
-    case STOR_CLS_INST_INT_VAR:
-      StorClsInstIntVar(instr, op_stack, stack_pos);
-      break;
-      
-    case STOR_FUNC_VAR:
-      ProcessStoreFunctionVar(instr, op_stack, stack_pos);
-      break;
-
-    case STOR_FLOAT_VAR:
-      ProcessStoreFloat(instr, op_stack, stack_pos);
-      break;
-      
-    case COPY_LOCL_INT_VAR:
-      CopyLoclIntVar(instr, op_stack, stack_pos);
-      break;
-      
-    case COPY_CLS_INST_INT_VAR:
-      CopyClsInstIntVar(instr, op_stack, stack_pos);
-      break;
-      
-    case COPY_FLOAT_VAR:
-      ProcessCopyFloat(instr, op_stack, stack_pos);
-      break;
-    
-    case LOAD_CHAR_LIT:
-    case LOAD_INT_LIT:
-#ifdef _DEBUG
-      std::wcout << L"stack oper: LOAD_INT_LIT; call_pos=" << (*call_stack_pos) << std::endl;
-#endif
-      PushInt(instr->GetOperand(), op_stack, stack_pos);
-      break;
-
-    case SHL_INT:
-      ShlInt(op_stack, stack_pos);
-      break;
-      
-    case SHR_INT:
-      ShrInt(op_stack, stack_pos);
-      break;
-
-    case LOAD_FLOAT_LIT:
-#ifdef _DEBUG
-      std::wcout << L"stack oper: LOAD_FLOAT_LIT; call_pos=" << (*call_stack_pos) << std::endl;
-#endif
-      PushFloat(instr->GetFloatOperand(), op_stack, stack_pos);
-      break;
-
-    case LOAD_LOCL_INT_VAR:
-      LoadLoclIntVar(instr, op_stack, stack_pos);
-      break;
-      
-    case LOAD_CLS_INST_INT_VAR:
-      LoadClsInstIntVar(instr, op_stack, stack_pos);
-      break;
-      
-    case LOAD_FUNC_VAR:
-      ProcessLoadFunctionVar(instr, op_stack, stack_pos);
-      break;
-
-    case LOAD_FLOAT_VAR:
-      ProcessLoadFloat(instr, op_stack, stack_pos);
-      break;
-
-    case AND_INT:
-      AndInt(op_stack, stack_pos);
-      break;
-
-    case OR_INT:
-      OrInt(op_stack, stack_pos);
-      break;
-
-    case ADD_INT:
-      AddInt(op_stack, stack_pos);
-      break;
-
-    case ADD_FLOAT:
-      AddFloat(op_stack, stack_pos);
-      break;
-
-    case SUB_INT:
-      SubInt(op_stack, stack_pos);
-      break;
-
-    case SUB_FLOAT:
-      SubFloat(op_stack, stack_pos);
-      break;
-
-    case MUL_INT:
-      MulInt(op_stack, stack_pos);
-      break;
-
-    case DIV_INT:
-      DivInt(op_stack, stack_pos);
-      break;
-
-    case MUL_FLOAT:
-      MulFloat(op_stack, stack_pos);
-      break;
-
-    case DIV_FLOAT:
-      DivFloat(op_stack, stack_pos);
-      break;
-
-    case MOD_INT:
-      ModInt(op_stack, stack_pos);
-      break;
-
-    case BIT_AND_INT:
-      BitAndInt(op_stack, stack_pos);
-      break;
-
-    case BIT_OR_INT:
-      BitOrInt(op_stack, stack_pos);
-      break;
-
-    case BIT_XOR_INT:
-      BitXorInt(op_stack, stack_pos);
-      break;
-
-    case LES_EQL_INT:
-      LesEqlInt(op_stack, stack_pos);
-      break;
-
-    case GTR_EQL_INT:
-      GtrEqlInt(op_stack, stack_pos);
-      break;
-
-    case LES_EQL_FLOAT:
-      LesEqlFloat(op_stack, stack_pos);
-      break;
-
-    case GTR_EQL_FLOAT:
-      GtrEqlFloat(op_stack, stack_pos);
-      break;
-
-    case EQL_INT:
-      EqlInt(op_stack, stack_pos);
-      break;
-
-    case NEQL_INT:
-      NeqlInt(op_stack, stack_pos);
-      break;
-
-    case LES_INT:
-      LesInt(op_stack, stack_pos);
-      break;
-
-    case GTR_INT:
-      GtrInt(op_stack, stack_pos);
-      break;
-
-    case EQL_FLOAT:
-      EqlFloat(op_stack, stack_pos);
-      break;
-
-    case NEQL_FLOAT:
-      NeqlFloat(op_stack, stack_pos);
-      break;
-
-    case LES_FLOAT:
-      LesFloat(op_stack, stack_pos);
-      break;
-
-    case GTR_FLOAT:
-      GtrFloat(op_stack, stack_pos);
-      break;
-
-    case LOAD_ARY_SIZE:
-      LoadArySize(op_stack, stack_pos);
-      break;
-
-    case CPY_BYTE_ARY:
-      CpyByteAry(op_stack, stack_pos);
-      break;
-
-    case CPY_CHAR_ARY:
-      CpyCharAry(op_stack, stack_pos);
-      break;
-
-    case CPY_INT_ARY:
-      CpyIntAry(op_stack, stack_pos);
-      break;
-
-    case CPY_FLOAT_ARY:
-      CpyFloatAry(op_stack, stack_pos);
-      break;
-
-    case ZERO_BYTE_ARY:
-      ZeroByteAry(op_stack, stack_pos);
-      break;
-
-    case ZERO_CHAR_ARY:
-      ZeroCharAry(op_stack, stack_pos);
-      break;
-
-    case ZERO_INT_ARY:
-      ZeroIntAry(op_stack, stack_pos);
-      break;
-
-    case ZERO_FLOAT_ARY:
-      ZeroFloatAry(op_stack, stack_pos);
-      break;
-
-    case CEIL_FLOAT:
-      PushFloat(ceil(PopFloat(op_stack, stack_pos)), op_stack, stack_pos);
-      break;
-
-    case FLOR_FLOAT:
-      PushFloat(floor(PopFloat(op_stack, stack_pos)), op_stack, stack_pos);
-      break;
-
-    case SIN_FLOAT:
-      PushFloat(sin(PopFloat(op_stack, stack_pos)), op_stack, stack_pos);
-      break;
-
-    case COS_FLOAT:
-      PushFloat(cos(PopFloat(op_stack, stack_pos)), op_stack, stack_pos);
-      break;
-
-    case TAN_FLOAT:
-      PushFloat(tan(PopFloat(op_stack, stack_pos)), op_stack, stack_pos);
-      break;
-
-    case ASIN_FLOAT:
-      PushFloat(asin(PopFloat(op_stack, stack_pos)), op_stack, stack_pos);
-      break;
-
-    case ACOS_FLOAT:
-      PushFloat(acos(PopFloat(op_stack, stack_pos)), op_stack, stack_pos);
-      break;
-
-    case ATAN_FLOAT:
-      PushFloat(atan(PopFloat(op_stack, stack_pos)), op_stack, stack_pos);
-      break;
-    
-    case LOG_FLOAT:
-      PushFloat(log(PopFloat(op_stack, stack_pos)), op_stack, stack_pos);
-      break;
-
-    case ROUND_FLOAT:
-      PushFloat(round(PopFloat(op_stack, stack_pos)), op_stack, stack_pos);
-      break;
-
-    case EXP_FLOAT:
-      PushFloat(exp(PopFloat(op_stack, stack_pos)), op_stack, stack_pos);
-      break;
-
-    case LOG10_FLOAT:
-      PushFloat(log10(PopFloat(op_stack, stack_pos)), op_stack, stack_pos);
-      break;
-
-    case SQRT_FLOAT:
-      PushFloat(sqrt(PopFloat(op_stack, stack_pos)), op_stack, stack_pos);
-      break;
-
-    case GAMMA_FLOAT:
-      PushFloat(tgamma(PopFloat(op_stack, stack_pos)), op_stack, stack_pos);
-      break;
-
-    case RAND_FLOAT:
-      PushFloat(GetRandomValue(), op_stack, stack_pos);
-      break;
-
-    case ACOSH_FLOAT:
-      PushFloat(acosh(PopFloat(op_stack, stack_pos)), op_stack, stack_pos);
-      break;
-
-    case ASINH_FLOAT:
-      PushFloat(asinh(PopFloat(op_stack, stack_pos)), op_stack, stack_pos);
-      break;
-
-    case ATANH_FLOAT:
-      PushFloat(atanh(PopFloat(op_stack, stack_pos)), op_stack, stack_pos);
-      break;
-
-    case ATAN2_FLOAT:
-      left_double = *((FLOAT_VALUE*)(&op_stack[(*stack_pos) - 2]));
-      right_double = *((FLOAT_VALUE*)(&op_stack[(*stack_pos) - 1]));
-      *((FLOAT_VALUE*)(&op_stack[(*stack_pos) - 2])) = atan2(left_double, right_double);
-      (*stack_pos)--;
-      break;
-
-    case MOD_FLOAT:
-      left_double = *((FLOAT_VALUE*)(&op_stack[(*stack_pos) - 2]));
-      right_double = *((FLOAT_VALUE*)(&op_stack[(*stack_pos) - 1]));
-      *((FLOAT_VALUE*)(&op_stack[(*stack_pos) - 2])) = fmod(left_double, right_double);
-      (*stack_pos)--;
-      break;
-      
-    case POW_FLOAT:
-      left_double = *((FLOAT_VALUE*)(&op_stack[(*stack_pos) - 2]));
-      right_double = *((FLOAT_VALUE*)(&op_stack[(*stack_pos) - 1]));
-      *((FLOAT_VALUE*)(&op_stack[(*stack_pos) - 2])) = pow(left_double, right_double);
-      (*stack_pos)--;
-      break;
-
-    case I2F:
-#ifdef _DEBUG
-      std::wcout << L"stack oper: I2F; call_pos=" << (*call_stack_pos) << std::endl;
-#endif
-<<<<<<< HEAD
-      PushFloat((int64_t)PopInt(op_stack, stack_pos), op_stack, stack_pos);
-=======
-      PushFloat((double)((int64_t)PopInt(op_stack, stack_pos)), op_stack, stack_pos);
->>>>>>> 6d54c443
-      break;
-
-    case F2I:
-#ifdef _DEBUG
-      std::wcout << L"stack oper: F2I; call_pos=" << (*call_stack_pos) << std::endl;
-#endif
-      PushInt((int64_t)PopFloat(op_stack, stack_pos), op_stack, stack_pos);
-      break;
-
-    case S2I:
-      Str2Int(op_stack, stack_pos);
-      break;
-      
-    case S2F:
-      Str2Float(op_stack, stack_pos);
-      break;
-
-    case I2S:
-      Int2Str(op_stack, stack_pos);
-      break;
-      
-    case F2S:
-      Float2Str(op_stack, stack_pos);
-      break;
-      
-    case SWAP_INT:
-#ifdef _DEBUG
-      std::wcout << L"stack oper: SWAP_INT; call_pos=" << (*call_stack_pos) << std::endl;
-#endif
-      SwapInt(op_stack, stack_pos);
-      break;
-
-    case POP_INT:
-#ifdef _DEBUG
-      std::wcout << L"stack oper: PopInt; call_pos=" << (*call_stack_pos) << std::endl;
-#endif
-      PopInt(op_stack, stack_pos);
-      break;
-
-    case POP_FLOAT:
-#ifdef _DEBUG
-      std::wcout << L"stack oper: POP_FLOAT; call_pos=" << (*call_stack_pos) << std::endl;
-#endif
-      PopFloat(op_stack, stack_pos);
-      break;
-
-    case RTRN:
-      ProcessReturn(instrs, ip);
-      // return directly back to JIT code
-      if((*frame) && (*frame)->jit_called) {
-        (*frame)->jit_called = false;
-        ReleaseStackFrame(*frame);
-        return;
-      }
-      break;
-
-    case DYN_MTHD_CALL:
-      ProcessDynamicMethodCall(instr, instrs, ip, op_stack, stack_pos);
-      // return directly back to JIT code
-      if((*frame)->jit_called) {
-        (*frame)->jit_called = false;
-        ReleaseStackFrame(*frame);
-        return;
-      }
-      break;
-
-    case MTHD_CALL:
-      ProcessMethodCall(instr, instrs, ip, op_stack, stack_pos);
-      // return directly back to JIT code
-      if((*frame)->jit_called) {
-        (*frame)->jit_called = false;
-        ReleaseStackFrame(*frame);
-        return;
-      }
-      break;
-
-    case JMP:
-#ifdef _DEBUG
-      std::wcout << L"stack oper: JMP; call_pos=" << (*call_stack_pos) << std::endl;
-#endif
-      if(instr->GetOperand2() < 0) {
-        ip = instr->GetOperand();
-      }
-      else if((int64_t)PopInt(op_stack, stack_pos) == instr->GetOperand2()) {
-        ip = instr->GetOperand();
-      }      
-      break;
-
-    case OBJ_TYPE_OF:
-      ObjTypeOf(instr, op_stack, stack_pos);
-      break;
-
-    case OBJ_INST_CAST:
-      ObjInstCast(instr, op_stack, stack_pos);
-      break;
-
-    case ASYNC_MTHD_CALL:
-      AsyncMthdCall(op_stack, stack_pos);
-      break;
-
-    case THREAD_JOIN:
-      ThreadJoin(op_stack, stack_pos);
-      break;
-
-    case THREAD_MUTEX:
-      ThreadMutex(op_stack, stack_pos);
-      break;
-
-    case CRITICAL_START:
-      CriticalStart(op_stack, stack_pos);
-      break;
-
-    case CRITICAL_END:
-      CriticalEnd(op_stack, stack_pos);
-      break;
-
-    case NEW_BYTE_ARY:
-      ProcessNewByteArray(instr, op_stack, stack_pos);
-      break;
-
-    case NEW_CHAR_ARY:
-      ProcessNewCharArray(instr, op_stack, stack_pos);
-      break;
-      
-    case NEW_INT_ARY:
-      ProcessNewArray(instr, op_stack, stack_pos);
-      break;
-
-    case NEW_FLOAT_ARY:
-      ProcessNewArray(instr, op_stack, stack_pos, true);
-      break;
-
-    case NEW_OBJ_INST:
-      ProcessNewObjectInstance(instr, op_stack, stack_pos);
-      break;
-
-    case NEW_FUNC_INST:
-      ProcessNewFunctionInstance(instr, op_stack, stack_pos);
-      break;
-
-    case STOR_BYTE_ARY_ELM:
-      ProcessStoreByteArrayElement(instr, op_stack, stack_pos);
-      break;
-
-    case STOR_CHAR_ARY_ELM:
-      ProcessStoreCharArrayElement(instr, op_stack, stack_pos);
-      break;
-      
-    case LOAD_BYTE_ARY_ELM:
-      ProcessLoadByteArrayElement(instr, op_stack, stack_pos);
-      break;
-      
-    case LOAD_CHAR_ARY_ELM:
-      ProcessLoadCharArrayElement(instr, op_stack, stack_pos);
-      break;
-
-    case STOR_INT_ARY_ELM:
-      ProcessStoreIntArrayElement(instr, op_stack, stack_pos);
-      break;
-
-    case LOAD_INT_ARY_ELM:
-      ProcessLoadIntArrayElement(instr, op_stack, stack_pos);
-      break;
-
-    case STOR_FLOAT_ARY_ELM:
-      ProcessStoreFloatArrayElement(instr, op_stack, stack_pos);
-      break;
-
-    case LOAD_FLOAT_ARY_ELM:
-      ProcessLoadFloatArrayElement(instr, op_stack, stack_pos);
-      break;
-
-    case THREAD_SLEEP:
-#ifdef _DEBUG
-      std::wcout << L"stack oper: THREAD_SLEEP; call_pos=" << (*call_stack_pos) << std::endl;
-#endif
-
-#ifdef _WIN32
-      left = (int64_t)PopInt(op_stack, stack_pos);
-<<<<<<< HEAD
-      Sleep(left);
-=======
-      Sleep((long)left);
->>>>>>> 6d54c443
-#else
-      left = PopInt(op_stack, stack_pos);
-      usleep(left * 1000);
-#endif
-      break;
-
-    case LOAD_CLS_MEM:
-#ifdef _DEBUG
-      std::wcout << L"stack oper: LOAD_CLS_MEM; call_pos=" << (*call_stack_pos) << std::endl;
-#endif
-      PushInt((size_t)(*frame)->method->GetClass()->GetClassMemory(), op_stack, stack_pos);
-      break;
-
-    case LOAD_INST_MEM:
-#ifdef _DEBUG
-      std::wcout << L"stack oper: LOAD_INST_MEM; call_pos=" << (*call_stack_pos) << std::endl;
-#endif
-      PushInt((*frame)->mem[0], op_stack, stack_pos);
-      break;
-
-      // shared library support
-    case DLL_LOAD:
-      ProcessDllLoad(instr);
-      break;
-
-    case DLL_UNLOAD:
-      ProcessDllUnload(instr);
-      break;
-
-    case DLL_FUNC_CALL:
-      ProcessDllCall(instr, op_stack, stack_pos);
-      break;
-      
-    case TRAP:
-    case TRAP_RTRN:
-#ifdef _DEBUG
-      std::wcout << L"stack oper: TRAP; call_pos=" << (*call_stack_pos) << std::endl;
-#endif
-      if(!TrapProcessor::ProcessTrap(program, (size_t*)(*frame)->mem[0], op_stack, stack_pos, (*frame))) {
-        StackErrorUnwind();
-#ifdef _DEBUGGER
-        halt = true;
-        return;
-#else
-        exit(1);
-#endif
-      }
-      break;
-
-      // note: just for debugger
-    case END_STMTS:
-      break;
-
-    default:
-      break;
-    }
-  }
-  while(!halt);
-  
-#ifdef _TIMING
-  clock_t end = clock();
-  std::wcout << L"---------------------------" << std::endl;
-  std::wcout << L"Dispatch method='" << mthd_name << L"', time=" << (double)(end - start) / CLOCKS_PER_SEC << L" second(s)." << std::endl;
-#endif
-}
-
-void StackInterpreter::StorLoclIntVar(StackInstr* instr, size_t* &op_stack, long* &stack_pos)
-{
-#ifdef _DEBUG
-  std::wcout << L"stack oper: STOR_LOCL_INT_VAR; index=" << instr->GetOperand() << std::endl;
-#endif
-  size_t* mem = (*frame)->mem;
-  mem[instr->GetOperand() + 1] = PopInt(op_stack, stack_pos);
-}
-
-void StackInterpreter::StorClsInstIntVar(StackInstr* instr, size_t* &op_stack, long* &stack_pos)
-{
-#ifdef _DEBUG
-  std::wcout << L"stack oper: STOR_CLS_INST_INT_VAR; index=" << instr->GetOperand() << std::endl;
-#endif
-
-  size_t* cls_inst_mem = (size_t*)op_stack[(*stack_pos) - 1];
-  if(!cls_inst_mem) {
-    std::wcerr << L">>> Attempting to dereference a 'Nil' memory instance <<<" << std::endl;
-    StackErrorUnwind();
-#ifdef _DEBUGGER
-    halt = true;
-    return;
-#else
-    exit(1);
-#endif
-  }
-  size_t mem = op_stack[(*stack_pos) - 2];
-  (*stack_pos) -= 2;
-  cls_inst_mem[instr->GetOperand()] = mem;
-}
-
-void StackInterpreter::CopyLoclIntVar(StackInstr* instr, size_t* &op_stack, long* &stack_pos)
-{
-#ifdef _DEBUG
-  std::wcout << L"stack oper: COPY_LOCL_INT_VAR; index=" << instr->GetOperand() << std::endl;
-#endif
-  size_t* mem = (*frame)->mem;
-  mem[instr->GetOperand() + 1] = TopInt(op_stack, stack_pos);
-}
-
-void StackInterpreter::CopyClsInstIntVar(StackInstr* instr, size_t* &op_stack, long* &stack_pos)
-{
-#ifdef _DEBUG
-  std::wcout << L"stack oper: COPY_CLS_INST_INT_VAR; index=" << instr->GetOperand() << std::endl;
-#endif
-
-  size_t* cls_inst_mem = (size_t*)PopInt(op_stack, stack_pos);
-  if(!cls_inst_mem) {
-    std::wcerr << L">>> Attempting to dereference a 'Nil' memory instance <<<" << std::endl;
-    StackErrorUnwind();
-#ifdef _DEBUGGER
-    halt = true;
-    return;
-#else
-    exit(1);
-#endif
-  }
-  cls_inst_mem[instr->GetOperand()] = TopInt(op_stack, stack_pos);
-}
-
-void StackInterpreter::Str2Int(size_t* &op_stack, long* &stack_pos)
-{
-#ifdef _DEBUG
-  std::wcout << L"stack oper: S2I; call_pos=" << (*call_stack_pos) << std::endl;
-#endif
-
-  size_t* str_ptr = (size_t*)PopInt(op_stack, stack_pos);
-  long base = (int64_t)PopInt(op_stack, stack_pos);
-  if(str_ptr) {
-    wchar_t* str = (wchar_t*)(str_ptr + 3);
-    try {
-      if(wcslen(str) > 2) {
-        switch(str[1]) {
-          // binary
-        case L'b':
-          PushInt(std::stol(str + 2, nullptr, 2), op_stack, stack_pos);
-          return;
-
-          // octal
-        case L'o':
-          PushInt(std::stol(str + 2, nullptr, 8), op_stack, stack_pos);
-          return;
-
-          // hexadecimal
-        case L'x':
-        case L'X':
-          PushInt(std::stol(str + 2, nullptr, 16), op_stack, stack_pos);
-          return;
-
-        default:
-          break;
-        }
-      }
-      PushInt(std::stol(str, nullptr, base), op_stack, stack_pos);
-    }
-    catch(std::invalid_argument &e) {
-#ifdef _WIN32    
-      UNREFERENCED_PARAMETER(e);
-#endif
-      PushInt(0, op_stack, stack_pos);
-    }
-  }
-  else {
-    std::wcerr << L">>> Attempting to dereference a 'Nil' memory instance <<<" << std::endl;
-    StackErrorUnwind();
-#ifdef _DEBUGGER
-    halt = true;
-    return;
-#else
-    exit(1);
-#endif
-  }
-}
-
-void StackInterpreter::Str2Float(size_t* &op_stack, long* &stack_pos)
-{
-#ifdef _DEBUG
-  std::wcout << L"stack oper: S2F; call_pos=" << (*call_stack_pos) << std::endl;
-#endif
-  
-  size_t* str_ptr = (size_t*)PopInt(op_stack, stack_pos);
-  if(str_ptr) {
-    wchar_t* str = (wchar_t*)(str_ptr + 3);
-    try {
-      const FLOAT_VALUE value = std::stod(str);
-      PushFloat(value, op_stack, stack_pos);
-    }
-    catch (std::invalid_argument& e) {
-#ifdef _WIN32    
-      UNREFERENCED_PARAMETER(e);
-#endif
-      PushFloat(0.0, op_stack, stack_pos);
-    }
-  }
-  else {
-    std::wcerr << L">>> Attempting to dereference a 'Nil' memory instance <<<" << std::endl;
-    StackErrorUnwind();
-#ifdef _DEBUGGER
-    halt = true;
-    return;
-#else
-    exit(1);
-#endif
-  }
-}
-
-void StackInterpreter::Int2Str(size_t* &op_stack, long* &stack_pos)
-{
-  size_t* str_ptr = (size_t*)PopInt(op_stack, stack_pos);
-  if(str_ptr) {
-    wchar_t* str = (wchar_t*)(str_ptr + 3);
-    const size_t base = PopInt(op_stack, stack_pos);
-<<<<<<< HEAD
-    const long value = (int64_t)PopInt(op_stack, stack_pos);
-=======
-    const int64_t value = (int64_t)PopInt(op_stack, stack_pos);
->>>>>>> 6d54c443
-    
-    std::wstring conv;
-    std::wstringstream formatter;
-
-    const std::wstring int_format = program->GetProperty(L"int:string:format");
-    if(!int_format.empty()) {
-      if(int_format == L"dec") {
-        formatter << std::dec;
-      }
-      else if(int_format == L"oct") {
-        formatter << std::oct;
-      }
-      else if(int_format == L"hex") {
-        formatter << std::hex;
-      }
-
-      formatter << value;
-      conv = formatter.str();
-    }
-    else {
-      switch(base) {
-      case 8:
-        formatter << std::oct;
-        break;
-
-      case 10:
-        formatter << std::dec;
-        break;
-
-      case 16:
-        formatter << std::hex;
-        break;
-      }
-
-      formatter << value;
-      conv = formatter.str();
-    }
-
-		const size_t max = conv.size() < 32 ? conv.size() : 32;
-#ifdef _WIN32
-		wcsncpy_s(str, str_ptr[0], conv.c_str(), max);
-#else
-		wcsncpy(str, conv.c_str(), max);
-#endif
-  }
-}
-
-void inline StackInterpreter::Float2Str(size_t* &op_stack, long* &stack_pos)
-{
-  size_t* str_ptr = (size_t*)PopInt(op_stack, stack_pos);
-  if(str_ptr) {
-    wchar_t* str = (wchar_t*)(str_ptr + 3);
-    const FLOAT_VALUE value = PopFloat(op_stack, stack_pos);
-		
-    std::wstringstream formatter;
-    std::wstring conv;
-
-		const std::wstring float_format = program->GetProperty(L"float:string:format");
-		const std::wstring float_precision = program->GetProperty(L"float:string:precision");
-
-    if(!float_format.empty() && !float_precision.empty()) {
-      if(float_format == L"fixed") {
-        formatter << std::fixed;
-      }
-      else if(float_format == L"scientific") {
-        formatter << std::scientific;
-      }
-      else if(float_format == L"hex") {
-        formatter << std::hexfloat;
-      }
-      formatter << std::setprecision(stol(float_precision));
-      
-      formatter << value;
-      conv = formatter.str();
-    }
-    else if(!float_format.empty()) {
-			if(float_format == L"fixed") {
-				formatter << std::fixed;
-			}
-			else if(float_format == L"scientific") {
-				formatter << std::scientific;
-			}
-			else if(float_format == L"hex") {
-				formatter << std::hexfloat;
-			}
-
-			formatter << value;
-			conv = formatter.str();
-    }
-    else if(!float_precision.empty()) {
-			formatter << std::setprecision(stol(float_precision));
-
-			formatter << value;
-			conv = formatter.str();
-    }
-    else {
-      conv = std::to_wstring(value);
-    }
-
-    const size_t max = conv.size() < 64 ? conv.size() : 64;
-#ifdef _WIN32
-		wcsncpy_s(str, str_ptr[0], conv.c_str(), max);
-#else
-		wcsncpy(str, conv.c_str(), max);
-#endif
-  }
-}
-
-void StackInterpreter::ShlInt(size_t* &op_stack, long* &stack_pos)
-{
-#ifdef _DEBUG
-  std::wcout << L"stack oper: SHL_INT; call_pos=" << (*call_stack_pos) << std::endl;
-#endif
-  const long left = (int64_t)op_stack[(*stack_pos) - 1];
-  const long right = (int64_t)op_stack[(*stack_pos) - 2];
-  op_stack[(*stack_pos) - 2] = left << right;
-  (*stack_pos)--;
-}
-
-void StackInterpreter::ShrInt(size_t* &op_stack, long* &stack_pos)
-{
-#ifdef _DEBUG
-  std::wcout << L"stack oper: SHR_INT; call_pos=" << (*call_stack_pos) << std::endl;
-#endif
-  const long left = (int64_t)op_stack[(*stack_pos) - 1];
-  const long right = (int64_t)op_stack[(*stack_pos) - 2];
-  op_stack[(*stack_pos) - 2] = left >> right;
-  (*stack_pos)--;
-}
-
-void StackInterpreter::LoadLoclIntVar(StackInstr* instr, size_t* &op_stack, long* &stack_pos)
-{
-#ifdef _DEBUG
-  std::wcout << L"stack oper: LOAD_LOCL_INT_VAR; index=" << instr->GetOperand() << std::endl;
-#endif
-  size_t* mem = (*frame)->mem;
-  PushInt(mem[instr->GetOperand() + 1], op_stack, stack_pos);
-}
-
-void StackInterpreter::LoadClsInstIntVar(StackInstr* instr, size_t* &op_stack, long* &stack_pos)
-{
-#ifdef _DEBUG
-  std::wcout << L"stack oper: LOAD_CLS_INST_INT_VAR; index=" << instr->GetOperand() << std::endl;
-#endif      
-  size_t* cls_inst_mem = (size_t*)op_stack[(*stack_pos) - 1];
-  if(!cls_inst_mem) {
-    std::wcerr << L">>> Attempting to dereference a 'Nil' memory instance <<<" << std::endl;
-    StackErrorUnwind();
-#ifdef _DEBUGGER
-    halt = true;
-    return;
-#else
-    exit(1);
-#endif
-  }
-  op_stack[(*stack_pos) - 1] = cls_inst_mem[instr->GetOperand()];
-}
-
-void StackInterpreter::AndInt(size_t* &op_stack, long* &stack_pos)
-{
-#ifdef _DEBUG
-  std::wcout << L"stack oper: AND; call_pos=" << (*call_stack_pos) << std::endl;
-#endif
-  const long left = (int64_t)op_stack[(*stack_pos) - 1];
-  const long right = (int64_t)op_stack[(*stack_pos) - 2];
-  op_stack[(*stack_pos) - 2] = left && right;
-  (*stack_pos)--;
-}
-
-void StackInterpreter::OrInt(size_t* &op_stack, long* &stack_pos)
-{
-#ifdef _DEBUG
-  std::wcout << L"stack oper: OR; call_pos=" << (*call_stack_pos) << std::endl;
-#endif
-  const long left = (int64_t)op_stack[(*stack_pos) - 1];
-  const long right = (int64_t)op_stack[(*stack_pos) - 2];
-  op_stack[(*stack_pos) - 2] = left || right;
-  (*stack_pos)--;
-}
-
-void StackInterpreter::AddInt(size_t* &op_stack, long* &stack_pos)
-{
-#ifdef _DEBUG
-  std::wcout << L"stack oper: ADD; call_pos=" << (*call_stack_pos) << std::endl;
-#endif
-  const long left = (int64_t)op_stack[(*stack_pos) - 1];
-  const long right = (int64_t)op_stack[(*stack_pos) - 2];
-  op_stack[(*stack_pos) - 2] = left + right;
-  (*stack_pos)--;
-}
-
-void StackInterpreter::AddFloat(size_t* &op_stack, long* &stack_pos)
-{
-#ifdef _DEBUG
-  std::wcout << L"stack oper: ADD; call_pos=" << (*call_stack_pos) << std::endl;
-#endif  
-  const double left_double = *((FLOAT_VALUE*)(&op_stack[(*stack_pos) - 1]));
-  const double right_double = *((FLOAT_VALUE*)(&op_stack[(*stack_pos) - 2]));
-  *((FLOAT_VALUE*)(&op_stack[(*stack_pos) - 2])) = left_double + right_double;
-  (*stack_pos)--;
-}
-
-void StackInterpreter::SubInt(size_t* &op_stack, long* &stack_pos)
-{
-#ifdef _DEBUG
-  std::wcout << L"stack oper: SUB; call_pos=" << (*call_stack_pos) << std::endl;
-#endif
-  const long left = (int64_t)op_stack[(*stack_pos) - 1];
-  const long right = (int64_t)op_stack[(*stack_pos) - 2];
-  op_stack[(*stack_pos) - 2] = left - right;
-  (*stack_pos)--;
-}
-
-void StackInterpreter::SubFloat(size_t* &op_stack, long* &stack_pos)
-{
-#ifdef _DEBUG
-  std::wcout << L"stack oper: SUB; call_pos=" << (*call_stack_pos) << std::endl;
-#endif
-  const double left_double = *((FLOAT_VALUE*)(&op_stack[(*stack_pos) - 1]));
-  const double right_double = *((FLOAT_VALUE*)(&op_stack[(*stack_pos) - 2]));
-  *((FLOAT_VALUE*)(&op_stack[(*stack_pos) - 2])) = left_double - right_double;
-  (*stack_pos)--;
-}
-
-void StackInterpreter::MulInt(size_t* &op_stack, long* &stack_pos)
-{
-#ifdef _DEBUG
-  std::wcout << L"stack oper: MUL; call_pos=" << (*call_stack_pos) << std::endl;
-#endif
-  const long left = (int64_t)op_stack[(*stack_pos) - 1];
-  const long right = (int64_t)op_stack[(*stack_pos) - 2];
-  op_stack[(*stack_pos) - 2] = left *  right;
-  (*stack_pos)--;
-}
-
-void StackInterpreter::DivInt(size_t* &op_stack, long* &stack_pos)
-{
-#ifdef _DEBUG
-  std::wcout << L"stack oper: DIV; call_pos=" << (*call_stack_pos) << std::endl;
-#endif
-  const long left = (int64_t)op_stack[(*stack_pos) - 1];
-  const long right = (int64_t)op_stack[(*stack_pos) - 2];
-  if(!right) {
-    std::wcerr << L">>> Attempting to divide by zero <<<" << std::endl;
-    StackErrorUnwind();
-#ifdef _DEBUGGER
-    halt = true;
-    return;
-#else
-    exit(1);
-#endif
-  }
-  op_stack[(*stack_pos) - 2] = left / right;
-  (*stack_pos)--;
-}
-
-void StackInterpreter::MulFloat(size_t* &op_stack, long* &stack_pos)
-{
-#ifdef _DEBUG
-  std::wcout << L"stack oper: MUL; call_pos=" << (*call_stack_pos) << std::endl;
-#endif
-  const double left_double = *((FLOAT_VALUE*)(&op_stack[(*stack_pos) - 1]));
-  const double right_double = *((FLOAT_VALUE*)(&op_stack[(*stack_pos) - 2]));
-  *((FLOAT_VALUE*)(&op_stack[(*stack_pos) - 2])) = left_double * right_double;
-  (*stack_pos)--;
-}
-
-void StackInterpreter::DivFloat(size_t* &op_stack, long* &stack_pos)
-{
-#ifdef _DEBUG
-  std::wcout << L"stack oper: DIV; call_pos=" << (*call_stack_pos) << std::endl;
-#endif
-  const double left_double = *((FLOAT_VALUE*)(&op_stack[(*stack_pos) - 1]));
-  const double right_double = *((FLOAT_VALUE*)(&op_stack[(*stack_pos) - 2]));
-  *((FLOAT_VALUE*)(&op_stack[(*stack_pos) - 2])) = left_double / right_double;
-  (*stack_pos)--;
-}
-
-void StackInterpreter::ModInt(size_t* &op_stack, long* &stack_pos)
-{
-#ifdef _DEBUG
-  std::wcout << L"stack oper: MOD; call_pos=" << (*call_stack_pos) << std::endl;
-#endif
-  const long left = (int64_t)op_stack[(*stack_pos) - 1];
-  const long right = (int64_t)op_stack[(*stack_pos) - 2];
-  op_stack[(*stack_pos) - 2] = left % right;
-  (*stack_pos)--;
-}
-
-void StackInterpreter::BitAndInt(size_t* &op_stack, long* &stack_pos)
-{
-#ifdef _DEBUG
-  std::wcout << L"stack oper: BIT_AND; call_pos=" << (*call_stack_pos) << std::endl;
-#endif
-  const long left = (int64_t)op_stack[(*stack_pos) - 1];
-  const long right = (int64_t)op_stack[(*stack_pos) - 2];
-  op_stack[(*stack_pos) - 2] = left & right;
-  (*stack_pos)--;
-}
-
-void StackInterpreter::BitOrInt(size_t* &op_stack, long* &stack_pos)
-{
-#ifdef _DEBUG
-  std::wcout << L"stack oper: BIT_OR; call_pos=" << (*call_stack_pos) << std::endl;
-#endif
-  const long left = (int64_t)op_stack[(*stack_pos) - 1];
-  const long right = (int64_t)op_stack[(*stack_pos) - 2];
-  op_stack[(*stack_pos) - 2] = left | right;
-  (*stack_pos)--;
-}
-
-void StackInterpreter::BitXorInt(size_t* &op_stack, long* &stack_pos)
-{
-#ifdef _DEBUG
-  std::wcout << L"stack oper: BIT_XOR; call_pos=" << (*call_stack_pos) << std::endl;
-#endif
-  const long left = (int64_t)op_stack[(*stack_pos) - 1];
-  const long right = (int64_t)op_stack[(*stack_pos) - 2];
-  op_stack[(*stack_pos) - 2] = left ^ right;
-  (*stack_pos)--;
-}
-
-void StackInterpreter::LesEqlInt(size_t* &op_stack, long* &stack_pos)
-{
-#ifdef _DEBUG
-  std::wcout << L"stack oper: LES_EQL; call_pos=" << (*call_stack_pos) << std::endl;
-#endif
-  const long left = (int64_t)op_stack[(*stack_pos) - 1];
-  const long right = (int64_t)op_stack[(*stack_pos) - 2];
-  op_stack[(*stack_pos) - 2] = left <= right;
-  (*stack_pos)--;
-}
-
-void StackInterpreter::GtrEqlInt(size_t* &op_stack, long* &stack_pos)
-{
-#ifdef _DEBUG
-  std::wcout << L"stack oper: GTR_EQL; call_pos=" << (*call_stack_pos) << std::endl;
-#endif
-  const long left = (int64_t)op_stack[(*stack_pos) - 1];
-  const long right = (int64_t)op_stack[(*stack_pos) - 2];
-  op_stack[(*stack_pos) - 2] = left >= right;
-  (*stack_pos)--;
-}
-
-void StackInterpreter::LesEqlFloat(size_t* &op_stack, long* &stack_pos)
-{
-#ifdef _DEBUG
-  std::wcout << L"stack oper: LES_EQL; call_pos=" << (*call_stack_pos) << std::endl;
-#endif
-  const double left_double = *((FLOAT_VALUE*)(&op_stack[(*stack_pos) - 1]));
-  const double right_double = *((FLOAT_VALUE*)(&op_stack[(*stack_pos) - 2]));
-  op_stack[(*stack_pos) - 2] = left_double <= right_double;
-  (*stack_pos)--;
-}
-
-void StackInterpreter::GtrEqlFloat(size_t* &op_stack, long* &stack_pos)
-{
-#ifdef _DEBUG
-  std::wcout << L"stack oper: GTR_EQL; call_pos=" << (*call_stack_pos) << std::endl;
-#endif
-  const double left_double = *((FLOAT_VALUE*)(&op_stack[(*stack_pos) - 1]));
-  const double right_double = *((FLOAT_VALUE*)(&op_stack[(*stack_pos) - 2]));
-  op_stack[(*stack_pos) - 2] = left_double >= right_double;
-  (*stack_pos)--;
-}
-
-void StackInterpreter::EqlInt(size_t* &op_stack, long* &stack_pos)
-{
-#ifdef _DEBUG
-  std::wcout << L"stack oper: EQL; call_pos=" << (*call_stack_pos) << std::endl;
-#endif
-  const long left = (int64_t)op_stack[(*stack_pos) - 1];
-  const long right = (int64_t)op_stack[(*stack_pos) - 2];
-  op_stack[(*stack_pos) - 2] = left == right;
-  (*stack_pos)--;
-}
-
-void StackInterpreter::NeqlInt(size_t* &op_stack, long* &stack_pos)
-{
-#ifdef _DEBUG
-  std::wcout << L"stack oper: NEQL; call_pos=" << (*call_stack_pos) << std::endl;
-#endif
-  const long left = (int64_t)op_stack[(*stack_pos) - 1];
-  const long right = (int64_t)op_stack[(*stack_pos) - 2];
-  op_stack[(*stack_pos) - 2] = left != right;
-  (*stack_pos)--;
-}
-
-void StackInterpreter::LesInt(size_t* &op_stack, long* &stack_pos)
-{
-#ifdef _DEBUG
-  std::wcout << L"stack oper: LES; call_pos=" << (*call_stack_pos) << std::endl;
-#endif
-  const long left = (int64_t)op_stack[(*stack_pos) - 1];
-  const long right = (int64_t)op_stack[(*stack_pos) - 2];
-  op_stack[(*stack_pos) - 2] = left < right;
-  (*stack_pos)--;
-}
-
-void StackInterpreter::GtrInt(size_t* &op_stack, long* &stack_pos)
-{
-#ifdef _DEBUG
-  std::wcout << L"stack oper: GTR; call_pos=" << (*call_stack_pos) << std::endl;
-#endif
-  const long left = (int64_t)op_stack[(*stack_pos) - 1];
-  const long right = (int64_t)op_stack[(*stack_pos) - 2];
-  op_stack[(*stack_pos) - 2] = left > right;
-  (*stack_pos)--;
-}
-
-void StackInterpreter::EqlFloat(size_t* &op_stack, long* &stack_pos)
-{
-#ifdef _DEBUG
-  std::wcout << L"stack oper: EQL; call_pos=" << (*call_stack_pos) << std::endl;
-#endif
-  const double left_double = *((FLOAT_VALUE*)(&op_stack[(*stack_pos) - 1]));
-  const double right_double = *((FLOAT_VALUE*)(&op_stack[(*stack_pos) - 2]));
-  op_stack[(*stack_pos) - 2] = left_double == right_double;
-  (*stack_pos)--;
-}
-
-void StackInterpreter::NeqlFloat(size_t* &op_stack, long* &stack_pos)
-{
-#ifdef _DEBUG
-  std::wcout << L"stack oper: NEQL; call_pos=" << (*call_stack_pos) << std::endl;
-#endif
-  const double left_double = *((FLOAT_VALUE*)(&op_stack[(*stack_pos) - 1]));
-  const double right_double = *((FLOAT_VALUE*)(&op_stack[(*stack_pos) - 2]));
-  op_stack[(*stack_pos) - 2] = left_double != right_double;
-  (*stack_pos)--;
-}
-
-void StackInterpreter::LesFloat(size_t* &op_stack, long* &stack_pos)
-{
-#ifdef _DEBUG
-  std::wcout << L"stack oper: LES; call_pos=" << (*call_stack_pos) << std::endl;
-#endif
-  const double left_double = *((FLOAT_VALUE*)(&op_stack[(*stack_pos) - 1]));
-  const double right_double = *((FLOAT_VALUE*)(&op_stack[(*stack_pos) - 2]));
-  op_stack[(*stack_pos) - 2] = left_double < right_double;
-  (*stack_pos)--;
-}
-
-void StackInterpreter::GtrFloat(size_t* &op_stack, long* &stack_pos)
-{
-#ifdef _DEBUG
-  std::wcout << L"stack oper: GTR_FLOAT; call_pos=" << (*call_stack_pos) << std::endl;
-#endif
-  const double left_double = *((FLOAT_VALUE*)(&op_stack[(*stack_pos) - 1]));
-  const double right_double = *((FLOAT_VALUE*)(&op_stack[(*stack_pos) - 2]));
-  op_stack[(*stack_pos) - 2] = left_double > right_double;
-  (*stack_pos)--;;
-}
-
-void StackInterpreter::LoadArySize(size_t* &op_stack, long* &stack_pos)
-{
-#ifdef _DEBUG
-  std::wcout << L"stack oper: LOAD_ARY_SIZE; call_pos=" << (*call_stack_pos) << std::endl;
-#endif
-  size_t* array = (size_t*)PopInt(op_stack, stack_pos);
-  if(!array) {
-    std::wcerr << L">>> Attempting to dereference a 'Nil' memory instance <<<" << std::endl;
-    StackErrorUnwind();
-#ifdef _DEBUGGER
-    halt = true;
-    return;
-#else
-    exit(1);
-#endif
-  }
-  PushInt(array[2], op_stack, stack_pos);
-}
-
-void StackInterpreter::CpyByteAry(size_t* &op_stack, long* &stack_pos)
-{
-#ifdef _DEBUG
-  std::wcout << L"stack oper: CPY_BYTE_ARY; call_pos=" << (*call_stack_pos) << std::endl;
-#endif
-  const long length = (int64_t)PopInt(op_stack, stack_pos);
-  const long src_offset = (int64_t)PopInt(op_stack, stack_pos);
-  size_t* src_array = (size_t*)PopInt(op_stack, stack_pos);
-  const long dest_offset = (int64_t)PopInt(op_stack, stack_pos);
-  size_t* dest_array = (size_t*)PopInt(op_stack, stack_pos);
-
-  if(!src_array || !dest_array) {
-    std::wcerr << L">>> Attempting to dereference a 'Nil' memory instance <<<" << std::endl;
-    StackErrorUnwind();
-#ifdef _DEBUGGER
-    halt = true;
-    return;
-#else
-    exit(1);
-#endif
-  }
-
-<<<<<<< HEAD
-  const long src_array_len = (int64_t)src_array[2];
-  const long dest_array_len = (int64_t)dest_array[2];
-=======
-  const int64_t src_array_len = (int64_t)src_array[2];
-  const int64_t dest_array_len = (int64_t)dest_array[2];
->>>>>>> 6d54c443
-  if(length > 0 && src_offset + length <= src_array_len && dest_offset + length <= dest_array_len) {
-    const char* src_array_ptr = (char*)(src_array + 3);
-    char* dest_array_ptr = (char*)(dest_array + 3);
-    if(src_array_ptr == dest_array_ptr) {
-      memmove(dest_array_ptr + dest_offset, src_array_ptr + src_offset, length);
-    }
-    else {
-      memcpy(dest_array_ptr + dest_offset, src_array_ptr + src_offset, length);
-    }
-    PushInt(1, op_stack, stack_pos);
-  }
-  else {
-    PushInt(0, op_stack, stack_pos);
-  }
-}
-
-void StackInterpreter::CpyCharAry(size_t* &op_stack, long* &stack_pos)
-{
-#ifdef _DEBUG
-  std::wcout << L"stack oper: CPY_CHAR_ARY; call_pos=" << (*call_stack_pos) << std::endl;
-#endif
-  const long length = (int64_t)PopInt(op_stack, stack_pos);
-  const long src_offset = (int64_t)PopInt(op_stack, stack_pos);
-  size_t* src_array = (size_t*)PopInt(op_stack, stack_pos);
-  const long dest_offset = (int64_t)PopInt(op_stack, stack_pos);
-  size_t* dest_array = (size_t*)PopInt(op_stack, stack_pos);
-
-  if(!src_array || !dest_array) {
-    std::wcerr << L">>> Attempting to dereference a 'Nil' memory instance <<<" << std::endl;
-    StackErrorUnwind();
-#ifdef _DEBUGGER
-    halt = true;
-    return;
-#else
-    exit(1);
-#endif
-  }
-
-  const long src_array_len = (int64_t)src_array[2];
-  const long dest_array_len = (int64_t)dest_array[2];
-  if(length > 0 && src_offset + length <= src_array_len && dest_offset + length <= dest_array_len) {
-    wchar_t* src_array_ptr = (wchar_t*)(src_array + 3);
-    wchar_t* dest_array_ptr = (wchar_t*)(dest_array + 3);
-    if(src_array_ptr == dest_array_ptr) {
-      memmove(dest_array_ptr + dest_offset, src_array_ptr + src_offset, length * sizeof(wchar_t));
-    }
-    else {
-      memcpy(dest_array_ptr + dest_offset, src_array_ptr + src_offset, length * sizeof(wchar_t));
-    }
-    PushInt(1, op_stack, stack_pos);
-  }
-  else {
-    PushInt(0, op_stack, stack_pos);
-  }
-}
-
-void StackInterpreter::CpyIntAry(size_t* &op_stack, long* &stack_pos)
-{
-#ifdef _DEBUG
-  std::wcout << L"stack oper: CPY_INT_ARY; call_pos=" << (*call_stack_pos) << std::endl;
-#endif
-  const long length = (int64_t)PopInt(op_stack, stack_pos);
-  const long src_offset = (int64_t)PopInt(op_stack, stack_pos);
-  size_t* src_array = (size_t*)PopInt(op_stack, stack_pos);
-  const long dest_offset = (int64_t)PopInt(op_stack, stack_pos);
-  size_t* dest_array = (size_t*)PopInt(op_stack, stack_pos);
-
-  if(!src_array || !dest_array) {
-    std::wcerr << L">>> Attempting to dereference a 'Nil' memory instance <<<" << std::endl;
-    StackErrorUnwind();
-#ifdef _DEBUGGER
-    halt = true;
-    return;
-#else
-    exit(1);
-#endif
-  }
-
-  const long src_array_len = (int64_t)src_array[0];
-  const long dest_array_len = (int64_t)dest_array[0];
-  if(length > 0 && src_offset + length <= src_array_len && dest_offset + length <= dest_array_len) {
-    size_t* src_array_ptr = src_array + 3;
-    size_t* dest_array_ptr = dest_array + 3;
-    if(src_array_ptr == dest_array_ptr) {
-      memmove(dest_array_ptr + dest_offset, src_array_ptr + src_offset, length * sizeof(size_t));
-    }
-    else {
-      memcpy(dest_array_ptr + dest_offset, src_array_ptr + src_offset, length * sizeof(size_t));
-    }
-    PushInt(1, op_stack, stack_pos);
-  }
-  else {
-    PushInt(0, op_stack, stack_pos);
-  }
-}
-
-void StackInterpreter::CpyFloatAry(size_t*& op_stack, long*& stack_pos)
-{
-#ifdef _DEBUG
-  std::wcout << L"stack oper: CPY_FLOAT_ARY; call_pos=" << (*call_stack_pos) << std::endl;
-#endif
-  const long length = (int64_t)PopInt(op_stack, stack_pos);
-  const long src_offset = (int64_t)PopInt(op_stack, stack_pos);
-  size_t* src_array = (size_t*)PopInt(op_stack, stack_pos);
-  const long dest_offset = (int64_t)PopInt(op_stack, stack_pos);
-  size_t* dest_array = (size_t*)PopInt(op_stack, stack_pos);
-
-  if(!src_array || !dest_array) {
-    std::wcerr << L">>> Attempting to dereference a 'Nil' memory instance <<<" << std::endl;
-    StackErrorUnwind();
-#ifdef _DEBUGGER
-    halt = true;
-    return;
-#else
-    exit(1);
-#endif
-  }
-
-  const long src_array_len = (int64_t)src_array[0];
-  const long dest_array_len = (int64_t)dest_array[0];
-  if(length > 0 && src_offset + length <= src_array_len && dest_offset + length <= dest_array_len) {
-    size_t* src_array_ptr = src_array + 3;
-    size_t* dest_array_ptr = dest_array + 3;
-    if(src_array_ptr == dest_array_ptr) {
-      memmove(dest_array_ptr + dest_offset, src_array_ptr + src_offset, length * sizeof(FLOAT_VALUE));
-    }
-    else {
-      memcpy(dest_array_ptr + dest_offset, src_array_ptr + src_offset, length * sizeof(FLOAT_VALUE));
-    }
-    PushInt(1, op_stack, stack_pos);
-  }
-  else {
-    PushInt(0, op_stack, stack_pos);
-  }
-}
-
-void StackInterpreter::ZeroByteAry(size_t*& op_stack, long*& stack_pos)
-{
-  size_t* array_ptr = (size_t*)PopInt(op_stack, stack_pos);
-  const size_t array_len = array_ptr[0];
-  char* buffer = (char*)(array_ptr + 3);
-  memset(buffer, 0, array_len * sizeof(char));
-}
-
-void StackInterpreter::ZeroCharAry(size_t*& op_stack, long*& stack_pos)
-{
-  size_t* array_ptr = (size_t*)PopInt(op_stack, stack_pos);
-  const size_t array_len = array_ptr[0];
-  wchar_t* buffer = (wchar_t*)(array_ptr + 3);
-  memset(buffer, 0, array_len * sizeof(wchar_t));
-}
-
-void StackInterpreter::ZeroIntAry(size_t*& op_stack, long*& stack_pos)
-{
-  size_t* array_ptr = (size_t*)PopInt(op_stack, stack_pos);
-  const size_t array_len = array_ptr[0];
-  size_t* buffer = (size_t*)(array_ptr + 3);
-  memset(buffer, 0, array_len * sizeof(size_t));
-}
-
-void StackInterpreter::ZeroFloatAry(size_t*& op_stack, long*& stack_pos)
-{
-  size_t* array_ptr = (size_t*)PopInt(op_stack, stack_pos);
-  const size_t array_len = array_ptr[0];
-  FLOAT_VALUE* buffer = (FLOAT_VALUE*)(array_ptr + 3);
-  memset(buffer, 0, array_len * sizeof(FLOAT_VALUE));
-}
-
-void StackInterpreter::ObjTypeOf(StackInstr* instr, size_t* &op_stack, long* &stack_pos)
-{
-  size_t* mem = (size_t*)PopInt(op_stack, stack_pos);
-  if(mem) {
-    const size_t* result = MemoryManager::ValidObjectCast(mem, instr->GetOperand(), program->GetHierarchy(), program->GetInterfaces());
-    if(result) {
-      PushInt(1, op_stack, stack_pos);
-    }
-    else {
-      PushInt(0, op_stack, stack_pos);
-    }
-  }
-  else {
-    std::wcerr << L">>> TypeOf(..) check on Nil value <<<" << std::endl;
-    StackErrorUnwind();
-    exit(1);
-  }
-}
-
-void StackInterpreter::ObjInstCast(StackInstr* instr, size_t* &op_stack, long* &stack_pos)
-{
-  size_t* mem = (size_t*)PopInt(op_stack, stack_pos);
-  const size_t result = (size_t)MemoryManager::ValidObjectCast(mem, instr->GetOperand(), program->GetHierarchy(), program->GetInterfaces());
-#ifdef _DEBUG
-  std::wcout << L"stack oper: OBJ_INST_CAST: from=" << mem << L", to=" << instr->GetOperand() << std::endl;
-#endif
-  if(!result && mem) {
-    StackClass* to_cls = MemoryManager::GetClass((size_t*)mem);
-    std::wcerr << L">>> Invalid object cast: '" << (to_cls ? to_cls->GetName() : L"?")
-          << L"' to '" << program->GetClass(instr->GetOperand())->GetName() << L"' <<<" << std::endl;
-    StackErrorUnwind();
-#ifdef _DEBUGGER
-    halt = true;
-    return;
-#else
-    exit(1);
-#endif
-  }
-  PushInt(result, op_stack, stack_pos);
-}
-
-void StackInterpreter::AsyncMthdCall(size_t* &op_stack, long* &stack_pos)
-{
-  size_t* instance = (size_t*)(*frame)->mem[0];
-  size_t* param = (size_t*)(*frame)->mem[1];
-
-  StackClass* impl_class = MemoryManager::GetClass(instance);
-  if(!impl_class) {
-    PopFrame();
-    std::wcerr << L">>> Attempting to dereference a 'Nil' memory element <<<" << std::endl;
-    StackErrorUnwind();
-#ifdef _DEBUGGER
-    halt = true;
-    return;
-#else
-    exit(1);
-#endif
-  }
-
-  std::wstring method_name = impl_class->GetName() + L":Run:o.System.Base,";
-  StackMethod* called = impl_class->GetMethod(method_name);
-  while(!called) {
-    impl_class = impl_class->GetParent();
-    method_name = impl_class->GetName() + L":Run:o.System.Base,";
-    called = impl_class->GetMethod(method_name);
-  }
-
-#ifdef _DEBUG
-  assert(called);
-  std::wcout << L"=== ASYNC_MTHD_CALL: id=" << called->GetClass()->GetId() << L","
-        << called->GetId() << L"; name='" << called->GetName()
-        << L"'; param=" << param << L" ===" << std::endl;
-#endif
-
-  // create and execute the new thread
-  // make sure that calls to the model are synced.  Are find method synced?
-  ProcessAsyncMethodCall(called, param);
-}
-
-void StackInterpreter::ThreadJoin(size_t* &op_stack, long* &stack_pos)
-{
-#ifdef _DEBUG
-  std::wcout << L"stack oper: THREAD_JOIN; call_pos=" << (*call_stack_pos) << std::endl;
-#endif
-  size_t* instance = (size_t*)(*frame)->mem[0];
-  if(!instance) {
-    std::wcerr << L">>> Attempting to dereference a 'Nil' memory instance <<<" << std::endl;
-    StackErrorUnwind();
-#ifdef _DEBUGGER
-    halt = true;
-    return;
-#else
-    exit(1);
-#endif
-  }
-
-#ifdef _WIN32
-  HANDLE vm_thread = (HANDLE)instance[0];
-  if(WaitForSingleObject(vm_thread, INFINITE) != WAIT_OBJECT_0) {
-    std::wcerr << L">>> Unable to join thread! <<<" << std::endl;
-#ifdef _DEBUGGER
-    return;
-#else
-    exit(1);
-#endif
-  }
-#else
-  void* status;
-  pthread_t vm_thread = (pthread_t)instance[0];
-  if(pthread_join(vm_thread, &status)) {
-    std::wcerr << L">>> Unable to join thread! <<<" << std::endl;
-#ifdef _DEBUGGER
-    return;
-#else
-    exit(1);
-#endif
-  }
-#endif
-}
-
-void StackInterpreter::ThreadMutex(size_t* &op_stack, long* &stack_pos)
-{
-#ifdef _DEBUG
-  std::wcout << L"stack oper: THREAD_MUTEX; call_pos=" << (*call_stack_pos) << std::endl;
-#endif
-  size_t* instance = (size_t*)(*frame)->mem[0];
-  if(!instance) {
-    std::wcerr << L">>> Attempting to dereference a 'Nil' memory instance <<<" << std::endl;
-    StackErrorUnwind();
-#ifdef _DEBUGGER
-    halt = true;
-    return;
-#else
-    exit(1);
-#endif
-  }
-#ifdef _WIN32
-  InitializeCriticalSection((CRITICAL_SECTION*)&instance[1]);
-#else
-  pthread_mutex_init((pthread_mutex_t*)&instance[1], nullptr);
-#endif
-}
-
-void StackInterpreter::CriticalStart(size_t* &op_stack, long* &stack_pos)
-{
-#ifdef _DEBUG
-  std::wcout << L"stack oper: CRITICAL_START; call_pos=" << (*call_stack_pos) << std::endl;
-#endif
-  size_t* instance = (size_t*)PopInt(op_stack, stack_pos);
-  if(!instance) {
-    std::wcerr << L">>> Attempting to dereference a 'Nil' memory instance <<<" << std::endl;
-    StackErrorUnwind();
-#ifdef _DEBUGGER
-    halt = true;
-    return;
-#else
-    exit(1);
-#endif        
-  }
-#ifdef _WIN32
-  EnterCriticalSection((CRITICAL_SECTION*)&instance[1]);
-#else
-  pthread_mutex_lock((pthread_mutex_t*)&instance[1]);
-#endif
-}
-
-void StackInterpreter::CriticalEnd(size_t* &op_stack, long* &stack_pos)
-{
-#ifdef _DEBUG
-  std::wcout << L"stack oper: CRITICAL_END; call_pos=" << (*call_stack_pos) << std::endl;
-#endif
-  size_t* instance = (size_t*)PopInt(op_stack, stack_pos);
-  if(!instance) {
-    std::wcerr << L">>> Attempting to dereference a 'Nil' memory instance <<<" << std::endl;
-    StackErrorUnwind();
-#ifdef _DEBUGGER
-    halt = true;
-    return;
-#else
-    exit(1);
-#endif
-  }
-#ifdef _WIN32
-  LeaveCriticalSection((CRITICAL_SECTION*)&instance[1]);
-#else
-  pthread_mutex_unlock((pthread_mutex_t*)&instance[1]);
-#endif
-}
-
-/********************************
- * Processes a load function variable instruction.
- ********************************/
-void StackInterpreter::ProcessLoadFunctionVar(StackInstr* instr, size_t* &op_stack, long* &stack_pos)
-{
-#ifdef _DEBUG
-  std::wcout << L"stack oper: LOAD_FUNC_VAR; index=" << instr->GetOperand()
-        << L"; local=" << ((instr->GetOperand2() == LOCL) ? L"true" : L"false") << std::endl;
-#endif
-  if(instr->GetOperand2() == LOCL) {
-    size_t* mem = (*frame)->mem;
-    PushInt(mem[instr->GetOperand() + 2], op_stack, stack_pos);
-    PushInt(mem[instr->GetOperand() + 1], op_stack, stack_pos);
-  } 
-  else {
-    size_t* cls_inst_mem = (size_t*)PopInt(op_stack, stack_pos);
-    if(!cls_inst_mem) {
-      std::wcerr << L">>> Attempting to dereference a 'Nil' memory instance <<<" << std::endl;
-      StackErrorUnwind();
-#ifdef _DEBUGGER
-      halt = true;
-      return;
-#else
-      exit(1);
-#endif
-    }
-    PushInt(cls_inst_mem[instr->GetOperand() + 1], op_stack, stack_pos);
-    PushInt(cls_inst_mem[instr->GetOperand()], op_stack, stack_pos);
-  }
-}
-
-/********************************
- * Processes a load float variable instruction.
- ********************************/
-void StackInterpreter::ProcessLoadFloat(StackInstr* instr, size_t* &op_stack, long* &stack_pos)
-{
-#ifdef _DEBUG
-  std::wcout << L"stack oper: LOAD_FLOAT_VAR; index=" << instr->GetOperand()
-        << L"; local=" << ((instr->GetOperand2() == LOCL) ? L"true" : L"false") << std::endl;
-#endif
-  FLOAT_VALUE value;
-  if(instr->GetOperand2() == LOCL) {
-    size_t* mem = (*frame)->mem;
-    value = *((FLOAT_VALUE*)(&mem[instr->GetOperand() + 1]));
-
-  } else {
-    size_t* cls_inst_mem = (size_t*)PopInt(op_stack, stack_pos);
-    if(!cls_inst_mem) {
-      std::wcerr << L">>> Attempting to dereference a 'Nil' memory instance <<<" << std::endl;
-      StackErrorUnwind();
-#ifdef _DEBUGGER
-      halt = true;
-      return;
-#else
-      exit(1);
-#endif
-    }
-    value = *((FLOAT_VALUE*)(&cls_inst_mem[instr->GetOperand()]));
-  }
-  PushFloat(value, op_stack, stack_pos);
-}
-
-/********************************
- * Processes a store function variable instruction.
- ********************************/
-void StackInterpreter::ProcessStoreFunctionVar(StackInstr* instr, size_t* &op_stack, long* &stack_pos)
-{
-#ifdef _DEBUG
-  std::wcout << L"stack oper: STOR_FUNC_VAR; index=" << instr->GetOperand()
-        << L"; local=" << ((instr->GetOperand2() == LOCL) ? L"true" : L"false") << std::endl;
-#endif
-  if(instr->GetOperand2() == LOCL) {
-    size_t* mem = (*frame)->mem;
-    mem[instr->GetOperand() + 1] = PopInt(op_stack, stack_pos);
-    mem[instr->GetOperand() + 2] = PopInt(op_stack, stack_pos);
-  } 
-  else {
-    size_t* cls_inst_mem = (size_t*)PopInt(op_stack, stack_pos);
-    if(!cls_inst_mem) {
-      std::wcerr << L">>> Attempting to dereference a 'Nil' memory instance <<<" << std::endl;
-      StackErrorUnwind();
-#ifdef _DEBUGGER
-      halt = true;
-      return;
-#else
-      exit(1);
-#endif
-    }
-    cls_inst_mem[instr->GetOperand()] = PopInt(op_stack, stack_pos);
-    cls_inst_mem[instr->GetOperand() + 1] = PopInt(op_stack, stack_pos);
-  }
-}
-
-/********************************
- * Processes a store float
- * variable instruction.
- ********************************/
-void StackInterpreter::ProcessStoreFloat(StackInstr* instr, size_t* &op_stack, long* &stack_pos)
-{
-#ifdef _DEBUG
-  std::wcout << L"stack oper: STOR_FLOAT_VAR; index=" << instr->GetOperand()
-        << L"; local=" << ((instr->GetOperand2() == LOCL) ? L"true" : L"false") << std::endl;
-#endif
-  if(instr->GetOperand2() == LOCL) {
-    const FLOAT_VALUE value = PopFloat(op_stack, stack_pos);
-    size_t* mem = (*frame)->mem;
-    *((FLOAT_VALUE*)(&mem[instr->GetOperand() + 1])) = value;
-  } 
-  else {
-    size_t* cls_inst_mem = (size_t*)PopInt(op_stack, stack_pos);
-    if(!cls_inst_mem) {
-      std::wcerr << L">>> Attempting to dereference a 'Nil' memory instance <<<" << std::endl;
-      StackErrorUnwind();
-#ifdef _DEBUGGER
-      halt = true;
-      return;
-#else
-      exit(1);
-#endif
-    }
-    const FLOAT_VALUE value = PopFloat(op_stack, stack_pos);
-    *((FLOAT_VALUE*)(&cls_inst_mem[instr->GetOperand()])) = value;
-  }
-}
-
-/********************************
- * Processes a copy float
- * variable instruction.
- ********************************/
-void StackInterpreter::ProcessCopyFloat(StackInstr* instr, size_t* &op_stack, long* &stack_pos)
-{
-#ifdef _DEBUG
-  std::wcout << L"stack oper: COPY_FLOAT_VAR; index=" << instr->GetOperand()
-        << L"; local=" << ((instr->GetOperand2() == LOCL) ? L"true" : L"false") << std::endl;
-#endif
-  if(instr->GetOperand2() == LOCL) {
-    FLOAT_VALUE value = TopFloat(op_stack, stack_pos);
-    size_t* mem = (*frame)->mem;
-    *((FLOAT_VALUE*)(&mem[instr->GetOperand() + 1])) = value;
-  } else {
-    size_t* cls_inst_mem = (size_t*)PopInt(op_stack, stack_pos);
-    if(!cls_inst_mem) {
-      std::wcerr << L">>> Attempting to dereference a 'Nil' memory instance <<<" << std::endl;
-      StackErrorUnwind();
-#ifdef _DEBUGGER
-      halt = true;
-      return;
-#else
-      exit(1);
-#endif
-    }
-    FLOAT_VALUE value = TopFloat(op_stack, stack_pos);
-    *((FLOAT_VALUE*)(&cls_inst_mem[instr->GetOperand()])) = value;
-  }
-}
-
-/********************************
- * Processes a new object instance
- * request.
- ********************************/
-void StackInterpreter::ProcessNewObjectInstance(StackInstr* instr, size_t* &op_stack, long* &stack_pos)
-{
-#ifdef _DEBUG
-  std::wcout << L"stack oper: NEW_OBJ_INST: id=" << instr->GetOperand() << std::endl;
-#endif
-
-  size_t inst_mem = (size_t)MemoryManager::AllocateObject(instr->GetOperand(), op_stack, *stack_pos);
-  PushInt(inst_mem, op_stack, stack_pos);
-}
-
-/********************************
- * Processes a new object instance
- * request.
- ********************************/
-void StackInterpreter::ProcessNewFunctionInstance(StackInstr* instr, size_t*& op_stack, long*& stack_pos)
-{
-#ifdef _DEBUG
-  std::wcout << L"stack oper: NEW_FUNC_INST: mem_size=" << instr->GetOperand() << std::endl;
-#endif
-
-  const long size = (int64_t)instr->GetOperand();
-  size_t func_mem = (size_t)MemoryManager::AllocateArray(size, BYTE_ARY_TYPE, op_stack, *stack_pos);
-  PushInt(func_mem, op_stack, stack_pos);
-}
-
-/********************************
- * Processes a new array instance request.
- ********************************/
-void StackInterpreter::ProcessNewArray(StackInstr* instr, size_t* &op_stack, long* &stack_pos, bool is_float)
-{
-#ifdef _DEBUG
-  std::wcout << L"stack oper: NEW_INT_ARY/NEW_FLOAT_ARY; call_pos=" << (*call_stack_pos) << std::endl;
-#endif
-  size_t indices[8];
-  const size_t value = PopInt(op_stack, stack_pos);
-  size_t size = value;
-  indices[0] = value;
-  long dim = 1;
-  for(long i = 1; i < instr->GetOperand(); i++) {
-    const size_t value = PopInt(op_stack, stack_pos);
-    size *= value;
-    indices[dim++] = value;
-  }
-
-  size_t* mem = (size_t*)MemoryManager::AllocateArray((int64_t)(size + dim + 2), INT_TYPE, op_stack, *stack_pos);
-  mem[0] = size;
-  mem[1] = dim;
-
-  memcpy(mem + 2, indices, dim * sizeof(size_t));
-  PushInt((size_t)mem, op_stack, stack_pos);
-}
-
-/********************************
- * Processes a new byte array instance request.
- ********************************/
-void StackInterpreter::ProcessNewByteArray(StackInstr* instr, size_t* &op_stack, long* &stack_pos)
-{
-#ifdef _DEBUG
-  std::wcout << L"stack oper: NEW_BYTE_ARY; call_pos=" << (*call_stack_pos) << std::endl;
-#endif
-  size_t indices[8];
-  const size_t value = PopInt(op_stack, stack_pos);
-  size_t size = value;
-  indices[0] = value;
-  long dim = 1;
-  for(long i = 1; i < instr->GetOperand(); i++) {
-    const size_t value = PopInt(op_stack, stack_pos);
-    size *= value;
-    indices[dim++] = value;
-  }
-
-  // nullptr terminated string 
-  size++;
-  size_t* mem = MemoryManager::AllocateArray((int64_t)(size + ((dim + 2) * sizeof(size_t))), BYTE_ARY_TYPE, op_stack, *stack_pos);
-  mem[0] = size - 1;
-  mem[1] = dim;
-  memcpy(mem + 2, indices, dim * sizeof(size_t));
-  PushInt((size_t)mem, op_stack, stack_pos);
-}
-
-/********************************
- * Processes a new char array instance request.
- ********************************/
-void StackInterpreter::ProcessNewCharArray(StackInstr* instr, size_t* &op_stack, long* &stack_pos)
-{
-#ifdef _DEBUG
-  std::wcout << L"stack oper: NEW_CHAR_ARY; call_pos=" << (*call_stack_pos) << std::endl;
-#endif
-  size_t indices[8];
-  const size_t value = PopInt(op_stack, stack_pos);
-  size_t size = value;
-  indices[0] = value;
-  long dim = 1;
-  for(long i = 1; i < instr->GetOperand(); i++) {
-    const size_t value = PopInt(op_stack, stack_pos);
-    size *= value;
-    indices[dim++] = value;
-  }
-
-  // null-terminated string 
-  size++;
-  size_t* mem = MemoryManager::AllocateArray((int64_t)(size + ((dim + 2) * sizeof(size_t))), CHAR_ARY_TYPE, op_stack, *stack_pos);
-  mem[0] = size - 1;
-  mem[1] = dim;
-  memcpy(mem + 2, indices, dim * sizeof(size_t));
-  PushInt((size_t)mem, op_stack, stack_pos);
-}
-
-/********************************
- * Processes a return instruction, 
- * this modifies the call std::stack.
- ********************************/
-void StackInterpreter::ProcessReturn(StackInstr** &instrs, long &ip)
-{
-#ifdef _DEBUG
-  std::wcout << L"stack oper: RTRN; call_pos=" << (*call_stack_pos) << std::endl;
-#endif
-
-  // unregister old frame
-#ifdef _DEBUG
-  std::wcout << L"removing frame=" << (*frame) << std::endl;
-#endif
-  
-  ReleaseStackFrame(*frame);
-  
-  // restore previous frame
-  if(!StackEmpty()) {
-    (*frame) = PopFrame();
-    instrs = (*frame)->method->GetInstructions();
-    ip = (*frame)->ip;
-  } 
-  else {
-    (*frame) = nullptr;
-    halt = true;
-  }
-}
-
-/********************************
- * Processes a asynchronous method call.
- ********************************/
-void StackInterpreter::ProcessAsyncMethodCall(StackMethod* called, size_t* param)
-{
-  size_t* instance = (size_t*)(*frame)->mem[0];
-  ThreadHolder* holder = new ThreadHolder;
-  holder->called = called;
-  holder->self = instance;
-  holder->param = param;
-
-#ifdef _WIN32
-  HANDLE vm_thread = (HANDLE)_beginthreadex(nullptr, 0, AsyncMethodCall, holder, 0, nullptr);
-  if(!vm_thread) {
-    std::wcerr << L">>> Internal error: Unable to create garbage collection thread! <<<" << std::endl;
-    exit(-1);
-  }
-#else
-  pthread_attr_t attrs;
-  pthread_attr_init(&attrs);
-  pthread_attr_setdetachstate(&attrs, PTHREAD_CREATE_JOINABLE);
-
-  // execute thread
-  pthread_t vm_thread;
-  if(pthread_create(&vm_thread, &attrs, AsyncMethodCall, (void*)holder)) {
-    std::wcerr << L">>> Internal error: Internal error: Unable to create runtime thread! <<<" << std::endl;
-    exit(-1);
-  }
-#endif  
-  
-  // assign thread ID
-  if(!instance) {
-    std::wcerr << L">>> Internal error: Unable to create runtime thread! <<<" << std::endl;
-    exit(-1);
-  }
-
-  instance[0] = (size_t)vm_thread;
-#ifdef _DEBUG
-  std::wcout << L"*** New Thread ID: " << vm_thread  << L": " << instance << L" ***" << std::endl;
-#endif
-}
-
-#ifdef _WIN32
-//
-// windows thread callback
-//
-unsigned int WINAPI StackInterpreter::AsyncMethodCall(LPVOID arg)
-{
-  ThreadHolder* holder = (ThreadHolder*)arg;
-
-  // execute
-  size_t* thread_op_stack = new size_t[OP_STACK_SIZE];
-  long* thread_stack_pos = new long;
-  (*thread_stack_pos) = 0;
-  
-  // set parameter
-  thread_op_stack[(*thread_stack_pos)++] = (size_t)holder->param;
-
-  HANDLE vm_thread;
-  DuplicateHandle(GetCurrentProcess(), GetCurrentThread(), GetCurrentProcess(), &vm_thread, 0, TRUE, DUPLICATE_SAME_ACCESS);
-
-#ifdef _DEBUG
-  std::wcout << L"# Starting thread=" << vm_thread << L" #" << std::endl;
-#endif  
-
-  Runtime::StackInterpreter* intpr = new Runtime::StackInterpreter;
-  AddThread(intpr);
-  intpr->Execute(thread_op_stack, thread_stack_pos, 0, holder->called, holder->self, false);
-  
-#ifdef _DEBUG
-  std::wcout << L"# final std::stack: pos=" << (*thread_stack_pos) << L", thread=" << vm_thread << L" #" << std::endl;
-#endif
-
-  // clean up
-  delete[] thread_op_stack;
-  thread_op_stack = nullptr;
-
-  delete thread_stack_pos;
-  thread_stack_pos = nullptr;
-  
-  RemoveThread(intpr);
-  delete intpr;
-  intpr = nullptr;
-
-  delete holder;
-  holder = nullptr;
-  
-  return 0;
-}
-#else
-//
-// posix thread callback
-//
-void* StackInterpreter::AsyncMethodCall(void* arg)
-{
-  ThreadHolder* holder = (ThreadHolder*)arg;
-
-  // execute
-  size_t* thread_op_stack = new size_t[OP_STACK_SIZE];
-  long* thread_stack_pos = new long;
-  (*thread_stack_pos) = 0;
-
-  // set parameter
-  thread_op_stack[(*thread_stack_pos)++] = (size_t)holder->param;
-
-#ifdef _DEBUG
-  std::wcout << L"# Starting thread=" << pthread_self() << L" #" << std::endl;
-#endif  
-
-  Runtime::StackInterpreter* intpr = new Runtime::StackInterpreter;
-  AddThread(intpr);
-  intpr->Execute(thread_op_stack, thread_stack_pos, 0, holder->called, holder->self, false);
-
-#ifdef _DEBUG
-  std::wcout << L"# final std::stack: pos=" << (*thread_stack_pos) << L", thread=" << pthread_self() << L" #" << std::endl;
-#endif
-  
-  // clean up
-  delete[] thread_op_stack;
-  thread_op_stack = nullptr;
-
-  delete thread_stack_pos;
-  thread_stack_pos = nullptr;
-
-  RemoveThread(intpr);
-  delete intpr;
-  intpr = nullptr;
-  
-  delete holder;
-  holder = nullptr;
-  
-  return nullptr;
-}
-#endif
-
-/********************************
- * Processes a synchronous dynamic method call.
- ********************************/
-void StackInterpreter::ProcessDynamicMethodCall(StackInstr* instr, StackInstr** &instrs, long &ip, size_t* &op_stack, long* &stack_pos)
-{
-  // save current method
-  (*frame)->ip = ip;
-  PushFrame((*frame));
-
-  // make call
-  const size_t mthd_cls_id = PopInt(op_stack, stack_pos);
-  const long cls_id = (mthd_cls_id >> (16 * (1))) & 0xFFFF;
-  const long mthd_id = (mthd_cls_id >> (16 * (0))) & 0xFFFF;
-
-  if(mthd_id < 0 || cls_id < 0) {
-    std::wcerr << L"Internal VM error." << std::endl;
-    exit(1);
-  }
-
-  // pop instance
-  size_t* instance = (size_t*)PopInt(op_stack, stack_pos);
-
-#ifdef _DEBUG
-  std::wcout << L"stack oper: DYN_MTHD_CALL; cls_mtd_id=" << cls_id << L"," << mthd_id << std::endl;
-#endif
-  StackMethod* called = program->GetClass(cls_id)->GetMethod(mthd_id);
-#ifdef _DEBUG
-  std::wcout << L"=== Binding function call: to: '" << called->GetName() << L"' ===" << std::endl;
-#endif
-
-#ifndef _NO_JIT
-  // execute JIT call
-  if(instr->GetOperand3()) {
-    ProcessJitMethodCall(called, instance, instrs, ip, op_stack, stack_pos);
-  }
-  // execute interpreter
-  else {
-    (*frame) = GetStackFrame(called, instance);    
-    instrs = (*frame)->method->GetInstructions();
-    ip = 0;
-  }
-#else
-  ProcessInterpretedMethodCall(called, instance, instrs, ip);
-#endif
-}
-
-/********************************
- * Processes a synchronous method call.
- ********************************/
-void StackInterpreter::ProcessMethodCall(StackInstr* instr, StackInstr** &instrs, long &ip, size_t* &op_stack, long* &stack_pos)
-{
-  // save current method
-  (*frame)->ip = ip;
-  PushFrame((*frame));
-
-  // pop instance
-  size_t* instance = (size_t*)PopInt(op_stack, stack_pos);
-
-  // make call
-  StackMethod* concrete_call = program->GetClass(instr->GetOperand())->GetMethod(instr->GetOperand2());
-
-	// dynamic method call
-  if(concrete_call->IsVirtual()) {
-    // lookup binding
-    StackClass* concrete_class = MemoryManager::GetClass((size_t*)instance);
-    if(!concrete_class) {
-      std::wcerr << L">>> Unable to resolve virtual method call <<<" << std::endl;
-      StackErrorUnwind();
-      exit(1);
-    }
-
-    StackMethod* virtual_call = concrete_class->GetVirtualMethod(instr->GetOperand(), instr->GetOperand2());
-    if(!virtual_call) {
-      // binding method
-      const std::wstring qualified_method_name = concrete_call->GetName();
-      const std::wstring method_ending = qualified_method_name.substr(qualified_method_name.find(L':'));
-
-      // check method cache
-      std::wstring method_name = concrete_class->GetName() + method_ending;
-      virtual_call = concrete_class->GetMethod(method_name);
-      while(!virtual_call) {
-        concrete_class = concrete_class->GetParent();
-        method_name = concrete_class->GetName() + method_ending;
-        virtual_call = concrete_class->GetMethod(method_name);
-      }
-      // bind method call
-      concrete_class->AddVirutalMethod(instr->GetOperand(), instr->GetOperand2(), virtual_call);
-    }
-#ifdef _DEBUG
-    assert(virtual_call);
-#endif
-    concrete_call = virtual_call;
-  }
-
-#ifndef _NO_JIT
-  // execute JIT call
-  if(instr->GetOperand3()) {
-    ProcessJitMethodCall(concrete_call, instance, instrs, ip, op_stack, stack_pos);
-  }
-  // execute interpreter
-  else {
-    ProcessInterpretedMethodCall(concrete_call, instance, instrs, ip);
-  }
-#else
-  ProcessInterpretedMethodCall(concrete_call, instance, instrs, ip);
-#endif
-}
-
-/********************************
- * Processes an interpreted
- * synchronous method call.
- ********************************/
-void StackInterpreter::ProcessJitMethodCall(StackMethod* called, size_t* instance, StackInstr** &instrs, long &ip, size_t* &op_stack, long* &stack_pos)
-{
-#if defined(_DEBUGGER) || defined(_NO_JIT)
-  ProcessInterpretedMethodCall(called, instance, instrs, ip);
-#else
-  // compile, if needed
-  if(!called->GetNativeCode()) {    
-#if defined(_WIN64) || defined(_X64)
-    JitAmd64 jit_compiler;
-#else
-    JitArm64 jit_compiler;
-#endif
-
-    if(!jit_compiler.Compile(called)) {
-      ProcessInterpretedMethodCall(called, instance, instrs, ip);
-#ifdef _DEBUG
-      std::wcerr << L"### Unable to compile: " << called->GetName() << L" ###" << std::endl;
-#endif
-      return;
-    }
-  }
-  
-  // execute
-  (*frame) = GetStackFrame(called, instance);
-  JitRuntime jit_executor;
-  const long status = jit_executor.Execute(called, instance, op_stack, stack_pos, call_stack, call_stack_pos, *frame);
-  if(status < 0) {
-    switch(status) {
-    case -1:
-      std::wcerr << L">>> Attempting to dereference a 'Nil' memory instance in native JIT code <<<" << std::endl;
-      break;
-
-    case -2:
-      std::wcerr << L">>> Index under bounds in native JIT code <<<" << std::endl;
-      break;
-
-    case -3:
-      std::wcerr << L">>> Index over bounds in native JIT code <<<" << std::endl;
-      break;
-
-    case -4:
-      std::wcerr << L">>> Attempting to divide by zero in native JIT code <<<" << std::endl;
-      break;
-    }
-    StackErrorUnwind(called);
-#ifdef _DEBUGGER
-    halt = true;
-    return;
-#else
-    exit(1);
-#endif
-  }
-
-  // restore previous state
-  ReleaseStackFrame(*frame);
-  (*frame) = PopFrame();
-  instrs = (*frame)->method->GetInstructions();
-  ip = (*frame)->ip;
-#endif
-}
-
-/********************************
- * Processes an interpreted
- * synchronous method call.
- ********************************/
-void StackInterpreter::ProcessInterpretedMethodCall(StackMethod* called, size_t* instance, StackInstr** &instrs, long &ip)
-{
-#ifdef _DEBUG
-  std::wcout << L"=== MTHD_CALL: id=" << called->GetClass()->GetId() << L","
-        << called->GetId() << L"; name='" << called->GetName() << L"' ===" << std::endl;
-#endif  
-  (*frame) = GetStackFrame(called, instance);
-  instrs = (*frame)->method->GetInstructions();
-  ip = 0;
-#ifdef _DEBUG
-  std::wcout << L"creating frame=" << (*frame) << std::endl;
-#endif
-}
-
-/********************************
- * Processes a load integer array
- * variable instruction.
- ********************************/
-void StackInterpreter::ProcessLoadIntArrayElement(StackInstr* instr, size_t* &op_stack, long* &stack_pos)
-{
-#ifdef _DEBUG
-  std::wcout << L"stack oper: LOAD_INT_ARY_ELM; call_pos=" << (*call_stack_pos) << std::endl;
-#endif
-  size_t* array = (size_t*)PopInt(op_stack, stack_pos);
-  if(!array) {
-    std::wcerr << L">>> Attempting to dereference a 'Nil' memory element <<<" << std::endl;
-    StackErrorUnwind();
-#ifdef _DEBUGGER
-    halt = true;
-    return;
-#else
-    exit(1);
-#endif
-  }
-<<<<<<< HEAD
-  const long size = (int64_t)array[0];
-=======
-  const int64_t size = (long)array[0];
->>>>>>> 6d54c443
-  array += 2;
-  int64_t index = ArrayIndex(instr, array, size, op_stack, stack_pos);
-  PushInt(array[index + instr->GetOperand()], op_stack, stack_pos);
-}
-
-/********************************
- * Processes a load store array
- * variable instruction.
- ********************************/
-void StackInterpreter::ProcessStoreIntArrayElement(StackInstr* instr, size_t* &op_stack, long* &stack_pos)
-{
-#ifdef _DEBUG
-  std::wcout << L"stack oper: STOR_INT_ARY_ELM; call_pos=" << (*call_stack_pos) << std::endl;
-#endif
-
-  size_t* array = (size_t*)PopInt(op_stack, stack_pos);
-  if(!array) {
-    std::wcerr << L">>> Attempting to dereference a 'Nil' memory element <<<" << std::endl;
-    StackErrorUnwind();
-#ifdef _DEBUGGER
-    halt = true;
-    return;
-#else
-    exit(1);
-#endif
-  }
-  
-<<<<<<< HEAD
-  const long size = (int64_t)array[0];
-=======
-  const int64_t size = (long)array[0];
->>>>>>> 6d54c443
-  array += 2;
-  int64_t index = ArrayIndex(instr, array, size, op_stack, stack_pos);
-  array[index + instr->GetOperand()] = PopInt(op_stack, stack_pos);
-}
-
-/********************************
- * Processes a load byte array
- * variable instruction.
- ********************************/
-void StackInterpreter::ProcessLoadByteArrayElement(StackInstr* instr, size_t* &op_stack, long* &stack_pos)
-{
-#ifdef _DEBUG
-  std::wcout << L"stack oper: LOAD_BYTE_ARY_ELM; call_pos=" << (*call_stack_pos) << std::endl;
-#endif
-  size_t* array = (size_t*)PopInt(op_stack, stack_pos);
-  if(!array) {
-    std::wcerr << L">>> Attempting to dereference a 'Nil' memory element <<<" << std::endl;
-    StackErrorUnwind();
-#ifdef _DEBUGGER
-    halt = true;
-    return;
-#else
-    exit(1);
-#endif
-  }
-<<<<<<< HEAD
-  const long size = (int64_t)array[0];
-=======
-  const int64_t size = (int64_t)array[0];
->>>>>>> 6d54c443
-  array += 2;
-  int64_t index = ArrayIndex(instr, array, size, op_stack, stack_pos);
-  array += instr->GetOperand();
-  PushInt(((char*)array)[index], op_stack, stack_pos);
-}
-
-/********************************
- * Processes a load char array
- * variable instruction.
- ********************************/
-void StackInterpreter::ProcessLoadCharArrayElement(StackInstr* instr, size_t* &op_stack, long* &stack_pos)
-{
-#ifdef _DEBUG
-  std::wcout << L"stack oper: LOAD_CHAR_ARY_ELM; call_pos=" << (*call_stack_pos) << std::endl;
-#endif
-  size_t* array = (size_t*)PopInt(op_stack, stack_pos);
-  if(!array) {
-    std::wcerr << L">>> Attempting to dereference a 'Nil' memory element <<<" << std::endl;
-    StackErrorUnwind();
-#ifdef _DEBUGGER
-    halt = true;
-    return;
-#else
-    exit(1);
-#endif
-  }
-<<<<<<< HEAD
-  const long size = (int64_t)array[0];
-=======
-  const int64_t size = (int64_t)array[0];
->>>>>>> 6d54c443
-  array += 2;
-  int64_t index = ArrayIndex(instr, array, size, op_stack, stack_pos);
-  array += instr->GetOperand();
-  PushInt(((wchar_t*)array)[index], op_stack, stack_pos);
-}
-
-/********************************
- * Processes a store byte array
- * variable instruction.
- ********************************/
-void StackInterpreter::ProcessStoreByteArrayElement(StackInstr* instr, size_t* &op_stack, long* &stack_pos)
-{
-#ifdef _DEBUG
-  std::wcout << L"stack oper: STOR_BYTE_ARY_ELM; call_pos=" << (*call_stack_pos) << std::endl;
-#endif
-  size_t* array = (size_t*)PopInt(op_stack, stack_pos);
-  if(!array) {
-    std::wcerr << L">>> Attempting to dereference a 'Nil' memory element <<<" << std::endl;
-    StackErrorUnwind();
-#ifdef _DEBUGGER
-    halt = true;
-    return;
-#else
-    exit(1);
-#endif
-  }
-<<<<<<< HEAD
-  const long size = (int64_t)array[0];
-=======
-  const int64_t size = (int64_t)array[0];
->>>>>>> 6d54c443
-  array += 2;
-  int64_t index = ArrayIndex(instr, array, size, op_stack, stack_pos);
-  array += instr->GetOperand();
-  ((char*)array)[index] = (char)PopInt(op_stack, stack_pos);
-}
-
-/********************************
- * Processes a store char array
- * variable instruction.
- ********************************/
-void StackInterpreter::ProcessStoreCharArrayElement(StackInstr* instr, size_t* &op_stack, long* &stack_pos)
-{
-#ifdef _DEBUG
-  std::wcout << L"stack oper: STOR_CHAR_ARY_ELM; call_pos=" << (*call_stack_pos) << std::endl;
-#endif
-  size_t* array = (size_t*)PopInt(op_stack, stack_pos);
-  if(!array) {
-    std::wcerr << L">>> Attempting to dereference a 'Nil' memory element <<<" << std::endl;
-    StackErrorUnwind();
-#ifdef _DEBUGGER
-    halt = true;
-    return;
-#else
-    exit(1);
-#endif
-  }
-  const long size = (int64_t)array[0];
-  array += 2;
-  int64_t index = ArrayIndex(instr, array, size, op_stack, stack_pos);
-  array += instr->GetOperand();
-  ((wchar_t*)array)[index] = (wchar_t)PopInt(op_stack, stack_pos);
-}
-
-/********************************
- * Processes a load float array
- * variable instruction.
- ********************************/
-void StackInterpreter::ProcessLoadFloatArrayElement(StackInstr* instr, size_t* &op_stack, long* &stack_pos)
-{
-#ifdef _DEBUG
-  std::wcout << L"stack oper: LOAD_FLOAT_ARY_ELM; call_pos=" << (*call_stack_pos) << std::endl;
-#endif
-  size_t* array = (size_t*)PopInt(op_stack, stack_pos);
-  if(!array) {
-    std::wcerr << L">>> Attempting to dereference a 'Nil' memory element <<<" << std::endl;
-    StackErrorUnwind();
-#ifdef _DEBUGGER
-    halt = true;
-    return;
-#else
-    exit(1);
-#endif
-  }
-  const long size = (int64_t)array[0];
-  array += 2;
-  int64_t index = ArrayIndex(instr, array, size, op_stack, stack_pos);
-  FLOAT_VALUE value;
-  memcpy(&value, array + index + instr->GetOperand(), sizeof(FLOAT_VALUE));
-  PushFloat(value, op_stack, stack_pos);
-}
-
-/********************************
- * Processes a store float array
- * variable instruction.
- ********************************/
-void StackInterpreter::ProcessStoreFloatArrayElement(StackInstr* instr, size_t* &op_stack, long* &stack_pos)
-{
-#ifdef _DEBUG
-  std::wcout << L"stack oper: STOR_FLOAT_ARY_ELM; call_pos=" << (*call_stack_pos) << std::endl;
-#endif
-  size_t* array = (size_t*)PopInt(op_stack, stack_pos);
-  if(!array) {
-    std::wcerr << L">>> Attempting to dereference a 'Nil' memory element <<<" << std::endl;
-    StackErrorUnwind();
-#ifdef _DEBUGGER
-    halt = true;
-    return;
-#else
-    exit(1);
-#endif
-  }
-  const long size = (int64_t)array[0];
-  array += 2;
-  int64_t index = ArrayIndex(instr, array, size, op_stack, stack_pos);
-  FLOAT_VALUE value = PopFloat(op_stack, stack_pos);
-  memcpy(array + index + instr->GetOperand(), &value, sizeof(FLOAT_VALUE));
-}
-
-/********************************
- * Shared library operations
- ********************************/
-
-typedef void (*ext_load_def)(VMContext& callbacks);
-void StackInterpreter::ProcessDllLoad(StackInstr* instr)
-{
-#ifdef _DEBUG
-  std::wcout << L"stack oper: shared LIBRARY_LOAD; call_pos=" << (*call_stack_pos) << std::endl;
-#endif
-  size_t* instance = (size_t*)(*frame)->mem[0];
-  if(!instance) {
-    std::wcerr << L">>> Unable to load shared library! <<<" << std::endl;
-#ifdef _DEBUGGER
-    exit(1);
-#else
-    return;
-#endif
-  }
-
-  size_t* str_obj = (size_t*)instance[0];
-  if(!str_obj || !(size_t*)str_obj[0]) {
-    std::wcerr << L">>> Name of runtime shared library was not specified! <<<" << std::endl;
-#ifdef _DEBUGGER
-    return;
-#else
-    exit(1);
-#endif
-  }
-  
-  std::wstring path_str;
-#ifdef _OBJECK_NATIVE_LIB_PATH
-#ifdef _WIN32
-  size_t len;
-  char* lib_path = nullptr;
-  if(!_dupenv_s(&lib_path, &len, "OBJECK_LIB_PATH") && lib_path) {
-    path_str += BytesToUnicode(lib_path);
-    path_str += L"\\native\\";
-  }
-  else {
-    path_str += L"..\\lib\\native\\";
-  }
-#else
-  char* lib_path = getenv("OBJECK_LIB_PATH");
-  if(lib_path) {
-    path_str += BytesToUnicode(lib_path);
-    path_str += L"/native/";
-  }
-  else {
-    path_str += L"../lib/native/";
-  }
-#endif
-#else
-#ifdef _WIN32
-  path_str += L"..\\lib\\native\\";
-#else
-  path_str += L"../lib/native/";
-#endif
-#endif
-  size_t* array = (size_t*)str_obj[0];
-  const std::wstring post_path_str((wchar_t*)(array + 3));
-  path_str += post_path_str;
-  
-  std::string dll_string = UnicodeToBytes(path_str);
-  if(dll_string.size() == 0) {
-    std::wcerr << L">>> Name of runtime shared library was not specified! <<<" << std::endl;
-#ifdef _DEBUGGER
-    return;
-#else
-    exit(1);
-#endif
-  }
-
-#ifdef _WIN32
-  dll_string += ".dll";  
-#elif _OSX
-  dll_string += ".dylib";
-#else
-  dll_string += ".so";
-#endif 
-
-  // load shared library
-#ifdef _WIN32
-  // Load shared library file
-  HINSTANCE dll_handle = LoadLibrary(dll_string.c_str());
-  if(!dll_handle) {
-    std::wcerr << L">>> Runtime error loading shared library: " << dll_string.c_str() << L" <<<" << std::endl;
-#ifdef _DEBUGGER
-    return;
-#else
-    exit(1);
-#endif
-  }
-  instance[1] = (size_t)dll_handle;
-
-  // call load function
-  ext_load_def ext_load = (ext_load_def)GetProcAddress(dll_handle, "load_lib");
-  if(!ext_load) {
-    std::wcerr << L">>> Runtime error calling function: load_lib <<<" << std::endl;
-    FreeLibrary(dll_handle);
-#ifdef _DEBUGGER
-    return;
-#else
-    exit(1);
-#endif
-  }
-
-  // call function
-  VMContext context;
-  context.data_array = nullptr;
-  context.op_stack = nullptr;
-  context.stack_pos = nullptr;
-  context.call_method_by_id = APITools_MethodCallId;
-  context.call_method_by_name = APITools_MethodCall;
-  context.alloc_managed_array = MemoryManager::AllocateArray;
-  context.alloc_managed_obj = MemoryManager::AllocateObject;
-  (*ext_load)(context);
-#else
-  void* dll_handle = dlopen(dll_string.c_str(), RTLD_LAZY);
-  if(!dll_handle) {
-    std::wcerr << L">>> Runtime error loading shared library: " << dlerror() << L" <<<" << std::endl;
-#ifdef _DEBUGGER
-    return;
-#else
-    exit(1);
-#endif
-  }
-  instance[1] = (size_t)dll_handle;
-
-  // call load function
-  ext_load_def ext_load = (ext_load_def)dlsym(dll_handle, "load_lib");
-  char* error;
-  if((error = dlerror()) != nullptr)  {
-    std::wcerr << L">>> Runtime error calling function: " << error << L" <<<" << std::endl;
-#ifdef _DEBUGGER
-    return;
-#else
-    exit(1);
-#endif
-  }
-  // call function
-  VMContext context;
-  context.data_array = nullptr;
-  context.op_stack = nullptr;
-  context.stack_pos = nullptr;
-  context.call_method_by_id = APITools_MethodCallId;
-  context.call_method_by_name = APITools_MethodCall;
-  context.alloc_managed_array = MemoryManager::AllocateArray;
-  context.alloc_managed_obj = MemoryManager::AllocateObject;
-  (*ext_load)(context);
-#endif
-}
-
-typedef void (*ext_unload_def)();
-void StackInterpreter::ProcessDllUnload(StackInstr* instr)
-{
-#ifdef _DEBUG
-  std::wcout << L"stack oper: shared library_UNLOAD; call_pos=" << (*call_stack_pos) << std::endl;
-#endif
-  size_t* instance = (size_t*)(*frame)->mem[0];
-  // unload shared library
-#ifdef _WIN32
-  HINSTANCE dll_handle = (HINSTANCE)instance[1];
-  if(dll_handle) {
-    // call unload function  
-    ext_unload_def ext_unload = (ext_unload_def)GetProcAddress(dll_handle, "unload_lib");
-    if(!ext_unload) {
-      std::wcerr << L">>> Runtime error calling function: unload_lib <<<" << std::endl;
-      FreeLibrary(dll_handle);
-#ifdef _DEBUGGER
-      return;
-#else
-      exit(1);
-#endif
-    }
-    (*ext_unload)();
-    // free handle
-    FreeLibrary(dll_handle);
-  }
-#else
-  void* dll_handle = (void*)instance[1];
-  if(dll_handle) {
-    // call unload function
-    ext_unload_def ext_unload = (ext_unload_def)dlsym(dll_handle, "unload_lib");
-    char* error;
-    if((error = dlerror()) != nullptr)  {
-      std::wcerr << L">>> Runtime error calling function: " << error << L" <<<" << std::endl;
-#ifdef _DEBUGGER
-      return;
-#else
-      exit(1);
-#endif
-    }
-    // call function
-    (*ext_unload)();
-    // unload lib
-    dlclose(dll_handle);
-  }
-#endif
-}
-
-typedef void (*lib_func_def) (VMContext& callbacks);
-void StackInterpreter::ProcessDllCall(StackInstr* instr, size_t* &op_stack, long* &stack_pos)
-{
-  size_t* instance = (size_t*)(*frame)->mem[0];
-  size_t* str_obj = (size_t*)(*frame)->mem[1];
-  size_t* array = (size_t*)str_obj[0];
-  if(!array) {
-    std::wcerr << L">>> Runtime error calling function <<<" << std::endl;
-#ifdef _DEBUGGER
-    return;
-#else
-    exit(1);
-#endif
-  }
-
-  const std::wstring wstr((wchar_t*)(array + 3));
-  size_t* args = (size_t*)(*frame)->mem[2];
-  lib_func_def ext_func;
-
-#ifdef _DEBUG
-  std::wcout << L"stack oper: shared LIBRARY_FUNC_CALL; call_pos=" << (*call_stack_pos) << "; function='" << wstr << L"'" << std::endl;
-#endif
-
-#ifdef _WIN32
-  HINSTANCE dll_handle = (HINSTANCE)instance[1];
-  if(dll_handle) {
-    // get function pointer
-    const std::string str =   UnicodeToBytes(wstr);
-    ext_func = (lib_func_def)GetProcAddress(dll_handle, str.c_str());
-    if(!ext_func) {
-      std::wcerr << L">>> Runtime error calling function: " << wstr << L" <<<" << std::endl;
-      FreeLibrary(dll_handle);
-#ifdef _DEBUGGER
-      return;
-#else
-      exit(1);
-#endif
-    }
-    // call function
-    VMContext context;
-    context.data_array = args;
-    context.op_stack = op_stack;
-    context.stack_pos = stack_pos;
-    context.call_method_by_name = APITools_MethodCall;
-    context.call_method_by_id = APITools_MethodCallId;
-    context.alloc_managed_array = MemoryManager::AllocateArray;
-    context.alloc_managed_obj = MemoryManager::AllocateObject;
-    (*ext_func)(context);
-  }
-#else
-  // load function
-  void* dll_handle = (void*)instance[1];
-  if(dll_handle) {
-    const std::string str = UnicodeToBytes(wstr);
-    ext_func = (lib_func_def)dlsym(dll_handle, str.c_str());
-    char* error;
-    if((error = dlerror()) != nullptr)  {
-      std::wcerr << L">>> Runtime error calling function: " << error << L" <<<" << std::endl;
-#ifdef _DEBUGGER
-      return;
-#else
-      exit(1);
-#endif
-    }
-    // call function
-    VMContext context;
-    context.data_array = args;
-    context.op_stack = op_stack;
-    context.stack_pos = stack_pos;
-    context.call_method_by_name = APITools_MethodCall;
-    context.call_method_by_id = APITools_MethodCallId;
-    context.alloc_managed_array = MemoryManager::AllocateArray;
-    context.alloc_managed_obj = MemoryManager::AllocateObject;
-    (*ext_func)(context);
-  }  
-#endif
-}
-
-StackFrame* Runtime::StackInterpreter::GetStackFrame(StackMethod* method, size_t* instance)
-{
-#ifdef _WIN32
-  EnterCriticalSection(&cached_frames_cs);
-#else
-  pthread_mutex_lock(&cached_frames_mutex);
-#endif
-  if(cached_frames.empty()) {
-    // load cache
-    for(int i = 0; i < CALL_STACK_SIZE; ++i) {
-      StackFrame* frame = new StackFrame();
-      frame->mem = (size_t*)calloc(LOCAL_SIZE, sizeof(char));
-      cached_frames.push(frame);
-    }
-  }
-  StackFrame* frame = cached_frames.top();
-  cached_frames.pop();
-
-  frame->method = method;
-  frame->mem[0] = (size_t)instance;
-  frame->ip = -1;
-  frame->jit_called = false;
-  frame->jit_mem = nullptr;
-  frame->jit_offset = 0;
-#ifdef _DEBUG
-  std::wcout << L"fetching frame=" << frame << std::endl;
-#endif
-
-#ifdef _WIN32
-  LeaveCriticalSection(&cached_frames_cs);
-#else
-  pthread_mutex_unlock(&cached_frames_mutex);
-#endif
-  return frame;
-}
-
-void Runtime::StackInterpreter::ReleaseStackFrame(StackFrame* frame)
-{
-#ifdef _WIN32
-  EnterCriticalSection(&cached_frames_cs);
-#else
-  pthread_mutex_lock(&cached_frames_mutex);
-#endif      
-
-  // load cache
-  frame->jit_mem = nullptr;
-  memset(frame->mem, 0, LOCAL_SIZE * sizeof(char));
-  cached_frames.push(frame);
-#ifdef _DEBUG
-  std::wcout << L"caching frame=" << frame << std::endl;
-#endif    
-
-#ifdef _WIN32
-  LeaveCriticalSection(&cached_frames_cs);
-#else
-  pthread_mutex_unlock(&cached_frames_mutex);
-#endif
-}
-
-void Runtime::StackInterpreter::StackErrorUnwind()
-{
-  long pos = (*call_stack_pos);
-#ifdef _DEBUGGER
-  std::wcerr << L"Unwinding local std::stack (" << this << L"):" << std::endl;
-  StackMethod* method = (*frame)->method;
-  if((*frame)->ip > 0 && pos > -1 &&
-     method->GetInstruction((*frame)->ip)->GetLineNumber() > 0) {
-    std::wcerr << L"  method: pos=" << pos << L", file="
-          << (*frame)->method->GetClass()->GetFileName() << L", name='"
-          << MethodFormatter::Format((*frame)->method->GetName()) << L"', line="
-          << method->GetInstruction((*frame)->ip)->GetLineNumber() << std::endl;
-  }
-  if(pos != 0) {
-    while(--pos) {
-      StackMethod* method = call_stack[pos]->method;
-      if(call_stack[pos]->ip > 0 && pos > -1 &&
-         method->GetInstruction(call_stack[pos]->ip)->GetLineNumber() > 0) {
-        std::wcerr << L"  method: pos=" << pos << L", file="
-              << call_stack[pos]->method->GetClass()->GetFileName() << L", name='"
-              << MethodFormatter::Format(call_stack[pos]->method->GetName()) << L"', line="
-              << method->GetInstruction(call_stack[pos]->ip)->GetLineNumber() << std::endl;
-      }
-    }
-  }
-  std::wcerr << L"  ..." << std::endl;
-#else
-  std::wcerr << L"Unwinding local std::stack (" << this << L"):" << std::endl;
-  std::wcerr << L"  method: pos=" << pos << L", name='"
-        << MethodFormatter::Format((*frame)->method->GetName()) << L"'" << std::endl;
-  if(pos != 0) {
-    while(--pos && pos > -1) {
-      std::wcerr << L"  method: pos=" << pos << L", name='"
-            << MethodFormatter::Format(call_stack[pos]->method->GetName()) << L"'" << std::endl;
-    }
-  }
-  std::wcerr << L"  ..." << std::endl;
-#endif
-}
-
-int64_t Runtime::StackInterpreter::ArrayIndex(StackInstr* instr, size_t* array, const int64_t size, size_t*& op_stack, long*& stack_pos)
-{
-  // generate index
-<<<<<<< HEAD
-  long index = (int64_t)PopInt(op_stack, stack_pos);
-  const long dim = instr->GetOperand();
-
-  for(long i = 1; i < dim; i++) {
-    index *= (int64_t)array[i];
-=======
-  int64_t index = (int64_t)PopInt(op_stack, stack_pos);
-  const long dim = instr->GetOperand();
-
-  for(long i = 1; i < dim; i++) {
-    index *= (long)array[i];
->>>>>>> 6d54c443
-    index += (int64_t)PopInt(op_stack, stack_pos);
-  }
-
-#ifdef _DEBUG
-  std::wcout << L"  [raw index=" << index << L", raw size=" << size << L"]" << std::endl;
-#endif
-
-  // bounds check
-  if(index < 0 || index >= size) {
-    std::wcerr << L">>> Index out of bounds: " << index << L"," << size << L" <<<" << std::endl;
-    StackErrorUnwind();
-    exit(1);
-  }
-
-  return index;
-}
-
-size_t* Runtime::StackInterpreter::CreateStringObject(const std::wstring& value_str, size_t*& op_stack, long*& stack_pos)
-{
-  // create character array
-  const long char_array_size = (int64_t)value_str.size();
-  const long char_array_dim = 1;
-  size_t* char_array = (size_t*)MemoryManager::AllocateArray(char_array_size + 1 + ((char_array_dim + 2) * sizeof(size_t)),
-                                                             CHAR_ARY_TYPE, op_stack, *stack_pos, false);
-  char_array[0] = char_array_size + 1;
-  char_array[1] = char_array_dim;
-  char_array[2] = char_array_size;
-
-  // copy string
-  wchar_t* char_array_ptr = (wchar_t*)(char_array + 3);
-#ifdef _WIN32
-  wcsncpy_s(char_array_ptr, char_array_size + 1, value_str.c_str(), char_array_size);
-#else
-  wcsncpy(char_array_ptr, value_str.c_str(), char_array_size);
-#endif
-
-  // create 'System.String' object instance
-  size_t * str_obj = MemoryManager::AllocateObject(program->GetStringObjectId(), op_stack, *stack_pos, false);
-  str_obj[0] = (size_t)char_array;
-  str_obj[1] = char_array_size;
-  str_obj[2] = char_array_size;
-
-  return str_obj;
-}
-
-void Runtime::StackInterpreter::StackErrorUnwind(StackMethod* method)
-{
-  long pos = (*call_stack_pos);
-  std::wcerr << L"Unwinding local std::stack (" << this << L"):" << std::endl;
-  std::wcerr << L"  method: pos=" << pos << L", name='" << MethodFormatter::Format(method->GetName()) << L"'" << std::endl;
-  while(--pos) {
-    if(pos > -1) {
-      std::wcerr << L"  method: pos=" << pos << L", name='" << MethodFormatter::Format(call_stack[pos]->method->GetName()) << L"'" << std::endl;
-    }
-  }
-  std::wcerr << L"  ..." << std::endl;
-}
+/***************************************************************************
+ * VM std::stack machine.
+ *
+ * Copyright (c) 2023, Randy Hollines
+ * All rights reserved.
+ *
+ * Redistribution and use in source and binary forms, with or without
+ * modification, are permitted provided that the following conditions are met:
+ * 
+ * - Redistributions of source code must retain the above copyright
+ * notice, this list of conditions and the following disclaimer.
+ * - Redistributions in binary form must reproduce the above copyright
+ * notice, this list of conditions and the following disclaimer in
+ * the documentation and/or other materials provided with the distribution.
+ * - Neither the name of the Objeck Team nor the names of its
+ * contributors may be used to endorse or promote products derived
+ * from this software without specific prior written permission.
+ *
+ * THIS SOFTWARE IS PROVIDED BY THE COPYRIGHT HOLDERS AND CONTRIBUTORS
+ * "AS IS" AND ANY EXPRESS OR IMPLIED WARRANTIES, INCLUDING, BUT NOT
+ * LIMITED TO, THE IMPLIED WARRANTIES OF MERCHANTABILITY AND FITNESS FOR
+ * A PARTICULAR PURPOSE ARE DISCLAIMED. IN NO EVENT SHALL THE COPYRIGHT
+ * OWNER OR CONTRIBUTORS BE LIABLE FOR ANY DIRECT, INDIRECT, INCIDENTAL,
+ * SPECIAL, EXEMPLARY, OR CONSEQUENTIAL DAMAGES (INCLUDING, BUT NOT LIMITED
+ * TO, PROCUREMENT OF SUBSTITUTE GOODS OR SERVICES; LOSS OF USE, DATA, OR
+ *  PROFITS; OR BUSINESS INTERRUPTION) HOWEVER CAUSED AND ON ANY THEORY OF
+ * LIABILITY, WHETHER IN CONTRACT, STRICT LIABILITY, OR TORT (INCLUDING
+ * NEGLIGENCE OR OTHERWISE) ARISING IN ANY WAY OUT OF THE USE OF THIS
+ * SOFTWARE, EVEN IF ADVISED OF THE POSSIBILITY OF SUCH DAMAGE.
+ ***************************************************************************/
+
+#include "interpreter.h"
+#include "lib_api.h"
+
+#ifndef _NO_JIT
+#if defined(_WIN64) || defined(_X64)
+#include "arch/jit/amd64/jit_amd_lp64.h"
+#else
+#include "arch/jit/arm64/jit_arm_a64.h"
+#endif
+#endif
+
+#ifdef _WIN32
+#include "arch/win32/win32.h"
+#else
+#include "arch/posix/posix.h"
+#endif
+
+#ifdef _DEBUGGER
+#include "../debugger/debugger.h"
+#endif
+
+#include <sstream>
+#include <math.h>
+
+using namespace Runtime;
+
+StackProgram* StackInterpreter::program;
+std::stack<StackFrame*> StackInterpreter::cached_frames;
+std::set<StackInterpreter*> StackInterpreter::intpr_threads;
+
+#ifdef _WIN32
+CRITICAL_SECTION StackInterpreter::cached_frames_cs;
+CRITICAL_SECTION StackInterpreter::intpr_threads_cs;
+#else
+pthread_mutex_t StackInterpreter::cached_frames_mutex = PTHREAD_MUTEX_INITIALIZER;
+pthread_mutex_t StackInterpreter::intpr_threads_mutex = PTHREAD_MUTEX_INITIALIZER;
+#endif
+
+/********************************
+ * VM initialization
+ ********************************/
+void StackInterpreter::Initialize(StackProgram* p)
+{
+  program = p;
+  
+#ifdef _WIN32
+  InitializeCriticalSection(&cached_frames_cs);
+  InitializeCriticalSection(&intpr_threads_cs);
+#endif
+
+#ifndef _SANITIZE
+  // allocate frames
+  for(size_t i = 0; i < FRAME_CACHE_SIZE; ++i) {
+    StackFrame* frame = new StackFrame();
+    frame->mem = (size_t*)calloc(LOCAL_SIZE, sizeof(char));
+    cached_frames.push(frame);
+  }
+#endif
+
+#ifndef _NO_JIT
+#if defined(_WIN64) || defined(_X64)
+  JitAmd64::Initialize(program);
+#else
+  JitArm64::Initialize(program);
+#endif
+#endif
+  MemoryManager::Initialize(program);
+}
+
+/********************************
+ * Main VM execution loop. Method 
+ * also used for C API callbacks.
+ ********************************/
+void StackInterpreter::Execute(size_t* op_stack, long* stack_pos, long i, StackMethod* method, size_t* instance, bool jit_called)
+{
+  int64_t left;
+  double left_double, right_double;
+  
+#ifdef _TIMING
+  clock_t start = clock();
+#endif
+
+  // initial setup
+  if(monitor) {
+    (*call_stack_pos) = 0;
+  }
+  (*frame) = GetStackFrame(method, instance);
+  
+#ifdef _DEBUG
+  std::wcout << L"creating frame=" << (*frame) << std::endl;
+#endif
+  (*frame)->jit_called = jit_called;
+  StackInstr** instrs = (*frame)->method->GetInstructions();
+  long ip = i;
+
+#ifdef _TIMING
+  const std::wstring mthd_name = (*frame)->method->GetName();
+#endif
+
+#ifdef _DEBUG
+  std::wcout << L"\n---------- Executing Interpreted Code: id=" 
+        << (((*frame)->method->GetClass()) ? (*frame)->method->GetClass()->GetId() : -1) << L","
+        << (*frame)->method->GetId() << L"; method_name='" << (*frame)->method->GetName() 
+        << L"' ---------\n" << std::endl;
+#endif
+
+  // execute
+  halt = false;
+  do {
+    StackInstr* instr = instrs[ip++];
+    
+#ifdef _DEBUGGER
+    debugger->ProcessInstruction(instr, ip, call_stack, (*call_stack_pos), (*frame));
+#endif
+    
+    switch(instr->GetType()) {
+    case STOR_LOCL_INT_VAR:
+      StorLoclIntVar(instr, op_stack, stack_pos);
+      break;
+      
+    case STOR_CLS_INST_INT_VAR:
+      StorClsInstIntVar(instr, op_stack, stack_pos);
+      break;
+      
+    case STOR_FUNC_VAR:
+      ProcessStoreFunctionVar(instr, op_stack, stack_pos);
+      break;
+
+    case STOR_FLOAT_VAR:
+      ProcessStoreFloat(instr, op_stack, stack_pos);
+      break;
+      
+    case COPY_LOCL_INT_VAR:
+      CopyLoclIntVar(instr, op_stack, stack_pos);
+      break;
+      
+    case COPY_CLS_INST_INT_VAR:
+      CopyClsInstIntVar(instr, op_stack, stack_pos);
+      break;
+      
+    case COPY_FLOAT_VAR:
+      ProcessCopyFloat(instr, op_stack, stack_pos);
+      break;
+    
+    case LOAD_CHAR_LIT:
+    case LOAD_INT_LIT:
+#ifdef _DEBUG
+      std::wcout << L"stack oper: LOAD_INT_LIT; call_pos=" << (*call_stack_pos) << std::endl;
+#endif
+      PushInt(instr->GetOperand(), op_stack, stack_pos);
+      break;
+
+    case SHL_INT:
+      ShlInt(op_stack, stack_pos);
+      break;
+      
+    case SHR_INT:
+      ShrInt(op_stack, stack_pos);
+      break;
+
+    case LOAD_FLOAT_LIT:
+#ifdef _DEBUG
+      std::wcout << L"stack oper: LOAD_FLOAT_LIT; call_pos=" << (*call_stack_pos) << std::endl;
+#endif
+      PushFloat(instr->GetFloatOperand(), op_stack, stack_pos);
+      break;
+
+    case LOAD_LOCL_INT_VAR:
+      LoadLoclIntVar(instr, op_stack, stack_pos);
+      break;
+      
+    case LOAD_CLS_INST_INT_VAR:
+      LoadClsInstIntVar(instr, op_stack, stack_pos);
+      break;
+      
+    case LOAD_FUNC_VAR:
+      ProcessLoadFunctionVar(instr, op_stack, stack_pos);
+      break;
+
+    case LOAD_FLOAT_VAR:
+      ProcessLoadFloat(instr, op_stack, stack_pos);
+      break;
+
+    case AND_INT:
+      AndInt(op_stack, stack_pos);
+      break;
+
+    case OR_INT:
+      OrInt(op_stack, stack_pos);
+      break;
+
+    case ADD_INT:
+      AddInt(op_stack, stack_pos);
+      break;
+
+    case ADD_FLOAT:
+      AddFloat(op_stack, stack_pos);
+      break;
+
+    case SUB_INT:
+      SubInt(op_stack, stack_pos);
+      break;
+
+    case SUB_FLOAT:
+      SubFloat(op_stack, stack_pos);
+      break;
+
+    case MUL_INT:
+      MulInt(op_stack, stack_pos);
+      break;
+
+    case DIV_INT:
+      DivInt(op_stack, stack_pos);
+      break;
+
+    case MUL_FLOAT:
+      MulFloat(op_stack, stack_pos);
+      break;
+
+    case DIV_FLOAT:
+      DivFloat(op_stack, stack_pos);
+      break;
+
+    case MOD_INT:
+      ModInt(op_stack, stack_pos);
+      break;
+
+    case BIT_AND_INT:
+      BitAndInt(op_stack, stack_pos);
+      break;
+
+    case BIT_OR_INT:
+      BitOrInt(op_stack, stack_pos);
+      break;
+
+    case BIT_XOR_INT:
+      BitXorInt(op_stack, stack_pos);
+      break;
+
+    case LES_EQL_INT:
+      LesEqlInt(op_stack, stack_pos);
+      break;
+
+    case GTR_EQL_INT:
+      GtrEqlInt(op_stack, stack_pos);
+      break;
+
+    case LES_EQL_FLOAT:
+      LesEqlFloat(op_stack, stack_pos);
+      break;
+
+    case GTR_EQL_FLOAT:
+      GtrEqlFloat(op_stack, stack_pos);
+      break;
+
+    case EQL_INT:
+      EqlInt(op_stack, stack_pos);
+      break;
+
+    case NEQL_INT:
+      NeqlInt(op_stack, stack_pos);
+      break;
+
+    case LES_INT:
+      LesInt(op_stack, stack_pos);
+      break;
+
+    case GTR_INT:
+      GtrInt(op_stack, stack_pos);
+      break;
+
+    case EQL_FLOAT:
+      EqlFloat(op_stack, stack_pos);
+      break;
+
+    case NEQL_FLOAT:
+      NeqlFloat(op_stack, stack_pos);
+      break;
+
+    case LES_FLOAT:
+      LesFloat(op_stack, stack_pos);
+      break;
+
+    case GTR_FLOAT:
+      GtrFloat(op_stack, stack_pos);
+      break;
+
+    case LOAD_ARY_SIZE:
+      LoadArySize(op_stack, stack_pos);
+      break;
+
+    case CPY_BYTE_ARY:
+      CpyByteAry(op_stack, stack_pos);
+      break;
+
+    case CPY_CHAR_ARY:
+      CpyCharAry(op_stack, stack_pos);
+      break;
+
+    case CPY_INT_ARY:
+      CpyIntAry(op_stack, stack_pos);
+      break;
+
+    case CPY_FLOAT_ARY:
+      CpyFloatAry(op_stack, stack_pos);
+      break;
+
+    case ZERO_BYTE_ARY:
+      ZeroByteAry(op_stack, stack_pos);
+      break;
+
+    case ZERO_CHAR_ARY:
+      ZeroCharAry(op_stack, stack_pos);
+      break;
+
+    case ZERO_INT_ARY:
+      ZeroIntAry(op_stack, stack_pos);
+      break;
+
+    case ZERO_FLOAT_ARY:
+      ZeroFloatAry(op_stack, stack_pos);
+      break;
+
+    case CEIL_FLOAT:
+      PushFloat(ceil(PopFloat(op_stack, stack_pos)), op_stack, stack_pos);
+      break;
+
+    case FLOR_FLOAT:
+      PushFloat(floor(PopFloat(op_stack, stack_pos)), op_stack, stack_pos);
+      break;
+
+    case SIN_FLOAT:
+      PushFloat(sin(PopFloat(op_stack, stack_pos)), op_stack, stack_pos);
+      break;
+
+    case COS_FLOAT:
+      PushFloat(cos(PopFloat(op_stack, stack_pos)), op_stack, stack_pos);
+      break;
+
+    case TAN_FLOAT:
+      PushFloat(tan(PopFloat(op_stack, stack_pos)), op_stack, stack_pos);
+      break;
+
+    case ASIN_FLOAT:
+      PushFloat(asin(PopFloat(op_stack, stack_pos)), op_stack, stack_pos);
+      break;
+
+    case ACOS_FLOAT:
+      PushFloat(acos(PopFloat(op_stack, stack_pos)), op_stack, stack_pos);
+      break;
+
+    case ATAN_FLOAT:
+      PushFloat(atan(PopFloat(op_stack, stack_pos)), op_stack, stack_pos);
+      break;
+    
+    case LOG_FLOAT:
+      PushFloat(log(PopFloat(op_stack, stack_pos)), op_stack, stack_pos);
+      break;
+
+    case ROUND_FLOAT:
+      PushFloat(round(PopFloat(op_stack, stack_pos)), op_stack, stack_pos);
+      break;
+
+    case EXP_FLOAT:
+      PushFloat(exp(PopFloat(op_stack, stack_pos)), op_stack, stack_pos);
+      break;
+
+    case LOG10_FLOAT:
+      PushFloat(log10(PopFloat(op_stack, stack_pos)), op_stack, stack_pos);
+      break;
+
+    case SQRT_FLOAT:
+      PushFloat(sqrt(PopFloat(op_stack, stack_pos)), op_stack, stack_pos);
+      break;
+
+    case GAMMA_FLOAT:
+      PushFloat(tgamma(PopFloat(op_stack, stack_pos)), op_stack, stack_pos);
+      break;
+
+    case RAND_FLOAT:
+      PushFloat(GetRandomValue(), op_stack, stack_pos);
+      break;
+
+    case ACOSH_FLOAT:
+      PushFloat(acosh(PopFloat(op_stack, stack_pos)), op_stack, stack_pos);
+      break;
+
+    case ASINH_FLOAT:
+      PushFloat(asinh(PopFloat(op_stack, stack_pos)), op_stack, stack_pos);
+      break;
+
+    case ATANH_FLOAT:
+      PushFloat(atanh(PopFloat(op_stack, stack_pos)), op_stack, stack_pos);
+      break;
+
+    case ATAN2_FLOAT:
+      left_double = *((FLOAT_VALUE*)(&op_stack[(*stack_pos) - 2]));
+      right_double = *((FLOAT_VALUE*)(&op_stack[(*stack_pos) - 1]));
+      *((FLOAT_VALUE*)(&op_stack[(*stack_pos) - 2])) = atan2(left_double, right_double);
+      (*stack_pos)--;
+      break;
+
+    case MOD_FLOAT:
+      left_double = *((FLOAT_VALUE*)(&op_stack[(*stack_pos) - 2]));
+      right_double = *((FLOAT_VALUE*)(&op_stack[(*stack_pos) - 1]));
+      *((FLOAT_VALUE*)(&op_stack[(*stack_pos) - 2])) = fmod(left_double, right_double);
+      (*stack_pos)--;
+      break;
+      
+    case POW_FLOAT:
+      left_double = *((FLOAT_VALUE*)(&op_stack[(*stack_pos) - 2]));
+      right_double = *((FLOAT_VALUE*)(&op_stack[(*stack_pos) - 1]));
+      *((FLOAT_VALUE*)(&op_stack[(*stack_pos) - 2])) = pow(left_double, right_double);
+      (*stack_pos)--;
+      break;
+
+    case I2F:
+#ifdef _DEBUG
+      std::wcout << L"stack oper: I2F; call_pos=" << (*call_stack_pos) << std::endl;
+#endif
+      PushFloat((double)((int64_t)PopInt(op_stack, stack_pos)), op_stack, stack_pos);
+      break;
+
+    case F2I:
+#ifdef _DEBUG
+      std::wcout << L"stack oper: F2I; call_pos=" << (*call_stack_pos) << std::endl;
+#endif
+      PushInt((int64_t)PopFloat(op_stack, stack_pos), op_stack, stack_pos);
+      break;
+
+    case S2I:
+      Str2Int(op_stack, stack_pos);
+      break;
+      
+    case S2F:
+      Str2Float(op_stack, stack_pos);
+      break;
+
+    case I2S:
+      Int2Str(op_stack, stack_pos);
+      break;
+      
+    case F2S:
+      Float2Str(op_stack, stack_pos);
+      break;
+      
+    case SWAP_INT:
+#ifdef _DEBUG
+      std::wcout << L"stack oper: SWAP_INT; call_pos=" << (*call_stack_pos) << std::endl;
+#endif
+      SwapInt(op_stack, stack_pos);
+      break;
+
+    case POP_INT:
+#ifdef _DEBUG
+      std::wcout << L"stack oper: PopInt; call_pos=" << (*call_stack_pos) << std::endl;
+#endif
+      PopInt(op_stack, stack_pos);
+      break;
+
+    case POP_FLOAT:
+#ifdef _DEBUG
+      std::wcout << L"stack oper: POP_FLOAT; call_pos=" << (*call_stack_pos) << std::endl;
+#endif
+      PopFloat(op_stack, stack_pos);
+      break;
+
+    case RTRN:
+      ProcessReturn(instrs, ip);
+      // return directly back to JIT code
+      if((*frame) && (*frame)->jit_called) {
+        (*frame)->jit_called = false;
+        ReleaseStackFrame(*frame);
+        return;
+      }
+      break;
+
+    case DYN_MTHD_CALL:
+      ProcessDynamicMethodCall(instr, instrs, ip, op_stack, stack_pos);
+      // return directly back to JIT code
+      if((*frame)->jit_called) {
+        (*frame)->jit_called = false;
+        ReleaseStackFrame(*frame);
+        return;
+      }
+      break;
+
+    case MTHD_CALL:
+      ProcessMethodCall(instr, instrs, ip, op_stack, stack_pos);
+      // return directly back to JIT code
+      if((*frame)->jit_called) {
+        (*frame)->jit_called = false;
+        ReleaseStackFrame(*frame);
+        return;
+      }
+      break;
+
+    case JMP:
+#ifdef _DEBUG
+      std::wcout << L"stack oper: JMP; call_pos=" << (*call_stack_pos) << std::endl;
+#endif
+      if(instr->GetOperand2() < 0) {
+        ip = instr->GetOperand();
+      }
+      else if((int64_t)PopInt(op_stack, stack_pos) == instr->GetOperand2()) {
+        ip = instr->GetOperand();
+      }      
+      break;
+
+    case OBJ_TYPE_OF:
+      ObjTypeOf(instr, op_stack, stack_pos);
+      break;
+
+    case OBJ_INST_CAST:
+      ObjInstCast(instr, op_stack, stack_pos);
+      break;
+
+    case ASYNC_MTHD_CALL:
+      AsyncMthdCall(op_stack, stack_pos);
+      break;
+
+    case THREAD_JOIN:
+      ThreadJoin(op_stack, stack_pos);
+      break;
+
+    case THREAD_MUTEX:
+      ThreadMutex(op_stack, stack_pos);
+      break;
+
+    case CRITICAL_START:
+      CriticalStart(op_stack, stack_pos);
+      break;
+
+    case CRITICAL_END:
+      CriticalEnd(op_stack, stack_pos);
+      break;
+
+    case NEW_BYTE_ARY:
+      ProcessNewByteArray(instr, op_stack, stack_pos);
+      break;
+
+    case NEW_CHAR_ARY:
+      ProcessNewCharArray(instr, op_stack, stack_pos);
+      break;
+      
+    case NEW_INT_ARY:
+      ProcessNewArray(instr, op_stack, stack_pos);
+      break;
+
+    case NEW_FLOAT_ARY:
+      ProcessNewArray(instr, op_stack, stack_pos, true);
+      break;
+
+    case NEW_OBJ_INST:
+      ProcessNewObjectInstance(instr, op_stack, stack_pos);
+      break;
+
+    case NEW_FUNC_INST:
+      ProcessNewFunctionInstance(instr, op_stack, stack_pos);
+      break;
+
+    case STOR_BYTE_ARY_ELM:
+      ProcessStoreByteArrayElement(instr, op_stack, stack_pos);
+      break;
+
+    case STOR_CHAR_ARY_ELM:
+      ProcessStoreCharArrayElement(instr, op_stack, stack_pos);
+      break;
+      
+    case LOAD_BYTE_ARY_ELM:
+      ProcessLoadByteArrayElement(instr, op_stack, stack_pos);
+      break;
+      
+    case LOAD_CHAR_ARY_ELM:
+      ProcessLoadCharArrayElement(instr, op_stack, stack_pos);
+      break;
+
+    case STOR_INT_ARY_ELM:
+      ProcessStoreIntArrayElement(instr, op_stack, stack_pos);
+      break;
+
+    case LOAD_INT_ARY_ELM:
+      ProcessLoadIntArrayElement(instr, op_stack, stack_pos);
+      break;
+
+    case STOR_FLOAT_ARY_ELM:
+      ProcessStoreFloatArrayElement(instr, op_stack, stack_pos);
+      break;
+
+    case LOAD_FLOAT_ARY_ELM:
+      ProcessLoadFloatArrayElement(instr, op_stack, stack_pos);
+      break;
+
+    case THREAD_SLEEP:
+#ifdef _DEBUG
+      std::wcout << L"stack oper: THREAD_SLEEP; call_pos=" << (*call_stack_pos) << std::endl;
+#endif
+
+#ifdef _WIN32
+      left = (int64_t)PopInt(op_stack, stack_pos);
+      Sleep((long)left);
+#else
+      left = PopInt(op_stack, stack_pos);
+      usleep(left * 1000);
+#endif
+      break;
+
+    case LOAD_CLS_MEM:
+#ifdef _DEBUG
+      std::wcout << L"stack oper: LOAD_CLS_MEM; call_pos=" << (*call_stack_pos) << std::endl;
+#endif
+      PushInt((size_t)(*frame)->method->GetClass()->GetClassMemory(), op_stack, stack_pos);
+      break;
+
+    case LOAD_INST_MEM:
+#ifdef _DEBUG
+      std::wcout << L"stack oper: LOAD_INST_MEM; call_pos=" << (*call_stack_pos) << std::endl;
+#endif
+      PushInt((*frame)->mem[0], op_stack, stack_pos);
+      break;
+
+      // shared library support
+    case DLL_LOAD:
+      ProcessDllLoad(instr);
+      break;
+
+    case DLL_UNLOAD:
+      ProcessDllUnload(instr);
+      break;
+
+    case DLL_FUNC_CALL:
+      ProcessDllCall(instr, op_stack, stack_pos);
+      break;
+      
+    case TRAP:
+    case TRAP_RTRN:
+#ifdef _DEBUG
+      std::wcout << L"stack oper: TRAP; call_pos=" << (*call_stack_pos) << std::endl;
+#endif
+      if(!TrapProcessor::ProcessTrap(program, (size_t*)(*frame)->mem[0], op_stack, stack_pos, (*frame))) {
+        StackErrorUnwind();
+#ifdef _DEBUGGER
+        halt = true;
+        return;
+#else
+        exit(1);
+#endif
+      }
+      break;
+
+      // note: just for debugger
+    case END_STMTS:
+      break;
+
+    default:
+      break;
+    }
+  }
+  while(!halt);
+  
+#ifdef _TIMING
+  clock_t end = clock();
+  std::wcout << L"---------------------------" << std::endl;
+  std::wcout << L"Dispatch method='" << mthd_name << L"', time=" << (double)(end - start) / CLOCKS_PER_SEC << L" second(s)." << std::endl;
+#endif
+}
+
+void StackInterpreter::StorLoclIntVar(StackInstr* instr, size_t* &op_stack, long* &stack_pos)
+{
+#ifdef _DEBUG
+  std::wcout << L"stack oper: STOR_LOCL_INT_VAR; index=" << instr->GetOperand() << std::endl;
+#endif
+  size_t* mem = (*frame)->mem;
+  mem[instr->GetOperand() + 1] = PopInt(op_stack, stack_pos);
+}
+
+void StackInterpreter::StorClsInstIntVar(StackInstr* instr, size_t* &op_stack, long* &stack_pos)
+{
+#ifdef _DEBUG
+  std::wcout << L"stack oper: STOR_CLS_INST_INT_VAR; index=" << instr->GetOperand() << std::endl;
+#endif
+
+  size_t* cls_inst_mem = (size_t*)op_stack[(*stack_pos) - 1];
+  if(!cls_inst_mem) {
+    std::wcerr << L">>> Attempting to dereference a 'Nil' memory instance <<<" << std::endl;
+    StackErrorUnwind();
+#ifdef _DEBUGGER
+    halt = true;
+    return;
+#else
+    exit(1);
+#endif
+  }
+  size_t mem = op_stack[(*stack_pos) - 2];
+  (*stack_pos) -= 2;
+  cls_inst_mem[instr->GetOperand()] = mem;
+}
+
+void StackInterpreter::CopyLoclIntVar(StackInstr* instr, size_t* &op_stack, long* &stack_pos)
+{
+#ifdef _DEBUG
+  std::wcout << L"stack oper: COPY_LOCL_INT_VAR; index=" << instr->GetOperand() << std::endl;
+#endif
+  size_t* mem = (*frame)->mem;
+  mem[instr->GetOperand() + 1] = TopInt(op_stack, stack_pos);
+}
+
+void StackInterpreter::CopyClsInstIntVar(StackInstr* instr, size_t* &op_stack, long* &stack_pos)
+{
+#ifdef _DEBUG
+  std::wcout << L"stack oper: COPY_CLS_INST_INT_VAR; index=" << instr->GetOperand() << std::endl;
+#endif
+
+  size_t* cls_inst_mem = (size_t*)PopInt(op_stack, stack_pos);
+  if(!cls_inst_mem) {
+    std::wcerr << L">>> Attempting to dereference a 'Nil' memory instance <<<" << std::endl;
+    StackErrorUnwind();
+#ifdef _DEBUGGER
+    halt = true;
+    return;
+#else
+    exit(1);
+#endif
+  }
+  cls_inst_mem[instr->GetOperand()] = TopInt(op_stack, stack_pos);
+}
+
+void StackInterpreter::Str2Int(size_t* &op_stack, long* &stack_pos)
+{
+#ifdef _DEBUG
+  std::wcout << L"stack oper: S2I; call_pos=" << (*call_stack_pos) << std::endl;
+#endif
+
+  size_t* str_ptr = (size_t*)PopInt(op_stack, stack_pos);
+  long base = (int64_t)PopInt(op_stack, stack_pos);
+  if(str_ptr) {
+    wchar_t* str = (wchar_t*)(str_ptr + 3);
+    try {
+      if(wcslen(str) > 2) {
+        switch(str[1]) {
+          // binary
+        case L'b':
+          PushInt(std::stol(str + 2, nullptr, 2), op_stack, stack_pos);
+          return;
+
+          // octal
+        case L'o':
+          PushInt(std::stol(str + 2, nullptr, 8), op_stack, stack_pos);
+          return;
+
+          // hexadecimal
+        case L'x':
+        case L'X':
+          PushInt(std::stol(str + 2, nullptr, 16), op_stack, stack_pos);
+          return;
+
+        default:
+          break;
+        }
+      }
+      PushInt(std::stol(str, nullptr, base), op_stack, stack_pos);
+    }
+    catch(std::invalid_argument &e) {
+#ifdef _WIN32    
+      UNREFERENCED_PARAMETER(e);
+#endif
+      PushInt(0, op_stack, stack_pos);
+    }
+  }
+  else {
+    std::wcerr << L">>> Attempting to dereference a 'Nil' memory instance <<<" << std::endl;
+    StackErrorUnwind();
+#ifdef _DEBUGGER
+    halt = true;
+    return;
+#else
+    exit(1);
+#endif
+  }
+}
+
+void StackInterpreter::Str2Float(size_t* &op_stack, long* &stack_pos)
+{
+#ifdef _DEBUG
+  std::wcout << L"stack oper: S2F; call_pos=" << (*call_stack_pos) << std::endl;
+#endif
+  
+  size_t* str_ptr = (size_t*)PopInt(op_stack, stack_pos);
+  if(str_ptr) {
+    wchar_t* str = (wchar_t*)(str_ptr + 3);
+    try {
+      const FLOAT_VALUE value = std::stod(str);
+      PushFloat(value, op_stack, stack_pos);
+    }
+    catch (std::invalid_argument& e) {
+#ifdef _WIN32    
+      UNREFERENCED_PARAMETER(e);
+#endif
+      PushFloat(0.0, op_stack, stack_pos);
+    }
+  }
+  else {
+    std::wcerr << L">>> Attempting to dereference a 'Nil' memory instance <<<" << std::endl;
+    StackErrorUnwind();
+#ifdef _DEBUGGER
+    halt = true;
+    return;
+#else
+    exit(1);
+#endif
+  }
+}
+
+void StackInterpreter::Int2Str(size_t* &op_stack, long* &stack_pos)
+{
+  size_t* str_ptr = (size_t*)PopInt(op_stack, stack_pos);
+  if(str_ptr) {
+    wchar_t* str = (wchar_t*)(str_ptr + 3);
+    const size_t base = PopInt(op_stack, stack_pos);
+    const int64_t value = (int64_t)PopInt(op_stack, stack_pos);
+    
+    std::wstring conv;
+    std::wstringstream formatter;
+
+    const std::wstring int_format = program->GetProperty(L"int:string:format");
+    if(!int_format.empty()) {
+      if(int_format == L"dec") {
+        formatter << std::dec;
+      }
+      else if(int_format == L"oct") {
+        formatter << std::oct;
+      }
+      else if(int_format == L"hex") {
+        formatter << std::hex;
+      }
+
+      formatter << value;
+      conv = formatter.str();
+    }
+    else {
+      switch(base) {
+      case 8:
+        formatter << std::oct;
+        break;
+
+      case 10:
+        formatter << std::dec;
+        break;
+
+      case 16:
+        formatter << std::hex;
+        break;
+      }
+
+      formatter << value;
+      conv = formatter.str();
+    }
+
+		const size_t max = conv.size() < 32 ? conv.size() : 32;
+#ifdef _WIN32
+		wcsncpy_s(str, str_ptr[0], conv.c_str(), max);
+#else
+		wcsncpy(str, conv.c_str(), max);
+#endif
+  }
+}
+
+void inline StackInterpreter::Float2Str(size_t* &op_stack, long* &stack_pos)
+{
+  size_t* str_ptr = (size_t*)PopInt(op_stack, stack_pos);
+  if(str_ptr) {
+    wchar_t* str = (wchar_t*)(str_ptr + 3);
+    const FLOAT_VALUE value = PopFloat(op_stack, stack_pos);
+		
+    std::wstringstream formatter;
+    std::wstring conv;
+
+		const std::wstring float_format = program->GetProperty(L"float:string:format");
+		const std::wstring float_precision = program->GetProperty(L"float:string:precision");
+
+    if(!float_format.empty() && !float_precision.empty()) {
+      if(float_format == L"fixed") {
+        formatter << std::fixed;
+      }
+      else if(float_format == L"scientific") {
+        formatter << std::scientific;
+      }
+      else if(float_format == L"hex") {
+        formatter << std::hexfloat;
+      }
+      formatter << std::setprecision(stol(float_precision));
+      
+      formatter << value;
+      conv = formatter.str();
+    }
+    else if(!float_format.empty()) {
+			if(float_format == L"fixed") {
+				formatter << std::fixed;
+			}
+			else if(float_format == L"scientific") {
+				formatter << std::scientific;
+			}
+			else if(float_format == L"hex") {
+				formatter << std::hexfloat;
+			}
+
+			formatter << value;
+			conv = formatter.str();
+    }
+    else if(!float_precision.empty()) {
+			formatter << std::setprecision(stol(float_precision));
+
+			formatter << value;
+			conv = formatter.str();
+    }
+    else {
+      conv = std::to_wstring(value);
+    }
+
+    const size_t max = conv.size() < 64 ? conv.size() : 64;
+#ifdef _WIN32
+		wcsncpy_s(str, str_ptr[0], conv.c_str(), max);
+#else
+		wcsncpy(str, conv.c_str(), max);
+#endif
+  }
+}
+
+void StackInterpreter::ShlInt(size_t* &op_stack, long* &stack_pos)
+{
+#ifdef _DEBUG
+  std::wcout << L"stack oper: SHL_INT; call_pos=" << (*call_stack_pos) << std::endl;
+#endif
+  const long left = (int64_t)op_stack[(*stack_pos) - 1];
+  const long right = (int64_t)op_stack[(*stack_pos) - 2];
+  op_stack[(*stack_pos) - 2] = left << right;
+  (*stack_pos)--;
+}
+
+void StackInterpreter::ShrInt(size_t* &op_stack, long* &stack_pos)
+{
+#ifdef _DEBUG
+  std::wcout << L"stack oper: SHR_INT; call_pos=" << (*call_stack_pos) << std::endl;
+#endif
+  const long left = (int64_t)op_stack[(*stack_pos) - 1];
+  const long right = (int64_t)op_stack[(*stack_pos) - 2];
+  op_stack[(*stack_pos) - 2] = left >> right;
+  (*stack_pos)--;
+}
+
+void StackInterpreter::LoadLoclIntVar(StackInstr* instr, size_t* &op_stack, long* &stack_pos)
+{
+#ifdef _DEBUG
+  std::wcout << L"stack oper: LOAD_LOCL_INT_VAR; index=" << instr->GetOperand() << std::endl;
+#endif
+  size_t* mem = (*frame)->mem;
+  PushInt(mem[instr->GetOperand() + 1], op_stack, stack_pos);
+}
+
+void StackInterpreter::LoadClsInstIntVar(StackInstr* instr, size_t* &op_stack, long* &stack_pos)
+{
+#ifdef _DEBUG
+  std::wcout << L"stack oper: LOAD_CLS_INST_INT_VAR; index=" << instr->GetOperand() << std::endl;
+#endif      
+  size_t* cls_inst_mem = (size_t*)op_stack[(*stack_pos) - 1];
+  if(!cls_inst_mem) {
+    std::wcerr << L">>> Attempting to dereference a 'Nil' memory instance <<<" << std::endl;
+    StackErrorUnwind();
+#ifdef _DEBUGGER
+    halt = true;
+    return;
+#else
+    exit(1);
+#endif
+  }
+  op_stack[(*stack_pos) - 1] = cls_inst_mem[instr->GetOperand()];
+}
+
+void StackInterpreter::AndInt(size_t* &op_stack, long* &stack_pos)
+{
+#ifdef _DEBUG
+  std::wcout << L"stack oper: AND; call_pos=" << (*call_stack_pos) << std::endl;
+#endif
+  const long left = (int64_t)op_stack[(*stack_pos) - 1];
+  const long right = (int64_t)op_stack[(*stack_pos) - 2];
+  op_stack[(*stack_pos) - 2] = left && right;
+  (*stack_pos)--;
+}
+
+void StackInterpreter::OrInt(size_t* &op_stack, long* &stack_pos)
+{
+#ifdef _DEBUG
+  std::wcout << L"stack oper: OR; call_pos=" << (*call_stack_pos) << std::endl;
+#endif
+  const long left = (int64_t)op_stack[(*stack_pos) - 1];
+  const long right = (int64_t)op_stack[(*stack_pos) - 2];
+  op_stack[(*stack_pos) - 2] = left || right;
+  (*stack_pos)--;
+}
+
+void StackInterpreter::AddInt(size_t* &op_stack, long* &stack_pos)
+{
+#ifdef _DEBUG
+  std::wcout << L"stack oper: ADD; call_pos=" << (*call_stack_pos) << std::endl;
+#endif
+  const long left = (int64_t)op_stack[(*stack_pos) - 1];
+  const long right = (int64_t)op_stack[(*stack_pos) - 2];
+  op_stack[(*stack_pos) - 2] = left + right;
+  (*stack_pos)--;
+}
+
+void StackInterpreter::AddFloat(size_t* &op_stack, long* &stack_pos)
+{
+#ifdef _DEBUG
+  std::wcout << L"stack oper: ADD; call_pos=" << (*call_stack_pos) << std::endl;
+#endif  
+  const double left_double = *((FLOAT_VALUE*)(&op_stack[(*stack_pos) - 1]));
+  const double right_double = *((FLOAT_VALUE*)(&op_stack[(*stack_pos) - 2]));
+  *((FLOAT_VALUE*)(&op_stack[(*stack_pos) - 2])) = left_double + right_double;
+  (*stack_pos)--;
+}
+
+void StackInterpreter::SubInt(size_t* &op_stack, long* &stack_pos)
+{
+#ifdef _DEBUG
+  std::wcout << L"stack oper: SUB; call_pos=" << (*call_stack_pos) << std::endl;
+#endif
+  const long left = (int64_t)op_stack[(*stack_pos) - 1];
+  const long right = (int64_t)op_stack[(*stack_pos) - 2];
+  op_stack[(*stack_pos) - 2] = left - right;
+  (*stack_pos)--;
+}
+
+void StackInterpreter::SubFloat(size_t* &op_stack, long* &stack_pos)
+{
+#ifdef _DEBUG
+  std::wcout << L"stack oper: SUB; call_pos=" << (*call_stack_pos) << std::endl;
+#endif
+  const double left_double = *((FLOAT_VALUE*)(&op_stack[(*stack_pos) - 1]));
+  const double right_double = *((FLOAT_VALUE*)(&op_stack[(*stack_pos) - 2]));
+  *((FLOAT_VALUE*)(&op_stack[(*stack_pos) - 2])) = left_double - right_double;
+  (*stack_pos)--;
+}
+
+void StackInterpreter::MulInt(size_t* &op_stack, long* &stack_pos)
+{
+#ifdef _DEBUG
+  std::wcout << L"stack oper: MUL; call_pos=" << (*call_stack_pos) << std::endl;
+#endif
+  const long left = (int64_t)op_stack[(*stack_pos) - 1];
+  const long right = (int64_t)op_stack[(*stack_pos) - 2];
+  op_stack[(*stack_pos) - 2] = left *  right;
+  (*stack_pos)--;
+}
+
+void StackInterpreter::DivInt(size_t* &op_stack, long* &stack_pos)
+{
+#ifdef _DEBUG
+  std::wcout << L"stack oper: DIV; call_pos=" << (*call_stack_pos) << std::endl;
+#endif
+  const long left = (int64_t)op_stack[(*stack_pos) - 1];
+  const long right = (int64_t)op_stack[(*stack_pos) - 2];
+  if(!right) {
+    std::wcerr << L">>> Attempting to divide by zero <<<" << std::endl;
+    StackErrorUnwind();
+#ifdef _DEBUGGER
+    halt = true;
+    return;
+#else
+    exit(1);
+#endif
+  }
+  op_stack[(*stack_pos) - 2] = left / right;
+  (*stack_pos)--;
+}
+
+void StackInterpreter::MulFloat(size_t* &op_stack, long* &stack_pos)
+{
+#ifdef _DEBUG
+  std::wcout << L"stack oper: MUL; call_pos=" << (*call_stack_pos) << std::endl;
+#endif
+  const double left_double = *((FLOAT_VALUE*)(&op_stack[(*stack_pos) - 1]));
+  const double right_double = *((FLOAT_VALUE*)(&op_stack[(*stack_pos) - 2]));
+  *((FLOAT_VALUE*)(&op_stack[(*stack_pos) - 2])) = left_double * right_double;
+  (*stack_pos)--;
+}
+
+void StackInterpreter::DivFloat(size_t* &op_stack, long* &stack_pos)
+{
+#ifdef _DEBUG
+  std::wcout << L"stack oper: DIV; call_pos=" << (*call_stack_pos) << std::endl;
+#endif
+  const double left_double = *((FLOAT_VALUE*)(&op_stack[(*stack_pos) - 1]));
+  const double right_double = *((FLOAT_VALUE*)(&op_stack[(*stack_pos) - 2]));
+  *((FLOAT_VALUE*)(&op_stack[(*stack_pos) - 2])) = left_double / right_double;
+  (*stack_pos)--;
+}
+
+void StackInterpreter::ModInt(size_t* &op_stack, long* &stack_pos)
+{
+#ifdef _DEBUG
+  std::wcout << L"stack oper: MOD; call_pos=" << (*call_stack_pos) << std::endl;
+#endif
+  const long left = (int64_t)op_stack[(*stack_pos) - 1];
+  const long right = (int64_t)op_stack[(*stack_pos) - 2];
+  op_stack[(*stack_pos) - 2] = left % right;
+  (*stack_pos)--;
+}
+
+void StackInterpreter::BitAndInt(size_t* &op_stack, long* &stack_pos)
+{
+#ifdef _DEBUG
+  std::wcout << L"stack oper: BIT_AND; call_pos=" << (*call_stack_pos) << std::endl;
+#endif
+  const long left = (int64_t)op_stack[(*stack_pos) - 1];
+  const long right = (int64_t)op_stack[(*stack_pos) - 2];
+  op_stack[(*stack_pos) - 2] = left & right;
+  (*stack_pos)--;
+}
+
+void StackInterpreter::BitOrInt(size_t* &op_stack, long* &stack_pos)
+{
+#ifdef _DEBUG
+  std::wcout << L"stack oper: BIT_OR; call_pos=" << (*call_stack_pos) << std::endl;
+#endif
+  const long left = (int64_t)op_stack[(*stack_pos) - 1];
+  const long right = (int64_t)op_stack[(*stack_pos) - 2];
+  op_stack[(*stack_pos) - 2] = left | right;
+  (*stack_pos)--;
+}
+
+void StackInterpreter::BitXorInt(size_t* &op_stack, long* &stack_pos)
+{
+#ifdef _DEBUG
+  std::wcout << L"stack oper: BIT_XOR; call_pos=" << (*call_stack_pos) << std::endl;
+#endif
+  const long left = (int64_t)op_stack[(*stack_pos) - 1];
+  const long right = (int64_t)op_stack[(*stack_pos) - 2];
+  op_stack[(*stack_pos) - 2] = left ^ right;
+  (*stack_pos)--;
+}
+
+void StackInterpreter::LesEqlInt(size_t* &op_stack, long* &stack_pos)
+{
+#ifdef _DEBUG
+  std::wcout << L"stack oper: LES_EQL; call_pos=" << (*call_stack_pos) << std::endl;
+#endif
+  const long left = (int64_t)op_stack[(*stack_pos) - 1];
+  const long right = (int64_t)op_stack[(*stack_pos) - 2];
+  op_stack[(*stack_pos) - 2] = left <= right;
+  (*stack_pos)--;
+}
+
+void StackInterpreter::GtrEqlInt(size_t* &op_stack, long* &stack_pos)
+{
+#ifdef _DEBUG
+  std::wcout << L"stack oper: GTR_EQL; call_pos=" << (*call_stack_pos) << std::endl;
+#endif
+  const long left = (int64_t)op_stack[(*stack_pos) - 1];
+  const long right = (int64_t)op_stack[(*stack_pos) - 2];
+  op_stack[(*stack_pos) - 2] = left >= right;
+  (*stack_pos)--;
+}
+
+void StackInterpreter::LesEqlFloat(size_t* &op_stack, long* &stack_pos)
+{
+#ifdef _DEBUG
+  std::wcout << L"stack oper: LES_EQL; call_pos=" << (*call_stack_pos) << std::endl;
+#endif
+  const double left_double = *((FLOAT_VALUE*)(&op_stack[(*stack_pos) - 1]));
+  const double right_double = *((FLOAT_VALUE*)(&op_stack[(*stack_pos) - 2]));
+  op_stack[(*stack_pos) - 2] = left_double <= right_double;
+  (*stack_pos)--;
+}
+
+void StackInterpreter::GtrEqlFloat(size_t* &op_stack, long* &stack_pos)
+{
+#ifdef _DEBUG
+  std::wcout << L"stack oper: GTR_EQL; call_pos=" << (*call_stack_pos) << std::endl;
+#endif
+  const double left_double = *((FLOAT_VALUE*)(&op_stack[(*stack_pos) - 1]));
+  const double right_double = *((FLOAT_VALUE*)(&op_stack[(*stack_pos) - 2]));
+  op_stack[(*stack_pos) - 2] = left_double >= right_double;
+  (*stack_pos)--;
+}
+
+void StackInterpreter::EqlInt(size_t* &op_stack, long* &stack_pos)
+{
+#ifdef _DEBUG
+  std::wcout << L"stack oper: EQL; call_pos=" << (*call_stack_pos) << std::endl;
+#endif
+  const long left = (int64_t)op_stack[(*stack_pos) - 1];
+  const long right = (int64_t)op_stack[(*stack_pos) - 2];
+  op_stack[(*stack_pos) - 2] = left == right;
+  (*stack_pos)--;
+}
+
+void StackInterpreter::NeqlInt(size_t* &op_stack, long* &stack_pos)
+{
+#ifdef _DEBUG
+  std::wcout << L"stack oper: NEQL; call_pos=" << (*call_stack_pos) << std::endl;
+#endif
+  const long left = (int64_t)op_stack[(*stack_pos) - 1];
+  const long right = (int64_t)op_stack[(*stack_pos) - 2];
+  op_stack[(*stack_pos) - 2] = left != right;
+  (*stack_pos)--;
+}
+
+void StackInterpreter::LesInt(size_t* &op_stack, long* &stack_pos)
+{
+#ifdef _DEBUG
+  std::wcout << L"stack oper: LES; call_pos=" << (*call_stack_pos) << std::endl;
+#endif
+  const long left = (int64_t)op_stack[(*stack_pos) - 1];
+  const long right = (int64_t)op_stack[(*stack_pos) - 2];
+  op_stack[(*stack_pos) - 2] = left < right;
+  (*stack_pos)--;
+}
+
+void StackInterpreter::GtrInt(size_t* &op_stack, long* &stack_pos)
+{
+#ifdef _DEBUG
+  std::wcout << L"stack oper: GTR; call_pos=" << (*call_stack_pos) << std::endl;
+#endif
+  const long left = (int64_t)op_stack[(*stack_pos) - 1];
+  const long right = (int64_t)op_stack[(*stack_pos) - 2];
+  op_stack[(*stack_pos) - 2] = left > right;
+  (*stack_pos)--;
+}
+
+void StackInterpreter::EqlFloat(size_t* &op_stack, long* &stack_pos)
+{
+#ifdef _DEBUG
+  std::wcout << L"stack oper: EQL; call_pos=" << (*call_stack_pos) << std::endl;
+#endif
+  const double left_double = *((FLOAT_VALUE*)(&op_stack[(*stack_pos) - 1]));
+  const double right_double = *((FLOAT_VALUE*)(&op_stack[(*stack_pos) - 2]));
+  op_stack[(*stack_pos) - 2] = left_double == right_double;
+  (*stack_pos)--;
+}
+
+void StackInterpreter::NeqlFloat(size_t* &op_stack, long* &stack_pos)
+{
+#ifdef _DEBUG
+  std::wcout << L"stack oper: NEQL; call_pos=" << (*call_stack_pos) << std::endl;
+#endif
+  const double left_double = *((FLOAT_VALUE*)(&op_stack[(*stack_pos) - 1]));
+  const double right_double = *((FLOAT_VALUE*)(&op_stack[(*stack_pos) - 2]));
+  op_stack[(*stack_pos) - 2] = left_double != right_double;
+  (*stack_pos)--;
+}
+
+void StackInterpreter::LesFloat(size_t* &op_stack, long* &stack_pos)
+{
+#ifdef _DEBUG
+  std::wcout << L"stack oper: LES; call_pos=" << (*call_stack_pos) << std::endl;
+#endif
+  const double left_double = *((FLOAT_VALUE*)(&op_stack[(*stack_pos) - 1]));
+  const double right_double = *((FLOAT_VALUE*)(&op_stack[(*stack_pos) - 2]));
+  op_stack[(*stack_pos) - 2] = left_double < right_double;
+  (*stack_pos)--;
+}
+
+void StackInterpreter::GtrFloat(size_t* &op_stack, long* &stack_pos)
+{
+#ifdef _DEBUG
+  std::wcout << L"stack oper: GTR_FLOAT; call_pos=" << (*call_stack_pos) << std::endl;
+#endif
+  const double left_double = *((FLOAT_VALUE*)(&op_stack[(*stack_pos) - 1]));
+  const double right_double = *((FLOAT_VALUE*)(&op_stack[(*stack_pos) - 2]));
+  op_stack[(*stack_pos) - 2] = left_double > right_double;
+  (*stack_pos)--;;
+}
+
+void StackInterpreter::LoadArySize(size_t* &op_stack, long* &stack_pos)
+{
+#ifdef _DEBUG
+  std::wcout << L"stack oper: LOAD_ARY_SIZE; call_pos=" << (*call_stack_pos) << std::endl;
+#endif
+  size_t* array = (size_t*)PopInt(op_stack, stack_pos);
+  if(!array) {
+    std::wcerr << L">>> Attempting to dereference a 'Nil' memory instance <<<" << std::endl;
+    StackErrorUnwind();
+#ifdef _DEBUGGER
+    halt = true;
+    return;
+#else
+    exit(1);
+#endif
+  }
+  PushInt(array[2], op_stack, stack_pos);
+}
+
+void StackInterpreter::CpyByteAry(size_t* &op_stack, long* &stack_pos)
+{
+#ifdef _DEBUG
+  std::wcout << L"stack oper: CPY_BYTE_ARY; call_pos=" << (*call_stack_pos) << std::endl;
+#endif
+  const long length = (int64_t)PopInt(op_stack, stack_pos);
+  const long src_offset = (int64_t)PopInt(op_stack, stack_pos);
+  size_t* src_array = (size_t*)PopInt(op_stack, stack_pos);
+  const long dest_offset = (int64_t)PopInt(op_stack, stack_pos);
+  size_t* dest_array = (size_t*)PopInt(op_stack, stack_pos);
+
+  if(!src_array || !dest_array) {
+    std::wcerr << L">>> Attempting to dereference a 'Nil' memory instance <<<" << std::endl;
+    StackErrorUnwind();
+#ifdef _DEBUGGER
+    halt = true;
+    return;
+#else
+    exit(1);
+#endif
+  }
+
+  const int64_t src_array_len = (int64_t)src_array[2];
+  const int64_t dest_array_len = (int64_t)dest_array[2];
+  if(length > 0 && src_offset + length <= src_array_len && dest_offset + length <= dest_array_len) {
+    const char* src_array_ptr = (char*)(src_array + 3);
+    char* dest_array_ptr = (char*)(dest_array + 3);
+    if(src_array_ptr == dest_array_ptr) {
+      memmove(dest_array_ptr + dest_offset, src_array_ptr + src_offset, length);
+    }
+    else {
+      memcpy(dest_array_ptr + dest_offset, src_array_ptr + src_offset, length);
+    }
+    PushInt(1, op_stack, stack_pos);
+  }
+  else {
+    PushInt(0, op_stack, stack_pos);
+  }
+}
+
+void StackInterpreter::CpyCharAry(size_t* &op_stack, long* &stack_pos)
+{
+#ifdef _DEBUG
+  std::wcout << L"stack oper: CPY_CHAR_ARY; call_pos=" << (*call_stack_pos) << std::endl;
+#endif
+  const long length = (int64_t)PopInt(op_stack, stack_pos);
+  const long src_offset = (int64_t)PopInt(op_stack, stack_pos);
+  size_t* src_array = (size_t*)PopInt(op_stack, stack_pos);
+  const long dest_offset = (int64_t)PopInt(op_stack, stack_pos);
+  size_t* dest_array = (size_t*)PopInt(op_stack, stack_pos);
+
+  if(!src_array || !dest_array) {
+    std::wcerr << L">>> Attempting to dereference a 'Nil' memory instance <<<" << std::endl;
+    StackErrorUnwind();
+#ifdef _DEBUGGER
+    halt = true;
+    return;
+#else
+    exit(1);
+#endif
+  }
+
+  const long src_array_len = (int64_t)src_array[2];
+  const long dest_array_len = (int64_t)dest_array[2];
+  if(length > 0 && src_offset + length <= src_array_len && dest_offset + length <= dest_array_len) {
+    wchar_t* src_array_ptr = (wchar_t*)(src_array + 3);
+    wchar_t* dest_array_ptr = (wchar_t*)(dest_array + 3);
+    if(src_array_ptr == dest_array_ptr) {
+      memmove(dest_array_ptr + dest_offset, src_array_ptr + src_offset, length * sizeof(wchar_t));
+    }
+    else {
+      memcpy(dest_array_ptr + dest_offset, src_array_ptr + src_offset, length * sizeof(wchar_t));
+    }
+    PushInt(1, op_stack, stack_pos);
+  }
+  else {
+    PushInt(0, op_stack, stack_pos);
+  }
+}
+
+void StackInterpreter::CpyIntAry(size_t* &op_stack, long* &stack_pos)
+{
+#ifdef _DEBUG
+  std::wcout << L"stack oper: CPY_INT_ARY; call_pos=" << (*call_stack_pos) << std::endl;
+#endif
+  const long length = (int64_t)PopInt(op_stack, stack_pos);
+  const long src_offset = (int64_t)PopInt(op_stack, stack_pos);
+  size_t* src_array = (size_t*)PopInt(op_stack, stack_pos);
+  const long dest_offset = (int64_t)PopInt(op_stack, stack_pos);
+  size_t* dest_array = (size_t*)PopInt(op_stack, stack_pos);
+
+  if(!src_array || !dest_array) {
+    std::wcerr << L">>> Attempting to dereference a 'Nil' memory instance <<<" << std::endl;
+    StackErrorUnwind();
+#ifdef _DEBUGGER
+    halt = true;
+    return;
+#else
+    exit(1);
+#endif
+  }
+
+  const long src_array_len = (int64_t)src_array[0];
+  const long dest_array_len = (int64_t)dest_array[0];
+  if(length > 0 && src_offset + length <= src_array_len && dest_offset + length <= dest_array_len) {
+    size_t* src_array_ptr = src_array + 3;
+    size_t* dest_array_ptr = dest_array + 3;
+    if(src_array_ptr == dest_array_ptr) {
+      memmove(dest_array_ptr + dest_offset, src_array_ptr + src_offset, length * sizeof(size_t));
+    }
+    else {
+      memcpy(dest_array_ptr + dest_offset, src_array_ptr + src_offset, length * sizeof(size_t));
+    }
+    PushInt(1, op_stack, stack_pos);
+  }
+  else {
+    PushInt(0, op_stack, stack_pos);
+  }
+}
+
+void StackInterpreter::CpyFloatAry(size_t*& op_stack, long*& stack_pos)
+{
+#ifdef _DEBUG
+  std::wcout << L"stack oper: CPY_FLOAT_ARY; call_pos=" << (*call_stack_pos) << std::endl;
+#endif
+  const long length = (int64_t)PopInt(op_stack, stack_pos);
+  const long src_offset = (int64_t)PopInt(op_stack, stack_pos);
+  size_t* src_array = (size_t*)PopInt(op_stack, stack_pos);
+  const long dest_offset = (int64_t)PopInt(op_stack, stack_pos);
+  size_t* dest_array = (size_t*)PopInt(op_stack, stack_pos);
+
+  if(!src_array || !dest_array) {
+    std::wcerr << L">>> Attempting to dereference a 'Nil' memory instance <<<" << std::endl;
+    StackErrorUnwind();
+#ifdef _DEBUGGER
+    halt = true;
+    return;
+#else
+    exit(1);
+#endif
+  }
+
+  const long src_array_len = (int64_t)src_array[0];
+  const long dest_array_len = (int64_t)dest_array[0];
+  if(length > 0 && src_offset + length <= src_array_len && dest_offset + length <= dest_array_len) {
+    size_t* src_array_ptr = src_array + 3;
+    size_t* dest_array_ptr = dest_array + 3;
+    if(src_array_ptr == dest_array_ptr) {
+      memmove(dest_array_ptr + dest_offset, src_array_ptr + src_offset, length * sizeof(FLOAT_VALUE));
+    }
+    else {
+      memcpy(dest_array_ptr + dest_offset, src_array_ptr + src_offset, length * sizeof(FLOAT_VALUE));
+    }
+    PushInt(1, op_stack, stack_pos);
+  }
+  else {
+    PushInt(0, op_stack, stack_pos);
+  }
+}
+
+void StackInterpreter::ZeroByteAry(size_t*& op_stack, long*& stack_pos)
+{
+  size_t* array_ptr = (size_t*)PopInt(op_stack, stack_pos);
+  const size_t array_len = array_ptr[0];
+  char* buffer = (char*)(array_ptr + 3);
+  memset(buffer, 0, array_len * sizeof(char));
+}
+
+void StackInterpreter::ZeroCharAry(size_t*& op_stack, long*& stack_pos)
+{
+  size_t* array_ptr = (size_t*)PopInt(op_stack, stack_pos);
+  const size_t array_len = array_ptr[0];
+  wchar_t* buffer = (wchar_t*)(array_ptr + 3);
+  memset(buffer, 0, array_len * sizeof(wchar_t));
+}
+
+void StackInterpreter::ZeroIntAry(size_t*& op_stack, long*& stack_pos)
+{
+  size_t* array_ptr = (size_t*)PopInt(op_stack, stack_pos);
+  const size_t array_len = array_ptr[0];
+  size_t* buffer = (size_t*)(array_ptr + 3);
+  memset(buffer, 0, array_len * sizeof(size_t));
+}
+
+void StackInterpreter::ZeroFloatAry(size_t*& op_stack, long*& stack_pos)
+{
+  size_t* array_ptr = (size_t*)PopInt(op_stack, stack_pos);
+  const size_t array_len = array_ptr[0];
+  FLOAT_VALUE* buffer = (FLOAT_VALUE*)(array_ptr + 3);
+  memset(buffer, 0, array_len * sizeof(FLOAT_VALUE));
+}
+
+void StackInterpreter::ObjTypeOf(StackInstr* instr, size_t* &op_stack, long* &stack_pos)
+{
+  size_t* mem = (size_t*)PopInt(op_stack, stack_pos);
+  if(mem) {
+    const size_t* result = MemoryManager::ValidObjectCast(mem, instr->GetOperand(), program->GetHierarchy(), program->GetInterfaces());
+    if(result) {
+      PushInt(1, op_stack, stack_pos);
+    }
+    else {
+      PushInt(0, op_stack, stack_pos);
+    }
+  }
+  else {
+    std::wcerr << L">>> TypeOf(..) check on Nil value <<<" << std::endl;
+    StackErrorUnwind();
+    exit(1);
+  }
+}
+
+void StackInterpreter::ObjInstCast(StackInstr* instr, size_t* &op_stack, long* &stack_pos)
+{
+  size_t* mem = (size_t*)PopInt(op_stack, stack_pos);
+  const size_t result = (size_t)MemoryManager::ValidObjectCast(mem, instr->GetOperand(), program->GetHierarchy(), program->GetInterfaces());
+#ifdef _DEBUG
+  std::wcout << L"stack oper: OBJ_INST_CAST: from=" << mem << L", to=" << instr->GetOperand() << std::endl;
+#endif
+  if(!result && mem) {
+    StackClass* to_cls = MemoryManager::GetClass((size_t*)mem);
+    std::wcerr << L">>> Invalid object cast: '" << (to_cls ? to_cls->GetName() : L"?")
+          << L"' to '" << program->GetClass(instr->GetOperand())->GetName() << L"' <<<" << std::endl;
+    StackErrorUnwind();
+#ifdef _DEBUGGER
+    halt = true;
+    return;
+#else
+    exit(1);
+#endif
+  }
+  PushInt(result, op_stack, stack_pos);
+}
+
+void StackInterpreter::AsyncMthdCall(size_t* &op_stack, long* &stack_pos)
+{
+  size_t* instance = (size_t*)(*frame)->mem[0];
+  size_t* param = (size_t*)(*frame)->mem[1];
+
+  StackClass* impl_class = MemoryManager::GetClass(instance);
+  if(!impl_class) {
+    PopFrame();
+    std::wcerr << L">>> Attempting to dereference a 'Nil' memory element <<<" << std::endl;
+    StackErrorUnwind();
+#ifdef _DEBUGGER
+    halt = true;
+    return;
+#else
+    exit(1);
+#endif
+  }
+
+  std::wstring method_name = impl_class->GetName() + L":Run:o.System.Base,";
+  StackMethod* called = impl_class->GetMethod(method_name);
+  while(!called) {
+    impl_class = impl_class->GetParent();
+    method_name = impl_class->GetName() + L":Run:o.System.Base,";
+    called = impl_class->GetMethod(method_name);
+  }
+
+#ifdef _DEBUG
+  assert(called);
+  std::wcout << L"=== ASYNC_MTHD_CALL: id=" << called->GetClass()->GetId() << L","
+        << called->GetId() << L"; name='" << called->GetName()
+        << L"'; param=" << param << L" ===" << std::endl;
+#endif
+
+  // create and execute the new thread
+  // make sure that calls to the model are synced.  Are find method synced?
+  ProcessAsyncMethodCall(called, param);
+}
+
+void StackInterpreter::ThreadJoin(size_t* &op_stack, long* &stack_pos)
+{
+#ifdef _DEBUG
+  std::wcout << L"stack oper: THREAD_JOIN; call_pos=" << (*call_stack_pos) << std::endl;
+#endif
+  size_t* instance = (size_t*)(*frame)->mem[0];
+  if(!instance) {
+    std::wcerr << L">>> Attempting to dereference a 'Nil' memory instance <<<" << std::endl;
+    StackErrorUnwind();
+#ifdef _DEBUGGER
+    halt = true;
+    return;
+#else
+    exit(1);
+#endif
+  }
+
+#ifdef _WIN32
+  HANDLE vm_thread = (HANDLE)instance[0];
+  if(WaitForSingleObject(vm_thread, INFINITE) != WAIT_OBJECT_0) {
+    std::wcerr << L">>> Unable to join thread! <<<" << std::endl;
+#ifdef _DEBUGGER
+    return;
+#else
+    exit(1);
+#endif
+  }
+#else
+  void* status;
+  pthread_t vm_thread = (pthread_t)instance[0];
+  if(pthread_join(vm_thread, &status)) {
+    std::wcerr << L">>> Unable to join thread! <<<" << std::endl;
+#ifdef _DEBUGGER
+    return;
+#else
+    exit(1);
+#endif
+  }
+#endif
+}
+
+void StackInterpreter::ThreadMutex(size_t* &op_stack, long* &stack_pos)
+{
+#ifdef _DEBUG
+  std::wcout << L"stack oper: THREAD_MUTEX; call_pos=" << (*call_stack_pos) << std::endl;
+#endif
+  size_t* instance = (size_t*)(*frame)->mem[0];
+  if(!instance) {
+    std::wcerr << L">>> Attempting to dereference a 'Nil' memory instance <<<" << std::endl;
+    StackErrorUnwind();
+#ifdef _DEBUGGER
+    halt = true;
+    return;
+#else
+    exit(1);
+#endif
+  }
+#ifdef _WIN32
+  InitializeCriticalSection((CRITICAL_SECTION*)&instance[1]);
+#else
+  pthread_mutex_init((pthread_mutex_t*)&instance[1], nullptr);
+#endif
+}
+
+void StackInterpreter::CriticalStart(size_t* &op_stack, long* &stack_pos)
+{
+#ifdef _DEBUG
+  std::wcout << L"stack oper: CRITICAL_START; call_pos=" << (*call_stack_pos) << std::endl;
+#endif
+  size_t* instance = (size_t*)PopInt(op_stack, stack_pos);
+  if(!instance) {
+    std::wcerr << L">>> Attempting to dereference a 'Nil' memory instance <<<" << std::endl;
+    StackErrorUnwind();
+#ifdef _DEBUGGER
+    halt = true;
+    return;
+#else
+    exit(1);
+#endif        
+  }
+#ifdef _WIN32
+  EnterCriticalSection((CRITICAL_SECTION*)&instance[1]);
+#else
+  pthread_mutex_lock((pthread_mutex_t*)&instance[1]);
+#endif
+}
+
+void StackInterpreter::CriticalEnd(size_t* &op_stack, long* &stack_pos)
+{
+#ifdef _DEBUG
+  std::wcout << L"stack oper: CRITICAL_END; call_pos=" << (*call_stack_pos) << std::endl;
+#endif
+  size_t* instance = (size_t*)PopInt(op_stack, stack_pos);
+  if(!instance) {
+    std::wcerr << L">>> Attempting to dereference a 'Nil' memory instance <<<" << std::endl;
+    StackErrorUnwind();
+#ifdef _DEBUGGER
+    halt = true;
+    return;
+#else
+    exit(1);
+#endif
+  }
+#ifdef _WIN32
+  LeaveCriticalSection((CRITICAL_SECTION*)&instance[1]);
+#else
+  pthread_mutex_unlock((pthread_mutex_t*)&instance[1]);
+#endif
+}
+
+/********************************
+ * Processes a load function variable instruction.
+ ********************************/
+void StackInterpreter::ProcessLoadFunctionVar(StackInstr* instr, size_t* &op_stack, long* &stack_pos)
+{
+#ifdef _DEBUG
+  std::wcout << L"stack oper: LOAD_FUNC_VAR; index=" << instr->GetOperand()
+        << L"; local=" << ((instr->GetOperand2() == LOCL) ? L"true" : L"false") << std::endl;
+#endif
+  if(instr->GetOperand2() == LOCL) {
+    size_t* mem = (*frame)->mem;
+    PushInt(mem[instr->GetOperand() + 2], op_stack, stack_pos);
+    PushInt(mem[instr->GetOperand() + 1], op_stack, stack_pos);
+  } 
+  else {
+    size_t* cls_inst_mem = (size_t*)PopInt(op_stack, stack_pos);
+    if(!cls_inst_mem) {
+      std::wcerr << L">>> Attempting to dereference a 'Nil' memory instance <<<" << std::endl;
+      StackErrorUnwind();
+#ifdef _DEBUGGER
+      halt = true;
+      return;
+#else
+      exit(1);
+#endif
+    }
+    PushInt(cls_inst_mem[instr->GetOperand() + 1], op_stack, stack_pos);
+    PushInt(cls_inst_mem[instr->GetOperand()], op_stack, stack_pos);
+  }
+}
+
+/********************************
+ * Processes a load float variable instruction.
+ ********************************/
+void StackInterpreter::ProcessLoadFloat(StackInstr* instr, size_t* &op_stack, long* &stack_pos)
+{
+#ifdef _DEBUG
+  std::wcout << L"stack oper: LOAD_FLOAT_VAR; index=" << instr->GetOperand()
+        << L"; local=" << ((instr->GetOperand2() == LOCL) ? L"true" : L"false") << std::endl;
+#endif
+  FLOAT_VALUE value;
+  if(instr->GetOperand2() == LOCL) {
+    size_t* mem = (*frame)->mem;
+    value = *((FLOAT_VALUE*)(&mem[instr->GetOperand() + 1]));
+
+  } else {
+    size_t* cls_inst_mem = (size_t*)PopInt(op_stack, stack_pos);
+    if(!cls_inst_mem) {
+      std::wcerr << L">>> Attempting to dereference a 'Nil' memory instance <<<" << std::endl;
+      StackErrorUnwind();
+#ifdef _DEBUGGER
+      halt = true;
+      return;
+#else
+      exit(1);
+#endif
+    }
+    value = *((FLOAT_VALUE*)(&cls_inst_mem[instr->GetOperand()]));
+  }
+  PushFloat(value, op_stack, stack_pos);
+}
+
+/********************************
+ * Processes a store function variable instruction.
+ ********************************/
+void StackInterpreter::ProcessStoreFunctionVar(StackInstr* instr, size_t* &op_stack, long* &stack_pos)
+{
+#ifdef _DEBUG
+  std::wcout << L"stack oper: STOR_FUNC_VAR; index=" << instr->GetOperand()
+        << L"; local=" << ((instr->GetOperand2() == LOCL) ? L"true" : L"false") << std::endl;
+#endif
+  if(instr->GetOperand2() == LOCL) {
+    size_t* mem = (*frame)->mem;
+    mem[instr->GetOperand() + 1] = PopInt(op_stack, stack_pos);
+    mem[instr->GetOperand() + 2] = PopInt(op_stack, stack_pos);
+  } 
+  else {
+    size_t* cls_inst_mem = (size_t*)PopInt(op_stack, stack_pos);
+    if(!cls_inst_mem) {
+      std::wcerr << L">>> Attempting to dereference a 'Nil' memory instance <<<" << std::endl;
+      StackErrorUnwind();
+#ifdef _DEBUGGER
+      halt = true;
+      return;
+#else
+      exit(1);
+#endif
+    }
+    cls_inst_mem[instr->GetOperand()] = PopInt(op_stack, stack_pos);
+    cls_inst_mem[instr->GetOperand() + 1] = PopInt(op_stack, stack_pos);
+  }
+}
+
+/********************************
+ * Processes a store float
+ * variable instruction.
+ ********************************/
+void StackInterpreter::ProcessStoreFloat(StackInstr* instr, size_t* &op_stack, long* &stack_pos)
+{
+#ifdef _DEBUG
+  std::wcout << L"stack oper: STOR_FLOAT_VAR; index=" << instr->GetOperand()
+        << L"; local=" << ((instr->GetOperand2() == LOCL) ? L"true" : L"false") << std::endl;
+#endif
+  if(instr->GetOperand2() == LOCL) {
+    const FLOAT_VALUE value = PopFloat(op_stack, stack_pos);
+    size_t* mem = (*frame)->mem;
+    *((FLOAT_VALUE*)(&mem[instr->GetOperand() + 1])) = value;
+  } 
+  else {
+    size_t* cls_inst_mem = (size_t*)PopInt(op_stack, stack_pos);
+    if(!cls_inst_mem) {
+      std::wcerr << L">>> Attempting to dereference a 'Nil' memory instance <<<" << std::endl;
+      StackErrorUnwind();
+#ifdef _DEBUGGER
+      halt = true;
+      return;
+#else
+      exit(1);
+#endif
+    }
+    const FLOAT_VALUE value = PopFloat(op_stack, stack_pos);
+    *((FLOAT_VALUE*)(&cls_inst_mem[instr->GetOperand()])) = value;
+  }
+}
+
+/********************************
+ * Processes a copy float
+ * variable instruction.
+ ********************************/
+void StackInterpreter::ProcessCopyFloat(StackInstr* instr, size_t* &op_stack, long* &stack_pos)
+{
+#ifdef _DEBUG
+  std::wcout << L"stack oper: COPY_FLOAT_VAR; index=" << instr->GetOperand()
+        << L"; local=" << ((instr->GetOperand2() == LOCL) ? L"true" : L"false") << std::endl;
+#endif
+  if(instr->GetOperand2() == LOCL) {
+    FLOAT_VALUE value = TopFloat(op_stack, stack_pos);
+    size_t* mem = (*frame)->mem;
+    *((FLOAT_VALUE*)(&mem[instr->GetOperand() + 1])) = value;
+  } else {
+    size_t* cls_inst_mem = (size_t*)PopInt(op_stack, stack_pos);
+    if(!cls_inst_mem) {
+      std::wcerr << L">>> Attempting to dereference a 'Nil' memory instance <<<" << std::endl;
+      StackErrorUnwind();
+#ifdef _DEBUGGER
+      halt = true;
+      return;
+#else
+      exit(1);
+#endif
+    }
+    FLOAT_VALUE value = TopFloat(op_stack, stack_pos);
+    *((FLOAT_VALUE*)(&cls_inst_mem[instr->GetOperand()])) = value;
+  }
+}
+
+/********************************
+ * Processes a new object instance
+ * request.
+ ********************************/
+void StackInterpreter::ProcessNewObjectInstance(StackInstr* instr, size_t* &op_stack, long* &stack_pos)
+{
+#ifdef _DEBUG
+  std::wcout << L"stack oper: NEW_OBJ_INST: id=" << instr->GetOperand() << std::endl;
+#endif
+
+  size_t inst_mem = (size_t)MemoryManager::AllocateObject(instr->GetOperand(), op_stack, *stack_pos);
+  PushInt(inst_mem, op_stack, stack_pos);
+}
+
+/********************************
+ * Processes a new object instance
+ * request.
+ ********************************/
+void StackInterpreter::ProcessNewFunctionInstance(StackInstr* instr, size_t*& op_stack, long*& stack_pos)
+{
+#ifdef _DEBUG
+  std::wcout << L"stack oper: NEW_FUNC_INST: mem_size=" << instr->GetOperand() << std::endl;
+#endif
+
+  const long size = (int64_t)instr->GetOperand();
+  size_t func_mem = (size_t)MemoryManager::AllocateArray(size, BYTE_ARY_TYPE, op_stack, *stack_pos);
+  PushInt(func_mem, op_stack, stack_pos);
+}
+
+/********************************
+ * Processes a new array instance request.
+ ********************************/
+void StackInterpreter::ProcessNewArray(StackInstr* instr, size_t* &op_stack, long* &stack_pos, bool is_float)
+{
+#ifdef _DEBUG
+  std::wcout << L"stack oper: NEW_INT_ARY/NEW_FLOAT_ARY; call_pos=" << (*call_stack_pos) << std::endl;
+#endif
+  size_t indices[8];
+  const size_t value = PopInt(op_stack, stack_pos);
+  size_t size = value;
+  indices[0] = value;
+  long dim = 1;
+  for(long i = 1; i < instr->GetOperand(); i++) {
+    const size_t value = PopInt(op_stack, stack_pos);
+    size *= value;
+    indices[dim++] = value;
+  }
+
+  size_t* mem = (size_t*)MemoryManager::AllocateArray((int64_t)(size + dim + 2), INT_TYPE, op_stack, *stack_pos);
+  mem[0] = size;
+  mem[1] = dim;
+
+  memcpy(mem + 2, indices, dim * sizeof(size_t));
+  PushInt((size_t)mem, op_stack, stack_pos);
+}
+
+/********************************
+ * Processes a new byte array instance request.
+ ********************************/
+void StackInterpreter::ProcessNewByteArray(StackInstr* instr, size_t* &op_stack, long* &stack_pos)
+{
+#ifdef _DEBUG
+  std::wcout << L"stack oper: NEW_BYTE_ARY; call_pos=" << (*call_stack_pos) << std::endl;
+#endif
+  size_t indices[8];
+  const size_t value = PopInt(op_stack, stack_pos);
+  size_t size = value;
+  indices[0] = value;
+  long dim = 1;
+  for(long i = 1; i < instr->GetOperand(); i++) {
+    const size_t value = PopInt(op_stack, stack_pos);
+    size *= value;
+    indices[dim++] = value;
+  }
+
+  // nullptr terminated string 
+  size++;
+  size_t* mem = MemoryManager::AllocateArray((int64_t)(size + ((dim + 2) * sizeof(size_t))), BYTE_ARY_TYPE, op_stack, *stack_pos);
+  mem[0] = size - 1;
+  mem[1] = dim;
+  memcpy(mem + 2, indices, dim * sizeof(size_t));
+  PushInt((size_t)mem, op_stack, stack_pos);
+}
+
+/********************************
+ * Processes a new char array instance request.
+ ********************************/
+void StackInterpreter::ProcessNewCharArray(StackInstr* instr, size_t* &op_stack, long* &stack_pos)
+{
+#ifdef _DEBUG
+  std::wcout << L"stack oper: NEW_CHAR_ARY; call_pos=" << (*call_stack_pos) << std::endl;
+#endif
+  size_t indices[8];
+  const size_t value = PopInt(op_stack, stack_pos);
+  size_t size = value;
+  indices[0] = value;
+  long dim = 1;
+  for(long i = 1; i < instr->GetOperand(); i++) {
+    const size_t value = PopInt(op_stack, stack_pos);
+    size *= value;
+    indices[dim++] = value;
+  }
+
+  // null-terminated string 
+  size++;
+  size_t* mem = MemoryManager::AllocateArray((int64_t)(size + ((dim + 2) * sizeof(size_t))), CHAR_ARY_TYPE, op_stack, *stack_pos);
+  mem[0] = size - 1;
+  mem[1] = dim;
+  memcpy(mem + 2, indices, dim * sizeof(size_t));
+  PushInt((size_t)mem, op_stack, stack_pos);
+}
+
+/********************************
+ * Processes a return instruction, 
+ * this modifies the call std::stack.
+ ********************************/
+void StackInterpreter::ProcessReturn(StackInstr** &instrs, long &ip)
+{
+#ifdef _DEBUG
+  std::wcout << L"stack oper: RTRN; call_pos=" << (*call_stack_pos) << std::endl;
+#endif
+
+  // unregister old frame
+#ifdef _DEBUG
+  std::wcout << L"removing frame=" << (*frame) << std::endl;
+#endif
+  
+  ReleaseStackFrame(*frame);
+  
+  // restore previous frame
+  if(!StackEmpty()) {
+    (*frame) = PopFrame();
+    instrs = (*frame)->method->GetInstructions();
+    ip = (*frame)->ip;
+  } 
+  else {
+    (*frame) = nullptr;
+    halt = true;
+  }
+}
+
+/********************************
+ * Processes a asynchronous method call.
+ ********************************/
+void StackInterpreter::ProcessAsyncMethodCall(StackMethod* called, size_t* param)
+{
+  size_t* instance = (size_t*)(*frame)->mem[0];
+  ThreadHolder* holder = new ThreadHolder;
+  holder->called = called;
+  holder->self = instance;
+  holder->param = param;
+
+#ifdef _WIN32
+  HANDLE vm_thread = (HANDLE)_beginthreadex(nullptr, 0, AsyncMethodCall, holder, 0, nullptr);
+  if(!vm_thread) {
+    std::wcerr << L">>> Internal error: Unable to create garbage collection thread! <<<" << std::endl;
+    exit(-1);
+  }
+#else
+  pthread_attr_t attrs;
+  pthread_attr_init(&attrs);
+  pthread_attr_setdetachstate(&attrs, PTHREAD_CREATE_JOINABLE);
+
+  // execute thread
+  pthread_t vm_thread;
+  if(pthread_create(&vm_thread, &attrs, AsyncMethodCall, (void*)holder)) {
+    std::wcerr << L">>> Internal error: Internal error: Unable to create runtime thread! <<<" << std::endl;
+    exit(-1);
+  }
+#endif  
+  
+  // assign thread ID
+  if(!instance) {
+    std::wcerr << L">>> Internal error: Unable to create runtime thread! <<<" << std::endl;
+    exit(-1);
+  }
+
+  instance[0] = (size_t)vm_thread;
+#ifdef _DEBUG
+  std::wcout << L"*** New Thread ID: " << vm_thread  << L": " << instance << L" ***" << std::endl;
+#endif
+}
+
+#ifdef _WIN32
+//
+// windows thread callback
+//
+unsigned int WINAPI StackInterpreter::AsyncMethodCall(LPVOID arg)
+{
+  ThreadHolder* holder = (ThreadHolder*)arg;
+
+  // execute
+  size_t* thread_op_stack = new size_t[OP_STACK_SIZE];
+  long* thread_stack_pos = new long;
+  (*thread_stack_pos) = 0;
+  
+  // set parameter
+  thread_op_stack[(*thread_stack_pos)++] = (size_t)holder->param;
+
+  HANDLE vm_thread;
+  DuplicateHandle(GetCurrentProcess(), GetCurrentThread(), GetCurrentProcess(), &vm_thread, 0, TRUE, DUPLICATE_SAME_ACCESS);
+
+#ifdef _DEBUG
+  std::wcout << L"# Starting thread=" << vm_thread << L" #" << std::endl;
+#endif  
+
+  Runtime::StackInterpreter* intpr = new Runtime::StackInterpreter;
+  AddThread(intpr);
+  intpr->Execute(thread_op_stack, thread_stack_pos, 0, holder->called, holder->self, false);
+  
+#ifdef _DEBUG
+  std::wcout << L"# final std::stack: pos=" << (*thread_stack_pos) << L", thread=" << vm_thread << L" #" << std::endl;
+#endif
+
+  // clean up
+  delete[] thread_op_stack;
+  thread_op_stack = nullptr;
+
+  delete thread_stack_pos;
+  thread_stack_pos = nullptr;
+  
+  RemoveThread(intpr);
+  delete intpr;
+  intpr = nullptr;
+
+  delete holder;
+  holder = nullptr;
+  
+  return 0;
+}
+#else
+//
+// posix thread callback
+//
+void* StackInterpreter::AsyncMethodCall(void* arg)
+{
+  ThreadHolder* holder = (ThreadHolder*)arg;
+
+  // execute
+  size_t* thread_op_stack = new size_t[OP_STACK_SIZE];
+  long* thread_stack_pos = new long;
+  (*thread_stack_pos) = 0;
+
+  // set parameter
+  thread_op_stack[(*thread_stack_pos)++] = (size_t)holder->param;
+
+#ifdef _DEBUG
+  std::wcout << L"# Starting thread=" << pthread_self() << L" #" << std::endl;
+#endif  
+
+  Runtime::StackInterpreter* intpr = new Runtime::StackInterpreter;
+  AddThread(intpr);
+  intpr->Execute(thread_op_stack, thread_stack_pos, 0, holder->called, holder->self, false);
+
+#ifdef _DEBUG
+  std::wcout << L"# final std::stack: pos=" << (*thread_stack_pos) << L", thread=" << pthread_self() << L" #" << std::endl;
+#endif
+  
+  // clean up
+  delete[] thread_op_stack;
+  thread_op_stack = nullptr;
+
+  delete thread_stack_pos;
+  thread_stack_pos = nullptr;
+
+  RemoveThread(intpr);
+  delete intpr;
+  intpr = nullptr;
+  
+  delete holder;
+  holder = nullptr;
+  
+  return nullptr;
+}
+#endif
+
+/********************************
+ * Processes a synchronous dynamic method call.
+ ********************************/
+void StackInterpreter::ProcessDynamicMethodCall(StackInstr* instr, StackInstr** &instrs, long &ip, size_t* &op_stack, long* &stack_pos)
+{
+  // save current method
+  (*frame)->ip = ip;
+  PushFrame((*frame));
+
+  // make call
+  const size_t mthd_cls_id = PopInt(op_stack, stack_pos);
+  const long cls_id = (mthd_cls_id >> (16 * (1))) & 0xFFFF;
+  const long mthd_id = (mthd_cls_id >> (16 * (0))) & 0xFFFF;
+
+  if(mthd_id < 0 || cls_id < 0) {
+    std::wcerr << L"Internal VM error." << std::endl;
+    exit(1);
+  }
+
+  // pop instance
+  size_t* instance = (size_t*)PopInt(op_stack, stack_pos);
+
+#ifdef _DEBUG
+  std::wcout << L"stack oper: DYN_MTHD_CALL; cls_mtd_id=" << cls_id << L"," << mthd_id << std::endl;
+#endif
+  StackMethod* called = program->GetClass(cls_id)->GetMethod(mthd_id);
+#ifdef _DEBUG
+  std::wcout << L"=== Binding function call: to: '" << called->GetName() << L"' ===" << std::endl;
+#endif
+
+#ifndef _NO_JIT
+  // execute JIT call
+  if(instr->GetOperand3()) {
+    ProcessJitMethodCall(called, instance, instrs, ip, op_stack, stack_pos);
+  }
+  // execute interpreter
+  else {
+    (*frame) = GetStackFrame(called, instance);    
+    instrs = (*frame)->method->GetInstructions();
+    ip = 0;
+  }
+#else
+  ProcessInterpretedMethodCall(called, instance, instrs, ip);
+#endif
+}
+
+/********************************
+ * Processes a synchronous method call.
+ ********************************/
+void StackInterpreter::ProcessMethodCall(StackInstr* instr, StackInstr** &instrs, long &ip, size_t* &op_stack, long* &stack_pos)
+{
+  // save current method
+  (*frame)->ip = ip;
+  PushFrame((*frame));
+
+  // pop instance
+  size_t* instance = (size_t*)PopInt(op_stack, stack_pos);
+
+  // make call
+  StackMethod* concrete_call = program->GetClass(instr->GetOperand())->GetMethod(instr->GetOperand2());
+
+	// dynamic method call
+  if(concrete_call->IsVirtual()) {
+    // lookup binding
+    StackClass* concrete_class = MemoryManager::GetClass((size_t*)instance);
+    if(!concrete_class) {
+      std::wcerr << L">>> Unable to resolve virtual method call <<<" << std::endl;
+      StackErrorUnwind();
+      exit(1);
+    }
+
+    StackMethod* virtual_call = concrete_class->GetVirtualMethod(instr->GetOperand(), instr->GetOperand2());
+    if(!virtual_call) {
+      // binding method
+      const std::wstring qualified_method_name = concrete_call->GetName();
+      const std::wstring method_ending = qualified_method_name.substr(qualified_method_name.find(L':'));
+
+      // check method cache
+      std::wstring method_name = concrete_class->GetName() + method_ending;
+      virtual_call = concrete_class->GetMethod(method_name);
+      while(!virtual_call) {
+        concrete_class = concrete_class->GetParent();
+        method_name = concrete_class->GetName() + method_ending;
+        virtual_call = concrete_class->GetMethod(method_name);
+      }
+      // bind method call
+      concrete_class->AddVirutalMethod(instr->GetOperand(), instr->GetOperand2(), virtual_call);
+    }
+#ifdef _DEBUG
+    assert(virtual_call);
+#endif
+    concrete_call = virtual_call;
+  }
+
+#ifndef _NO_JIT
+  // execute JIT call
+  if(instr->GetOperand3()) {
+    ProcessJitMethodCall(concrete_call, instance, instrs, ip, op_stack, stack_pos);
+  }
+  // execute interpreter
+  else {
+    ProcessInterpretedMethodCall(concrete_call, instance, instrs, ip);
+  }
+#else
+  ProcessInterpretedMethodCall(concrete_call, instance, instrs, ip);
+#endif
+}
+
+/********************************
+ * Processes an interpreted
+ * synchronous method call.
+ ********************************/
+void StackInterpreter::ProcessJitMethodCall(StackMethod* called, size_t* instance, StackInstr** &instrs, long &ip, size_t* &op_stack, long* &stack_pos)
+{
+#if defined(_DEBUGGER) || defined(_NO_JIT)
+  ProcessInterpretedMethodCall(called, instance, instrs, ip);
+#else
+  // compile, if needed
+  if(!called->GetNativeCode()) {    
+#if defined(_WIN64) || defined(_X64)
+    JitAmd64 jit_compiler;
+#else
+    JitArm64 jit_compiler;
+#endif
+
+    if(!jit_compiler.Compile(called)) {
+      ProcessInterpretedMethodCall(called, instance, instrs, ip);
+#ifdef _DEBUG
+      std::wcerr << L"### Unable to compile: " << called->GetName() << L" ###" << std::endl;
+#endif
+      return;
+    }
+  }
+  
+  // execute
+  (*frame) = GetStackFrame(called, instance);
+  JitRuntime jit_executor;
+  const long status = jit_executor.Execute(called, instance, op_stack, stack_pos, call_stack, call_stack_pos, *frame);
+  if(status < 0) {
+    switch(status) {
+    case -1:
+      std::wcerr << L">>> Attempting to dereference a 'Nil' memory instance in native JIT code <<<" << std::endl;
+      break;
+
+    case -2:
+      std::wcerr << L">>> Index under bounds in native JIT code <<<" << std::endl;
+      break;
+
+    case -3:
+      std::wcerr << L">>> Index over bounds in native JIT code <<<" << std::endl;
+      break;
+
+    case -4:
+      std::wcerr << L">>> Attempting to divide by zero in native JIT code <<<" << std::endl;
+      break;
+    }
+    StackErrorUnwind(called);
+#ifdef _DEBUGGER
+    halt = true;
+    return;
+#else
+    exit(1);
+#endif
+  }
+
+  // restore previous state
+  ReleaseStackFrame(*frame);
+  (*frame) = PopFrame();
+  instrs = (*frame)->method->GetInstructions();
+  ip = (*frame)->ip;
+#endif
+}
+
+/********************************
+ * Processes an interpreted
+ * synchronous method call.
+ ********************************/
+void StackInterpreter::ProcessInterpretedMethodCall(StackMethod* called, size_t* instance, StackInstr** &instrs, long &ip)
+{
+#ifdef _DEBUG
+  std::wcout << L"=== MTHD_CALL: id=" << called->GetClass()->GetId() << L","
+        << called->GetId() << L"; name='" << called->GetName() << L"' ===" << std::endl;
+#endif  
+  (*frame) = GetStackFrame(called, instance);
+  instrs = (*frame)->method->GetInstructions();
+  ip = 0;
+#ifdef _DEBUG
+  std::wcout << L"creating frame=" << (*frame) << std::endl;
+#endif
+}
+
+/********************************
+ * Processes a load integer array
+ * variable instruction.
+ ********************************/
+void StackInterpreter::ProcessLoadIntArrayElement(StackInstr* instr, size_t* &op_stack, long* &stack_pos)
+{
+#ifdef _DEBUG
+  std::wcout << L"stack oper: LOAD_INT_ARY_ELM; call_pos=" << (*call_stack_pos) << std::endl;
+#endif
+  size_t* array = (size_t*)PopInt(op_stack, stack_pos);
+  if(!array) {
+    std::wcerr << L">>> Attempting to dereference a 'Nil' memory element <<<" << std::endl;
+    StackErrorUnwind();
+#ifdef _DEBUGGER
+    halt = true;
+    return;
+#else
+    exit(1);
+#endif
+  }
+  const int64_t size = (long)array[0];
+  array += 2;
+  int64_t index = ArrayIndex(instr, array, size, op_stack, stack_pos);
+  PushInt(array[index + instr->GetOperand()], op_stack, stack_pos);
+}
+
+/********************************
+ * Processes a load store array
+ * variable instruction.
+ ********************************/
+void StackInterpreter::ProcessStoreIntArrayElement(StackInstr* instr, size_t* &op_stack, long* &stack_pos)
+{
+#ifdef _DEBUG
+  std::wcout << L"stack oper: STOR_INT_ARY_ELM; call_pos=" << (*call_stack_pos) << std::endl;
+#endif
+
+  size_t* array = (size_t*)PopInt(op_stack, stack_pos);
+  if(!array) {
+    std::wcerr << L">>> Attempting to dereference a 'Nil' memory element <<<" << std::endl;
+    StackErrorUnwind();
+#ifdef _DEBUGGER
+    halt = true;
+    return;
+#else
+    exit(1);
+#endif
+  }
+  
+  const int64_t size = (long)array[0];
+  array += 2;
+  int64_t index = ArrayIndex(instr, array, size, op_stack, stack_pos);
+  array[index + instr->GetOperand()] = PopInt(op_stack, stack_pos);
+}
+
+/********************************
+ * Processes a load byte array
+ * variable instruction.
+ ********************************/
+void StackInterpreter::ProcessLoadByteArrayElement(StackInstr* instr, size_t* &op_stack, long* &stack_pos)
+{
+#ifdef _DEBUG
+  std::wcout << L"stack oper: LOAD_BYTE_ARY_ELM; call_pos=" << (*call_stack_pos) << std::endl;
+#endif
+  size_t* array = (size_t*)PopInt(op_stack, stack_pos);
+  if(!array) {
+    std::wcerr << L">>> Attempting to dereference a 'Nil' memory element <<<" << std::endl;
+    StackErrorUnwind();
+#ifdef _DEBUGGER
+    halt = true;
+    return;
+#else
+    exit(1);
+#endif
+  }
+  const int64_t size = (int64_t)array[0];
+  array += 2;
+  int64_t index = ArrayIndex(instr, array, size, op_stack, stack_pos);
+  array += instr->GetOperand();
+  PushInt(((char*)array)[index], op_stack, stack_pos);
+}
+
+/********************************
+ * Processes a load char array
+ * variable instruction.
+ ********************************/
+void StackInterpreter::ProcessLoadCharArrayElement(StackInstr* instr, size_t* &op_stack, long* &stack_pos)
+{
+#ifdef _DEBUG
+  std::wcout << L"stack oper: LOAD_CHAR_ARY_ELM; call_pos=" << (*call_stack_pos) << std::endl;
+#endif
+  size_t* array = (size_t*)PopInt(op_stack, stack_pos);
+  if(!array) {
+    std::wcerr << L">>> Attempting to dereference a 'Nil' memory element <<<" << std::endl;
+    StackErrorUnwind();
+#ifdef _DEBUGGER
+    halt = true;
+    return;
+#else
+    exit(1);
+#endif
+  }
+  const int64_t size = (int64_t)array[0];
+  array += 2;
+  int64_t index = ArrayIndex(instr, array, size, op_stack, stack_pos);
+  array += instr->GetOperand();
+  PushInt(((wchar_t*)array)[index], op_stack, stack_pos);
+}
+
+/********************************
+ * Processes a store byte array
+ * variable instruction.
+ ********************************/
+void StackInterpreter::ProcessStoreByteArrayElement(StackInstr* instr, size_t* &op_stack, long* &stack_pos)
+{
+#ifdef _DEBUG
+  std::wcout << L"stack oper: STOR_BYTE_ARY_ELM; call_pos=" << (*call_stack_pos) << std::endl;
+#endif
+  size_t* array = (size_t*)PopInt(op_stack, stack_pos);
+  if(!array) {
+    std::wcerr << L">>> Attempting to dereference a 'Nil' memory element <<<" << std::endl;
+    StackErrorUnwind();
+#ifdef _DEBUGGER
+    halt = true;
+    return;
+#else
+    exit(1);
+#endif
+  }
+  const int64_t size = (int64_t)array[0];
+  array += 2;
+  int64_t index = ArrayIndex(instr, array, size, op_stack, stack_pos);
+  array += instr->GetOperand();
+  ((char*)array)[index] = (char)PopInt(op_stack, stack_pos);
+}
+
+/********************************
+ * Processes a store char array
+ * variable instruction.
+ ********************************/
+void StackInterpreter::ProcessStoreCharArrayElement(StackInstr* instr, size_t* &op_stack, long* &stack_pos)
+{
+#ifdef _DEBUG
+  std::wcout << L"stack oper: STOR_CHAR_ARY_ELM; call_pos=" << (*call_stack_pos) << std::endl;
+#endif
+  size_t* array = (size_t*)PopInt(op_stack, stack_pos);
+  if(!array) {
+    std::wcerr << L">>> Attempting to dereference a 'Nil' memory element <<<" << std::endl;
+    StackErrorUnwind();
+#ifdef _DEBUGGER
+    halt = true;
+    return;
+#else
+    exit(1);
+#endif
+  }
+  const long size = (int64_t)array[0];
+  array += 2;
+  int64_t index = ArrayIndex(instr, array, size, op_stack, stack_pos);
+  array += instr->GetOperand();
+  ((wchar_t*)array)[index] = (wchar_t)PopInt(op_stack, stack_pos);
+}
+
+/********************************
+ * Processes a load float array
+ * variable instruction.
+ ********************************/
+void StackInterpreter::ProcessLoadFloatArrayElement(StackInstr* instr, size_t* &op_stack, long* &stack_pos)
+{
+#ifdef _DEBUG
+  std::wcout << L"stack oper: LOAD_FLOAT_ARY_ELM; call_pos=" << (*call_stack_pos) << std::endl;
+#endif
+  size_t* array = (size_t*)PopInt(op_stack, stack_pos);
+  if(!array) {
+    std::wcerr << L">>> Attempting to dereference a 'Nil' memory element <<<" << std::endl;
+    StackErrorUnwind();
+#ifdef _DEBUGGER
+    halt = true;
+    return;
+#else
+    exit(1);
+#endif
+  }
+  const long size = (int64_t)array[0];
+  array += 2;
+  int64_t index = ArrayIndex(instr, array, size, op_stack, stack_pos);
+  FLOAT_VALUE value;
+  memcpy(&value, array + index + instr->GetOperand(), sizeof(FLOAT_VALUE));
+  PushFloat(value, op_stack, stack_pos);
+}
+
+/********************************
+ * Processes a store float array
+ * variable instruction.
+ ********************************/
+void StackInterpreter::ProcessStoreFloatArrayElement(StackInstr* instr, size_t* &op_stack, long* &stack_pos)
+{
+#ifdef _DEBUG
+  std::wcout << L"stack oper: STOR_FLOAT_ARY_ELM; call_pos=" << (*call_stack_pos) << std::endl;
+#endif
+  size_t* array = (size_t*)PopInt(op_stack, stack_pos);
+  if(!array) {
+    std::wcerr << L">>> Attempting to dereference a 'Nil' memory element <<<" << std::endl;
+    StackErrorUnwind();
+#ifdef _DEBUGGER
+    halt = true;
+    return;
+#else
+    exit(1);
+#endif
+  }
+  const long size = (int64_t)array[0];
+  array += 2;
+  int64_t index = ArrayIndex(instr, array, size, op_stack, stack_pos);
+  FLOAT_VALUE value = PopFloat(op_stack, stack_pos);
+  memcpy(array + index + instr->GetOperand(), &value, sizeof(FLOAT_VALUE));
+}
+
+/********************************
+ * Shared library operations
+ ********************************/
+
+typedef void (*ext_load_def)(VMContext& callbacks);
+void StackInterpreter::ProcessDllLoad(StackInstr* instr)
+{
+#ifdef _DEBUG
+  std::wcout << L"stack oper: shared LIBRARY_LOAD; call_pos=" << (*call_stack_pos) << std::endl;
+#endif
+  size_t* instance = (size_t*)(*frame)->mem[0];
+  if(!instance) {
+    std::wcerr << L">>> Unable to load shared library! <<<" << std::endl;
+#ifdef _DEBUGGER
+    exit(1);
+#else
+    return;
+#endif
+  }
+
+  size_t* str_obj = (size_t*)instance[0];
+  if(!str_obj || !(size_t*)str_obj[0]) {
+    std::wcerr << L">>> Name of runtime shared library was not specified! <<<" << std::endl;
+#ifdef _DEBUGGER
+    return;
+#else
+    exit(1);
+#endif
+  }
+  
+  std::wstring path_str;
+#ifdef _OBJECK_NATIVE_LIB_PATH
+#ifdef _WIN32
+  size_t len;
+  char* lib_path = nullptr;
+  if(!_dupenv_s(&lib_path, &len, "OBJECK_LIB_PATH") && lib_path) {
+    path_str += BytesToUnicode(lib_path);
+    path_str += L"\\native\\";
+  }
+  else {
+    path_str += L"..\\lib\\native\\";
+  }
+#else
+  char* lib_path = getenv("OBJECK_LIB_PATH");
+  if(lib_path) {
+    path_str += BytesToUnicode(lib_path);
+    path_str += L"/native/";
+  }
+  else {
+    path_str += L"../lib/native/";
+  }
+#endif
+#else
+#ifdef _WIN32
+  path_str += L"..\\lib\\native\\";
+#else
+  path_str += L"../lib/native/";
+#endif
+#endif
+  size_t* array = (size_t*)str_obj[0];
+  const std::wstring post_path_str((wchar_t*)(array + 3));
+  path_str += post_path_str;
+  
+  std::string dll_string = UnicodeToBytes(path_str);
+  if(dll_string.size() == 0) {
+    std::wcerr << L">>> Name of runtime shared library was not specified! <<<" << std::endl;
+#ifdef _DEBUGGER
+    return;
+#else
+    exit(1);
+#endif
+  }
+
+#ifdef _WIN32
+  dll_string += ".dll";  
+#elif _OSX
+  dll_string += ".dylib";
+#else
+  dll_string += ".so";
+#endif 
+
+  // load shared library
+#ifdef _WIN32
+  // Load shared library file
+  HINSTANCE dll_handle = LoadLibrary(dll_string.c_str());
+  if(!dll_handle) {
+    std::wcerr << L">>> Runtime error loading shared library: " << dll_string.c_str() << L" <<<" << std::endl;
+#ifdef _DEBUGGER
+    return;
+#else
+    exit(1);
+#endif
+  }
+  instance[1] = (size_t)dll_handle;
+
+  // call load function
+  ext_load_def ext_load = (ext_load_def)GetProcAddress(dll_handle, "load_lib");
+  if(!ext_load) {
+    std::wcerr << L">>> Runtime error calling function: load_lib <<<" << std::endl;
+    FreeLibrary(dll_handle);
+#ifdef _DEBUGGER
+    return;
+#else
+    exit(1);
+#endif
+  }
+
+  // call function
+  VMContext context;
+  context.data_array = nullptr;
+  context.op_stack = nullptr;
+  context.stack_pos = nullptr;
+  context.call_method_by_id = APITools_MethodCallId;
+  context.call_method_by_name = APITools_MethodCall;
+  context.alloc_managed_array = MemoryManager::AllocateArray;
+  context.alloc_managed_obj = MemoryManager::AllocateObject;
+  (*ext_load)(context);
+#else
+  void* dll_handle = dlopen(dll_string.c_str(), RTLD_LAZY);
+  if(!dll_handle) {
+    std::wcerr << L">>> Runtime error loading shared library: " << dlerror() << L" <<<" << std::endl;
+#ifdef _DEBUGGER
+    return;
+#else
+    exit(1);
+#endif
+  }
+  instance[1] = (size_t)dll_handle;
+
+  // call load function
+  ext_load_def ext_load = (ext_load_def)dlsym(dll_handle, "load_lib");
+  char* error;
+  if((error = dlerror()) != nullptr)  {
+    std::wcerr << L">>> Runtime error calling function: " << error << L" <<<" << std::endl;
+#ifdef _DEBUGGER
+    return;
+#else
+    exit(1);
+#endif
+  }
+  // call function
+  VMContext context;
+  context.data_array = nullptr;
+  context.op_stack = nullptr;
+  context.stack_pos = nullptr;
+  context.call_method_by_id = APITools_MethodCallId;
+  context.call_method_by_name = APITools_MethodCall;
+  context.alloc_managed_array = MemoryManager::AllocateArray;
+  context.alloc_managed_obj = MemoryManager::AllocateObject;
+  (*ext_load)(context);
+#endif
+}
+
+typedef void (*ext_unload_def)();
+void StackInterpreter::ProcessDllUnload(StackInstr* instr)
+{
+#ifdef _DEBUG
+  std::wcout << L"stack oper: shared library_UNLOAD; call_pos=" << (*call_stack_pos) << std::endl;
+#endif
+  size_t* instance = (size_t*)(*frame)->mem[0];
+  // unload shared library
+#ifdef _WIN32
+  HINSTANCE dll_handle = (HINSTANCE)instance[1];
+  if(dll_handle) {
+    // call unload function  
+    ext_unload_def ext_unload = (ext_unload_def)GetProcAddress(dll_handle, "unload_lib");
+    if(!ext_unload) {
+      std::wcerr << L">>> Runtime error calling function: unload_lib <<<" << std::endl;
+      FreeLibrary(dll_handle);
+#ifdef _DEBUGGER
+      return;
+#else
+      exit(1);
+#endif
+    }
+    (*ext_unload)();
+    // free handle
+    FreeLibrary(dll_handle);
+  }
+#else
+  void* dll_handle = (void*)instance[1];
+  if(dll_handle) {
+    // call unload function
+    ext_unload_def ext_unload = (ext_unload_def)dlsym(dll_handle, "unload_lib");
+    char* error;
+    if((error = dlerror()) != nullptr)  {
+      std::wcerr << L">>> Runtime error calling function: " << error << L" <<<" << std::endl;
+#ifdef _DEBUGGER
+      return;
+#else
+      exit(1);
+#endif
+    }
+    // call function
+    (*ext_unload)();
+    // unload lib
+    dlclose(dll_handle);
+  }
+#endif
+}
+
+typedef void (*lib_func_def) (VMContext& callbacks);
+void StackInterpreter::ProcessDllCall(StackInstr* instr, size_t* &op_stack, long* &stack_pos)
+{
+  size_t* instance = (size_t*)(*frame)->mem[0];
+  size_t* str_obj = (size_t*)(*frame)->mem[1];
+  size_t* array = (size_t*)str_obj[0];
+  if(!array) {
+    std::wcerr << L">>> Runtime error calling function <<<" << std::endl;
+#ifdef _DEBUGGER
+    return;
+#else
+    exit(1);
+#endif
+  }
+
+  const std::wstring wstr((wchar_t*)(array + 3));
+  size_t* args = (size_t*)(*frame)->mem[2];
+  lib_func_def ext_func;
+
+#ifdef _DEBUG
+  std::wcout << L"stack oper: shared LIBRARY_FUNC_CALL; call_pos=" << (*call_stack_pos) << "; function='" << wstr << L"'" << std::endl;
+#endif
+
+#ifdef _WIN32
+  HINSTANCE dll_handle = (HINSTANCE)instance[1];
+  if(dll_handle) {
+    // get function pointer
+    const std::string str =   UnicodeToBytes(wstr);
+    ext_func = (lib_func_def)GetProcAddress(dll_handle, str.c_str());
+    if(!ext_func) {
+      std::wcerr << L">>> Runtime error calling function: " << wstr << L" <<<" << std::endl;
+      FreeLibrary(dll_handle);
+#ifdef _DEBUGGER
+      return;
+#else
+      exit(1);
+#endif
+    }
+    // call function
+    VMContext context;
+    context.data_array = args;
+    context.op_stack = op_stack;
+    context.stack_pos = stack_pos;
+    context.call_method_by_name = APITools_MethodCall;
+    context.call_method_by_id = APITools_MethodCallId;
+    context.alloc_managed_array = MemoryManager::AllocateArray;
+    context.alloc_managed_obj = MemoryManager::AllocateObject;
+    (*ext_func)(context);
+  }
+#else
+  // load function
+  void* dll_handle = (void*)instance[1];
+  if(dll_handle) {
+    const std::string str = UnicodeToBytes(wstr);
+    ext_func = (lib_func_def)dlsym(dll_handle, str.c_str());
+    char* error;
+    if((error = dlerror()) != nullptr)  {
+      std::wcerr << L">>> Runtime error calling function: " << error << L" <<<" << std::endl;
+#ifdef _DEBUGGER
+      return;
+#else
+      exit(1);
+#endif
+    }
+    // call function
+    VMContext context;
+    context.data_array = args;
+    context.op_stack = op_stack;
+    context.stack_pos = stack_pos;
+    context.call_method_by_name = APITools_MethodCall;
+    context.call_method_by_id = APITools_MethodCallId;
+    context.alloc_managed_array = MemoryManager::AllocateArray;
+    context.alloc_managed_obj = MemoryManager::AllocateObject;
+    (*ext_func)(context);
+  }  
+#endif
+}
+
+StackFrame* Runtime::StackInterpreter::GetStackFrame(StackMethod* method, size_t* instance)
+{
+#ifdef _WIN32
+  EnterCriticalSection(&cached_frames_cs);
+#else
+  pthread_mutex_lock(&cached_frames_mutex);
+#endif
+  if(cached_frames.empty()) {
+    // load cache
+    for(int i = 0; i < CALL_STACK_SIZE; ++i) {
+      StackFrame* frame = new StackFrame();
+      frame->mem = (size_t*)calloc(LOCAL_SIZE, sizeof(char));
+      cached_frames.push(frame);
+    }
+  }
+  StackFrame* frame = cached_frames.top();
+  cached_frames.pop();
+
+  frame->method = method;
+  frame->mem[0] = (size_t)instance;
+  frame->ip = -1;
+  frame->jit_called = false;
+  frame->jit_mem = nullptr;
+  frame->jit_offset = 0;
+#ifdef _DEBUG
+  std::wcout << L"fetching frame=" << frame << std::endl;
+#endif
+
+#ifdef _WIN32
+  LeaveCriticalSection(&cached_frames_cs);
+#else
+  pthread_mutex_unlock(&cached_frames_mutex);
+#endif
+  return frame;
+}
+
+void Runtime::StackInterpreter::ReleaseStackFrame(StackFrame* frame)
+{
+#ifdef _WIN32
+  EnterCriticalSection(&cached_frames_cs);
+#else
+  pthread_mutex_lock(&cached_frames_mutex);
+#endif      
+
+  // load cache
+  frame->jit_mem = nullptr;
+  memset(frame->mem, 0, LOCAL_SIZE * sizeof(char));
+  cached_frames.push(frame);
+#ifdef _DEBUG
+  std::wcout << L"caching frame=" << frame << std::endl;
+#endif    
+
+#ifdef _WIN32
+  LeaveCriticalSection(&cached_frames_cs);
+#else
+  pthread_mutex_unlock(&cached_frames_mutex);
+#endif
+}
+
+void Runtime::StackInterpreter::StackErrorUnwind()
+{
+  long pos = (*call_stack_pos);
+#ifdef _DEBUGGER
+  std::wcerr << L"Unwinding local std::stack (" << this << L"):" << std::endl;
+  StackMethod* method = (*frame)->method;
+  if((*frame)->ip > 0 && pos > -1 &&
+     method->GetInstruction((*frame)->ip)->GetLineNumber() > 0) {
+    std::wcerr << L"  method: pos=" << pos << L", file="
+          << (*frame)->method->GetClass()->GetFileName() << L", name='"
+          << MethodFormatter::Format((*frame)->method->GetName()) << L"', line="
+          << method->GetInstruction((*frame)->ip)->GetLineNumber() << std::endl;
+  }
+  if(pos != 0) {
+    while(--pos) {
+      StackMethod* method = call_stack[pos]->method;
+      if(call_stack[pos]->ip > 0 && pos > -1 &&
+         method->GetInstruction(call_stack[pos]->ip)->GetLineNumber() > 0) {
+        std::wcerr << L"  method: pos=" << pos << L", file="
+              << call_stack[pos]->method->GetClass()->GetFileName() << L", name='"
+              << MethodFormatter::Format(call_stack[pos]->method->GetName()) << L"', line="
+              << method->GetInstruction(call_stack[pos]->ip)->GetLineNumber() << std::endl;
+      }
+    }
+  }
+  std::wcerr << L"  ..." << std::endl;
+#else
+  std::wcerr << L"Unwinding local std::stack (" << this << L"):" << std::endl;
+  std::wcerr << L"  method: pos=" << pos << L", name='"
+        << MethodFormatter::Format((*frame)->method->GetName()) << L"'" << std::endl;
+  if(pos != 0) {
+    while(--pos && pos > -1) {
+      std::wcerr << L"  method: pos=" << pos << L", name='"
+            << MethodFormatter::Format(call_stack[pos]->method->GetName()) << L"'" << std::endl;
+    }
+  }
+  std::wcerr << L"  ..." << std::endl;
+#endif
+}
+
+int64_t Runtime::StackInterpreter::ArrayIndex(StackInstr* instr, size_t* array, const int64_t size, size_t*& op_stack, long*& stack_pos)
+{
+  // generate index
+  int64_t index = (int64_t)PopInt(op_stack, stack_pos);
+  const long dim = instr->GetOperand();
+
+  for(long i = 1; i < dim; i++) {
+    index *= (long)array[i];
+    index += (int64_t)PopInt(op_stack, stack_pos);
+  }
+
+#ifdef _DEBUG
+  std::wcout << L"  [raw index=" << index << L", raw size=" << size << L"]" << std::endl;
+#endif
+
+  // bounds check
+  if(index < 0 || index >= size) {
+    std::wcerr << L">>> Index out of bounds: " << index << L"," << size << L" <<<" << std::endl;
+    StackErrorUnwind();
+    exit(1);
+  }
+
+  return index;
+}
+
+size_t* Runtime::StackInterpreter::CreateStringObject(const std::wstring& value_str, size_t*& op_stack, long*& stack_pos)
+{
+  // create character array
+  const long char_array_size = (int64_t)value_str.size();
+  const long char_array_dim = 1;
+  size_t* char_array = (size_t*)MemoryManager::AllocateArray(char_array_size + 1 + ((char_array_dim + 2) * sizeof(size_t)),
+                                                             CHAR_ARY_TYPE, op_stack, *stack_pos, false);
+  char_array[0] = char_array_size + 1;
+  char_array[1] = char_array_dim;
+  char_array[2] = char_array_size;
+
+  // copy string
+  wchar_t* char_array_ptr = (wchar_t*)(char_array + 3);
+#ifdef _WIN32
+  wcsncpy_s(char_array_ptr, char_array_size + 1, value_str.c_str(), char_array_size);
+#else
+  wcsncpy(char_array_ptr, value_str.c_str(), char_array_size);
+#endif
+
+  // create 'System.String' object instance
+  size_t * str_obj = MemoryManager::AllocateObject(program->GetStringObjectId(), op_stack, *stack_pos, false);
+  str_obj[0] = (size_t)char_array;
+  str_obj[1] = char_array_size;
+  str_obj[2] = char_array_size;
+
+  return str_obj;
+}
+
+void Runtime::StackInterpreter::StackErrorUnwind(StackMethod* method)
+{
+  long pos = (*call_stack_pos);
+  std::wcerr << L"Unwinding local std::stack (" << this << L"):" << std::endl;
+  std::wcerr << L"  method: pos=" << pos << L", name='" << MethodFormatter::Format(method->GetName()) << L"'" << std::endl;
+  while(--pos) {
+    if(pos > -1) {
+      std::wcerr << L"  method: pos=" << pos << L", name='" << MethodFormatter::Format(call_stack[pos]->method->GetName()) << L"'" << std::endl;
+    }
+  }
+  std::wcerr << L"  ..." << std::endl;
+}