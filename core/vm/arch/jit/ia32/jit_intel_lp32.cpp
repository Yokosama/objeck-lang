--- conflicted
+++ resolved
@@ -2815,7 +2815,6 @@
  
 RegisterHolder* JitCompilerIA32::call_xfunc(double (*func_ptr)(double), RegInstr* left)
 {
-<<<<<<< HEAD
   move_xreg_mem(XMM0, TMP_XMM_0, EBP);
   move_mem_xreg(left->GetOperand(), EBP, XMM0);
 
@@ -2829,21 +2828,8 @@
     move_xreg_xreg(XMM0, result_holder->GetRegister());
     move_mem_xreg(TMP_XMM_0, EBP, XMM0);
   }
-
+  
   return result_holder;
-=======
-  working_stack.pop_front();
-
-  push_mem(left->GetOperand() + sizeof(int32_t), EBP);
-  push_mem(left->GetOperand(), EBP);
-
-  RegisterHolder* call_holder = GetRegister();
-  move_imm_reg((int32_t)func_ptr, call_holder->GetRegister());
-  call_reg(call_holder->GetRegister());
-  ReleaseRegister(call_holder);
-
-  add_imm_reg(8, ESP);
->>>>>>> 432512a7
 }
 
 RegisterHolder* JitCompilerIA32::call_xfunc2(double(*func_ptr)(double, double), RegInstr* left)
