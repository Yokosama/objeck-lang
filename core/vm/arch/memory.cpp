/***************************************************************************
* VM memory manager. Implements a "mark and sweep" collection algorithm.
*
* Copyright (c) 2008-2022, Randy Hollines
* All rights reserved.
*
* Redistribution and use in source and binary forms, with or without
* modification, are permitted provided that the following conditions are met:
*
* - Redistributions of source code must retain the above copyright
* notice, this list of conditions and the following disclaimer.
* - Redistributions in binary form must reproduce the above copyright
* notice, this list of conditions and the following disclaimer in
* the documentation and/or other materials provided with the distribution.
* - Neither the name of the Objeck Team nor the names of its
* contributors may be used to endorse or promote products derived
* from this software without specific prior written permission.
*
* THIS SOFTWARE IS PROVIDED BY THE COPYRIGHT HOLDERS AND CONTRIBUTORS
* "AS IS" AND ANY EXPRESS OR IMPLIED WARRANTIES, INCLUDING, BUT NOT
* LIMITED TO, THE IMPLIED WARRANTIES OF MERCHANTABILITY AND FITNESS FOR
* A PARTICULAR PURPOSE ARE DISCLAIMED. IN NO EVENT SHALL THE COPYRIGHT
* OWNER OR CONTRIBUTORS BE LIABLE FOR ANY DIRECT, INDIRECT, INCIDENTAL,
* SPECIAL, EXEMPLARY, OR CONSEQUENTIAL DAMAGES (INCLUDING, BUT NOT LIMITED
* TO, PROCUREMENT OF SUBSTITUTE GOODS OR SERVICES; LOSS OF USE, DATA, OR
*  PROFITS; OR BUSINESS INTERRUPTION) HOWEVER CAUSED AND ON ANY THEORY OF
* LIABILITY, WHETHER IN CONTRACT, STRICT LIABILITY, OR TORT (INCLUDING
* NEGLIGENCE OR OTHERWISE) ARISING IN ANY WAY OUT OF THE USE OF THIS
* SOFTWARE, EVEN IF ADVISED OF THE POSSIBILITY OF SUCH DAMAGE.
***************************************************************************/

#include "memory.h"
#include <iomanip>

StackProgram* MemoryManager::prgm;

unordered_set<StackFrame**> MemoryManager::pda_frames;
unordered_set<StackFrameMonitor*> MemoryManager::pda_monitors;
vector<StackFrame*> MemoryManager::jit_frames;
set<size_t*> MemoryManager::allocated_memory;

unordered_map<size_t, list<size_t*>*> MemoryManager::free_memory_cache;
size_t MemoryManager::free_memory_cache_size;
unordered_map<cantor_tuple_key, StackMethod*, MemoryManager::cantor_tuple> MemoryManager::virtual_method_table;

bool MemoryManager::initialized;
size_t MemoryManager::allocation_size;
size_t MemoryManager::mem_max_size;
size_t MemoryManager::uncollected_count;
size_t MemoryManager::collected_count;

#ifdef _MEM_LOGGING
ofstream MemoryManager::mem_logger;
long MemoryManager::mem_cycle = 0L;
#endif

// operation locks
#ifdef _WIN32
CRITICAL_SECTION MemoryManager::jit_frame_lock;
CRITICAL_SECTION MemoryManager::pda_frame_lock;
CRITICAL_SECTION MemoryManager::pda_monitor_lock;
CRITICAL_SECTION MemoryManager::allocated_lock;
CRITICAL_SECTION MemoryManager::marked_lock;
CRITICAL_SECTION MemoryManager::marked_sweep_lock;
CRITICAL_SECTION MemoryManager::free_memory_cache_lock;
CRITICAL_SECTION MemoryManager::virtual_method_lock;
#else
pthread_mutex_t MemoryManager::pda_monitor_lock = PTHREAD_MUTEX_INITIALIZER;
pthread_mutex_t MemoryManager::pda_frame_lock = PTHREAD_MUTEX_INITIALIZER;
pthread_mutex_t MemoryManager::jit_frame_lock = PTHREAD_MUTEX_INITIALIZER;
pthread_mutex_t MemoryManager::allocated_lock = PTHREAD_MUTEX_INITIALIZER;
pthread_mutex_t MemoryManager::marked_lock = PTHREAD_MUTEX_INITIALIZER;
pthread_mutex_t MemoryManager::marked_sweep_lock = PTHREAD_MUTEX_INITIALIZER;
pthread_mutex_t MemoryManager::free_memory_cache_lock = PTHREAD_MUTEX_INITIALIZER;
pthread_mutex_t MemoryManager::virtual_method_lock = PTHREAD_MUTEX_INITIALIZER;
#endif

void MemoryManager::Initialize(StackProgram* p)
{
  prgm = p;
  allocation_size = 0;
  mem_max_size = MEM_MAX;
  uncollected_count = 0;
  free_memory_cache_size = 0;

#ifdef _MEM_LOGGING
  mem_logger.open("mem_log.csv");
  mem_logger << L"cycle,oper,type,addr,size" << endl;
#endif

#ifdef _WIN32
  InitializeCriticalSection(&jit_frame_lock);
  InitializeCriticalSection(&pda_frame_lock);
  InitializeCriticalSection(&pda_monitor_lock);
  InitializeCriticalSection(&allocated_lock);
  InitializeCriticalSection(&marked_lock);
  InitializeCriticalSection(&marked_sweep_lock);
  InitializeCriticalSection(&free_memory_cache_lock);
  InitializeCriticalSection(&virtual_method_lock);
#endif

  initialized = true;
}

// if return true, trace memory otherwise do not
inline bool MemoryManager::MarkMemory(size_t* mem)
{
  if(mem) {
    // check if memory has been marked
    if(mem[MARKED_FLAG]) {
      return false;
    }

    // mark & add to list
#ifndef _GC_SERIAL
    MUTEX_LOCK(&marked_lock);
#endif
    mem[MARKED_FLAG] = 1L;
#ifndef _GC_SERIAL
    MUTEX_UNLOCK(&marked_lock);
#endif

    return true;
  }
  
  return false;
}

// if return true, trace memory otherwise do not
inline bool MemoryManager::MarkValidMemory(size_t* mem)
{
  if(mem) {
    // check if memory has been marked
    if(mem[MARKED_FLAG]) {
      return false;
    }

    // mark & add to list
#ifndef _GC_SERIAL
    MUTEX_LOCK(&marked_lock);
#endif
    mem[MARKED_FLAG] = 1L;
#ifndef _GC_SERIAL
    MUTEX_UNLOCK(&marked_lock);
#endif
    return true;
  }

  return false;
}

void MemoryManager::AddPdaMethodRoot(StackFrame** frame)
{
  if(!initialized) {
    return;
  }

#ifdef _DEBUG_GC
  wcout << L"adding PDA frame: addr=" << frame << endl;
#endif

#ifndef _GC_SERIAL
  MUTEX_LOCK(&pda_frame_lock);
#endif
  pda_frames.insert(frame);
  
#ifndef _GC_SERIAL
  MUTEX_UNLOCK(&pda_frame_lock);
#endif
}

void MemoryManager::RemovePdaMethodRoot(StackFrame** frame)
{
#ifdef _DEBUG_GC
  wcout << L"removing PDA frame: addr=" << frame << endl;
#endif
  
#ifndef _GC_SERIAL
  MUTEX_LOCK(&pda_frame_lock);
#endif
  pda_frames.erase(frame);
#ifndef _GC_SERIAL
  MUTEX_UNLOCK(&pda_frame_lock);
#endif
}

void MemoryManager::AddPdaMethodRoot(StackFrameMonitor* monitor)
{
#ifdef _DEBUG_GC
  wcout << L"adding PDA method: monitor=" << monitor << endl;
#endif

#ifndef _GC_SERIAL
  MUTEX_LOCK(&pda_monitor_lock);
#endif
  pda_monitors.insert(monitor);
  
#ifndef _GC_SERIAL
  MUTEX_UNLOCK(&pda_monitor_lock);
#endif
}

void MemoryManager::RemovePdaMethodRoot(StackFrameMonitor* monitor)
{
  if(!initialized) {
    return;
  }

#ifdef _DEBUG_GC
  wcout << L"removing PDA method: monitor=" << monitor << endl;
#endif

#ifndef _GC_SERIAL
  MUTEX_LOCK(&pda_monitor_lock);
#endif
  pda_monitors.erase(monitor);
#ifndef _GC_SERIAL
  MUTEX_UNLOCK(&pda_monitor_lock);
#endif
}

size_t* MemoryManager::AllocateObject(const long obj_id, size_t* op_stack, long stack_pos, bool collect)
{
  StackClass* cls = prgm->GetClass(obj_id);
#ifdef _DEBUG_GC
  assert(cls);
#endif

  size_t* mem = nullptr;
  if(cls) {
    // collect memory
    long size = cls->GetInstanceMemorySize();
    if(collect && allocation_size + size > mem_max_size) {
      CollectAllMemory(op_stack, stack_pos);
    }

    // allocate memory
#ifdef _DEBUG_GC
    bool is_cached = false;
#endif
    const size_t alloc_size = size * 2 + sizeof(size_t) * EXTRA_BUF_SIZE;
    
    mem = GetMemory(alloc_size);
    mem[EXTRA_BUF_SIZE + TYPE] = NIL_TYPE;
    mem[EXTRA_BUF_SIZE + SIZE_OR_CLS] = (size_t)cls;
    mem += EXTRA_BUF_SIZE;

    // record
 #ifndef _GC_SERIAL
    MUTEX_LOCK(&allocated_lock);
 #endif
    allocation_size += size;
    allocated_memory.insert(mem);
 #ifndef _GC_SERIAL
    MUTEX_UNLOCK(&allocated_lock);
 #endif

#ifdef _MEM_LOGGING
    mem_logger << mem_cycle << L",alloc,obj," << mem << L"," << size << endl;
#endif

#ifdef _DEBUG_GC
    wcout << L"# allocating object: cached=" << (is_cached ? L"true" : L"false")  << L", addr=" << mem << L"(" 
          << (size_t)mem << L"), size=" << size << L" byte(s), used=" << allocation_size << L" byte(s) #"
          << endl;
#endif
  }

  return mem;
}

size_t* MemoryManager::AllocateArray(const long size, const MemoryType type, size_t* op_stack, long stack_pos, bool collect)
{
  if (size < 0) {
    wcerr << L">>> Invalid allocation: size=" << size << L" <<<" << endl;
    exit(1);
  }

  size_t calc_size;
  size_t* mem;
  switch (type) {
  case BYTE_ARY_TYPE:
    calc_size = size * sizeof(char);
    break;

  case CHAR_ARY_TYPE:
    calc_size = size * sizeof(wchar_t);
    break;

  case INT_TYPE:
    calc_size = size * sizeof(size_t);
    break;

  case FLOAT_TYPE:
    calc_size = size * sizeof(FLOAT_VALUE);
    break;

  default:
    wcerr << L">>> Invalid memory allocation <<<" << endl;
    exit(1);
  }

  // collect memory
  if(collect && allocation_size + calc_size > mem_max_size) {
    CollectAllMemory(op_stack, stack_pos);
  }

  // allocate memory
#ifdef _DEBUG_GC
  bool is_cached = false;
#endif
  const size_t alloc_size = calc_size + sizeof(size_t) * EXTRA_BUF_SIZE;

  mem = GetMemory(alloc_size);
  mem[EXTRA_BUF_SIZE + TYPE] = type;
  mem[EXTRA_BUF_SIZE + SIZE_OR_CLS] = calc_size;
  mem += EXTRA_BUF_SIZE;

#ifndef _GC_SERIAL
  MUTEX_LOCK(&allocated_lock);
#endif
  allocation_size += calc_size;
  allocated_memory.insert(mem);
#ifndef _GC_SERIAL
  MUTEX_UNLOCK(&allocated_lock);
#endif

#ifdef _MEM_LOGGING
  mem_logger << mem_cycle << L",alloc,array," << mem << L"," << size << endl;
#endif

#ifdef _DEBUG_GC
  wcout << L"# allocating array: cached=" << (is_cached ? L"true" : L"false") << L", addr=" << mem
    << L"(" << (size_t)mem << L"), size=" << calc_size << L" byte(s), used=" << allocation_size
    << L" byte(s) #" << endl;
#endif

  return mem;
}

size_t* MemoryManager::GetMemory(size_t size) {
  size_t* mem = GetFreeMemory(size);
  if(mem) {
    return mem;
  }

  assert(false);
  size_t alloc_size = size + sizeof(size_t);
  size_t* raw_mem = (size_t*)calloc(alloc_size, sizeof(char));
#ifdef _DEBUG_GC
  wcout << L"*** Raw allocation: address=" << raw_mem << L" ***" << endl;
#endif
  raw_mem[0] = size;
  return raw_mem + 1;
}

void MemoryManager::AddFreeMemory(size_t* raw_mem) {
  if(free_memory_cache_size > mem_max_size) {
    ClearFreeMemory();
  }
  
  const size_t size = raw_mem[0];
<<<<<<< HEAD
  AddFreeCache(GetAllocSize(size), raw_mem);
=======
  AddFreeCache(size, raw_mem);
>>>>>>> 9eda035f
}

void MemoryManager::AddFreeCache(size_t pool, size_t* raw_mem) {
#ifndef _GC_SERIAL
  MUTEX_LOCK(&free_memory_cache_lock);
#endif
  const size_t mem_size = raw_mem[0];
  free_memory_cache_size += mem_size;

  unordered_map<size_t, list<size_t*>*>::iterator result = free_memory_cache.find(pool);
  if(result == free_memory_cache.end()) {
    list<size_t*>* pool_list = new list<size_t*>;
    pool_list->push_front(raw_mem);
    free_memory_cache.insert(pair<size_t, list<size_t*>*>(pool, pool_list));
  }
  else {
    result->second->push_front(raw_mem);
  }
#ifndef _GC_SERIAL
  MUTEX_UNLOCK(&free_memory_cache_lock);
#endif
}

size_t* MemoryManager::GetFreeMemory(size_t size) {
<<<<<<< HEAD
  const size_t cache_size = GetAllocSize(size);
  
=======
  size_t cache_size = GetAlignedSize(size);

>>>>>>> 9eda035f
#ifndef _GC_SERIAL
  MUTEX_LOCK(&free_memory_cache_lock);
#endif
  unordered_map<size_t, list<size_t*>*>::iterator result = free_memory_cache.find(cache_size);
  if(result != free_memory_cache.end() && !result->second->empty()) {
    bool found = false;
    list<size_t*>* free_cache = result->second;

    if(!free_cache->empty()) {
      size_t* raw_mem = free_cache->front();
      free_cache->pop_front();
      const size_t mem_size = raw_mem[0];
      free_memory_cache_size -= mem_size;
#ifndef _GC_SERIAL
      MUTEX_UNLOCK(&free_memory_cache_lock);
#endif
      memset(raw_mem + 1, 0, mem_size);
      return raw_mem + 1;
    }
  }
#ifndef _GC_SERIAL
  MUTEX_UNLOCK(&free_memory_cache_lock);
#endif

  return nullptr;
}

void MemoryManager::ClearFreeMemory(bool all) {
#ifndef _GC_SERIAL
  MUTEX_LOCK(&free_memory_cache_lock);
#endif
  unordered_map<size_t, list<size_t*>*>::iterator iter = free_memory_cache.begin();
  for(; iter != free_memory_cache.end(); ++iter) {
    list<size_t*>* free_cache = iter->second;

    while(!free_cache->empty()) {
      size_t* raw_mem = free_cache->front();
      free_cache->pop_front();

      const size_t size = raw_mem[0];
      free_memory_cache_size -= size;

      free(raw_mem);
      raw_mem = nullptr;
    }

    if(all) {
      delete free_cache;
      free_cache = nullptr;

      free_memory_cache.clear();
    }
  }
#ifndef _GC_SERIAL
  MUTEX_UNLOCK(&free_memory_cache_lock);
#endif
}

<<<<<<< HEAD
size_t MemoryManager::GetAllocSize(size_t size) {
  if(size > 0 && size <= 8) {
    return 8;
  }
  else if(size > 8 && size <= 16) {
    return 16;
  }
  else if(size > 16 && size <= 32) {
    return 32;
  }
  else if(size > 32 && size <= 64) {
    return 64;
  }
  else if(size > 64 && size <= 128) {
    return 128;
  }
  else if(size > 128 && size <= 256) {
    return 256;
  }
  else if(size > 256 && size <= 512) {
    return 512;
  }
  else if(size > 512 && size <= 1024) {
    return 1024;
  }
  else if(size > 1024 && size <= 2048) {
    return 2048;
  }
  else if(size > 2048 && size <= 4096) {
    return 4096;
  }
  else if(size > 4096 && size <= 8192) {
    return 8192;
  }
  else if(size > 8192 && size <= 16384) {
    return 16384;
  }
  else if(size > 16384 && size <= 32768) {
    return 32768;
  }
  else if(size > 32768 && size <= 65536) {
    return 65536;
  }
  else if(size > 65536 && size <= 131072) {
    return 131072;
  }
  else if(size > 131072 && size <= 262144) {
    return 262144;
  }
  else if(size > 262144 && size <= 524288) {
    return 524288;
  }
  else if(size > 524288 && size <= 1048576) {
    return 1048576;
  }
  else if(size > 1048576 && size <= 2097152) {
    return 2097152;
  }
  else if(size > 2097152 && size <= 4194304) {
    return 4194304;
  }
  // > 4MB
  else {
    return 16777216;
  }
=======
size_t MemoryManager::GetAlignedSize(size_t size)
{
  size_t cache_size;

  // 32 B
  if(size > size <= 32) {
    cache_size = 32;
  }
  else if(size > 32 && size <= 256) {
    cache_size = 256;
  }
  else if(size > 256 && size <= 2048) {
    cache_size = 2048;
  }
  else if(size > 2048 && size <= 16384) {
    cache_size = 16384;
  }
  // 128 K
  else if(size > 16384 && size <= 131072) {
    cache_size = 131072;
  }
  else if(size > 131072 && size <= 1048576) {
    cache_size = 1048576;
  }
  else if(size > 1048576 && size <= 8388608) {
    cache_size = 8388608;
  }
  else if(size > 8388608 && size <= 67108864) {
    cache_size = 67108864;
  }
  // 512 M
  else if(size > 67108864 && size <= 536870912) {
    cache_size = 536870912;
  }
  else if(size > 536870912 && size <= 1073741824) {
    cache_size = 1073741824;
  }
  else if(size > 1073741824 && size <= 2147483648) {
    cache_size = 2147483648;
  }
  else if(size > 4294967296) {
    wcerr << L">>> Unable to allocation: size=" << size << L" <<<" << endl;
    exit(-1);
  }
  // 4 GB
  else {
    cache_size = 4294967296;
  }

  return cache_size;
>>>>>>> 9eda035f
}

size_t* MemoryManager::ValidObjectCast(size_t* mem, long to_id, long* cls_hierarchy, long** cls_interfaces)
{
  // invalid array cast  
  long id = GetObjectID(mem);
  if(id < 0) {
    return nullptr;
  }

  // upcast
  long virtual_cls_id = id;
  while(virtual_cls_id != -1) {
    if (virtual_cls_id == to_id) {
      return mem;
    }
    // update
    virtual_cls_id = cls_hierarchy[virtual_cls_id];
  }

  // check interfaces
  virtual_cls_id = id;
  while(virtual_cls_id != -1) {
    long* interfaces = cls_interfaces[virtual_cls_id];
    if(interfaces) {
      int i = 0;
      long inf_id = interfaces[i];
      while(inf_id > INF_ENDING) {
        if (inf_id == to_id) {
          return mem;
        }
        inf_id = interfaces[++i];
      }
    }
    // update
    virtual_cls_id = cls_hierarchy[virtual_cls_id];
  }

  return nullptr;
}

void MemoryManager::CollectAllMemory(size_t* op_stack, long stack_pos)
{
#ifdef _TIMING
  wcout << L"=========================================" << endl;
  clock_t start = clock();
#endif

#ifndef _GC_SERIAL
#ifdef _WIN32
  // only one thread at a time can invoke the gargabe collector
  if(!TryEnterCriticalSection(&marked_sweep_lock)) {
    return;
  }
#else
  if(pthread_mutex_trylock(&marked_sweep_lock)) {
    return;
  }  
#endif
#endif

  CollectionInfo* info = new CollectionInfo;
  info->op_stack = op_stack; 
  info->stack_pos = stack_pos;

#ifndef _GC_SERIAL
#ifdef _WIN32
  HANDLE collect_thread_id = (HANDLE)_beginthreadex(nullptr, 0, CollectMemory, info, 0, nullptr);
  if(!collect_thread_id) {
    wcerr << L"Unable to create garbage collection thread!" << endl;
    exit(-1);
  }
#else
  pthread_attr_t attrs;
  pthread_attr_init(&attrs);
  pthread_attr_setdetachstate(&attrs, PTHREAD_CREATE_JOINABLE);
  
  pthread_t collect_thread;
  if(pthread_create(&collect_thread, &attrs, CollectMemory, (void*)info)) {
    cerr << L"Unable to create garbage collection thread!" << endl;
    exit(-1);
  }
#endif
#else
  CollectMemory(info);
#endif

#ifndef _GC_SERIAL
#ifdef _WIN32
  if(WaitForSingleObject(collect_thread_id, INFINITE) != WAIT_OBJECT_0) {
    wcerr << L"Unable to join garbage collection threads!" << endl;
    exit(-1);
  }  
  CloseHandle(collect_thread_id);
#else
  void* status;
  if(pthread_join(collect_thread, &status)) {
    cerr << L"Unable to join garbage collection threads!" << endl;
    exit(-1);
  }
  pthread_attr_destroy(&attrs);
#endif  
  MUTEX_UNLOCK(&marked_sweep_lock);
#endif

#ifdef _TIMING
  clock_t end = clock();
  wcout << L"Collection: size=" << mem_max_size << L", time=" << (double)(end - start) / CLOCKS_PER_SEC << L" second(s)." << endl;
  wcout << L"=========================================" << endl << endl;
#endif
}

#ifdef _WIN32
unsigned int MemoryManager::CollectMemory(void* arg)
#else
void* MemoryManager::CollectMemory(void* arg)
#endif
{
#ifdef _TIMING
  clock_t start = clock();
#endif

  CollectionInfo* info = (CollectionInfo*)arg;

#ifdef _DEBUG_GC
  size_t start = allocation_size;
  wcout << dec << endl << L"=========================================" << endl;
#ifdef _WIN32  
  wcout << L"Starting Garbage Collection; thread=" << GetCurrentThread() << endl;
#else
  wcout << L"Starting Garbage Collection; thread=" << pthread_self() << endl;
#endif  
  wcout << L"=========================================" << endl;
  wcout << L"## Marking memory ##" << endl;
#endif

#ifndef _GC_SERIAL
#ifdef _WIN32
  const int num_threads = 3;
  HANDLE thread_ids[num_threads];

  thread_ids[0] = (HANDLE)_beginthreadex(nullptr, 0, CheckStatic, info, 0, nullptr);
  if(!thread_ids[0]) {
    wcerr << L"Unable to create garbage collection thread!" << endl;
    exit(-1);
  }

  thread_ids[1] = (HANDLE)_beginthreadex(nullptr, 0, CheckStack, info, 0, nullptr);
  if(!thread_ids[1]) {
    wcerr << L"Unable to create garbage collection thread!" << endl;
    exit(-1);
  }

  thread_ids[2] = (HANDLE)_beginthreadex(nullptr, 0, CheckPdaRoots, nullptr, 0, nullptr);
  if(!thread_ids[2]) {
    wcerr << L"Unable to create garbage collection thread!" << endl;
    exit(-1);
  }

  // join all mark threads
  if(WaitForMultipleObjects(num_threads, thread_ids, TRUE, INFINITE) != WAIT_OBJECT_0) {
    wcerr << L"Unable to join garbage collection threads!" << endl;
    exit(-1);
  }

  for(int i=0; i < num_threads; ++i) {
    CloseHandle(thread_ids[i]);
  }
#else
  pthread_attr_t attrs;
  pthread_attr_init(&attrs);
  pthread_attr_setdetachstate(&attrs, PTHREAD_CREATE_JOINABLE);
  
  pthread_t static_thread;
  if(pthread_create(&static_thread, &attrs, CheckStatic, (void*)info)) {
    cerr << L"Unable to create garbage collection thread!" << endl;
    exit(-1);
  }

  pthread_t stack_thread;
  if(pthread_create(&stack_thread, &attrs, CheckStack, (void*)info)) {
    cerr << L"Unable to create garbage collection thread!" << endl;
    exit(-1);
  }

  pthread_t pda_thread;
  if(pthread_create(&pda_thread, &attrs, CheckPdaRoots, nullptr)) {
    cerr << L"Unable to create garbage collection thread!" << endl;
    exit(-1);
  }
  
  pthread_attr_destroy(&attrs);
  
  // join all of the mark threads
  void *status;

  if(pthread_join(static_thread, &status)) {
    cerr << L"Unable to join garbage collection threads!" << endl;
    exit(-1);
  }
  
  if(pthread_join(stack_thread, &status)) {
    cerr << L"Unable to join garbage collection threads!" << endl;
    exit(-1);
  }

  if(pthread_join(pda_thread, &status)) {
    cerr << L"Unable to join garbage collection threads!" << endl;
    exit(-1);
  }
#endif  
#else
  CheckStatic(nullptr);
  CheckStack(info);
  CheckPdaRoots(nullptr);
  CheckJitRoots(nullptr);
#endif
  
#ifdef _TIMING
  clock_t end = clock();
  wcout << dec << L"Mark time: " << (double)(end - start) / CLOCKS_PER_SEC << L" second(s)." << endl;
  start = clock();
#endif
  
  // sweep memory
#ifdef _DEBUG_GC
  wcout << L"## Sweeping memory ##" << endl;
#endif

  // sort and search
#ifndef _GC_SERIAL
  MUTEX_LOCK(&allocated_lock);
  MUTEX_LOCK(&marked_lock);
#endif

#ifdef _DEBUG_GC
  wcout << L"-----------------------------------------" << endl;
  wcout << L"Sweeping..." << endl;
  wcout << L"-----------------------------------------" << endl;
#endif

#ifndef _GC_SERIAL

#endif
  set<size_t*> live_memory;

  // for(size_t i = 0; i < allocated_memory.size(); ++i) {
  for (set<size_t*>::iterator iter = allocated_memory.begin(); iter != allocated_memory.end(); ++iter) {
    // size_t* mem = allocated_memory[i];
    size_t* mem = *iter;

    // check dynamic memory
    bool found = false;
    if(mem[MARKED_FLAG]) {
      mem[MARKED_FLAG] = 0L;
      found = true;
    }

    // live
    if(found) {
      live_memory.insert(mem);
    }
    // will be collected
    else {
      // object or array  
      size_t mem_size;
      if(mem[TYPE] == NIL_TYPE) {
        StackClass* cls = (StackClass*)mem[SIZE_OR_CLS];
#ifdef _DEBUG_GC
        assert(cls);
#endif
        if(cls) {
          mem_size = cls->GetInstanceMemorySize();
        }
        else {
          mem_size = mem[SIZE_OR_CLS];
        }
      } 
      else {
        mem_size = mem[SIZE_OR_CLS];
      }

      // account for deallocated memory
      allocation_size -= mem_size;

#ifdef _MEM_LOGGING
      mem_logger << mem_cycle << L", dealloc," << (mem[SIZE_OR_CLS] ? "obj," : "array,") << mem << L"," << mem_size << endl;
#endif

      // cache or free memory
      size_t* tmp = mem - EXTRA_BUF_SIZE;
      AddFreeMemory(tmp - 1);
#ifdef _DEBUG_GC
      wcout << L"# freeing memory: addr=" << mem << L"(" << (size_t)mem
            << L"), size=" << mem_size << L" byte(s) #" << endl;
#endif
    }
  }

#ifndef _GC_SERIAL
  MUTEX_UNLOCK(&marked_lock);
#endif  

  // did not collect memory; adjust constraints
  if(live_memory.size() >= allocated_memory.size() - 1) {
    if(uncollected_count < UNCOLLECTED_COUNT) {
      uncollected_count++;
    } 
    else {
      mem_max_size <<= 3;
      uncollected_count = 0;
    }
  }
  // collected memory; adjust constraints
  else if(mem_max_size != MEM_MAX) {
    if(collected_count < COLLECTED_COUNT) {
      collected_count++;
    } 
    else {
      mem_max_size >>= 1;
      if(mem_max_size <= 0) {
        mem_max_size = MEM_MAX << 3;
      }
      collected_count = 0;
    }
  }

  // copy live memory to allocated memory
  allocated_memory = live_memory;
#ifndef _GC_SERIAL
  MUTEX_UNLOCK(&allocated_lock);
#endif

#ifdef _MEM_LOGGING
  mem_cycle++;
#endif

#ifdef _DEBUG_GC
  wcout << L"===============================================================" << endl;
  wcout << L"Finished Collection: collected=" << (start - allocation_size)
        << L" of " << start << L" byte(s) - " << showpoint << setprecision(3)
        << (((double)(start - allocation_size) / (double)start) * 100.0)
        << L"%" << endl;
  wcout << L"===============================================================" << endl;
#endif
  
#ifdef _TIMING
  end = clock();
  wcout << dec << L"Sweep time: " << (double)(end - start) / CLOCKS_PER_SEC << L" second(s)." << endl;
#endif
  
#ifndef _WIN32
#ifndef _GC_SERIAL
  pthread_exit(nullptr);
#endif
#endif
  
  return 0;
}

#ifdef _WIN32
unsigned int MemoryManager::CheckStatic(void* arg)
#else
void* MemoryManager::CheckStatic(void* arg)
#endif
{
  StackClass** clss = prgm->GetClasses();
  const int cls_num = prgm->GetClassNumber();
  
  for(int i = 0; i < cls_num; ++i) {
    StackClass* cls = clss[i];
    CheckMemory(cls->GetClassMemory(), cls->GetClassDeclarations(), cls->GetNumberClassDeclarations(), 0);
  }
  
  return 0;
}

#ifdef _WIN32
unsigned int MemoryManager::CheckStack(void* arg)
#else
void* MemoryManager::CheckStack(void* arg)
#endif
{
  CollectionInfo* info = (CollectionInfo*)arg;
#ifdef _DEBUG_GC
  wcout << L"----- Marking Stack: stack: pos=" << info->stack_pos 
#ifdef _WIN32  
        << L"; thread=" << GetCurrentThread() << L" -----" << endl;
#else
        << L"; thread=" << pthread_self() << L" -----" << endl;
#endif    
#endif


  while(info->stack_pos > -1) {
    size_t* check_mem = (size_t*)info->op_stack[info->stack_pos--];
#ifndef _GC_SERIAL
    MUTEX_LOCK(&allocated_lock);
#endif
    const bool found = allocated_memory.find(check_mem) != allocated_memory.end();
#ifndef _GC_SERIAL
    MUTEX_UNLOCK(&allocated_lock);
#endif
    if(found) {
      CheckObject(check_mem, false, 1);
    }
  }

  
  delete info;
  info = nullptr;

#ifndef _WIN32
#ifndef _GC_SERIAL
  pthread_exit(nullptr);
#endif
#endif
    
  return 0;  
}

#ifdef _WIN32
unsigned int MemoryManager::CheckJitRoots(void* arg)
#else
void* MemoryManager::CheckJitRoots(void* arg)
#endif
{
#ifndef _GC_SERIAL
  MUTEX_LOCK(&jit_frame_lock);
#endif  

#ifdef _DEBUG_GC
  wcout << L"---- Marking JIT method root(s): num=" << jit_frames.size()
#ifdef _WIN32
        << L"; thread=" << GetCurrentThread() << L" ------" << endl;
#else
        << L"; thread=" << pthread_self() << L" ------" << endl;
#endif    
  wcout << L"memory types: " << endl;
#endif
  
  for(size_t i = 0; i < jit_frames.size(); ++i) {
    StackFrame* frame = jit_frames[i];
    StackMethod* method = frame->method;
    size_t* mem = frame->jit_mem;
    size_t* self = (size_t*)frame->mem[0];
    const long dclrs_num = method->GetNumberDeclarations();

#ifdef _DEBUG_GC
    wcout << L"\t===== JIT method: name=" << method->GetName() << L", id=" << method->GetClass()->GetId()
      << L"," << method->GetId() << L"; addr=" << method << L"; mem=" << mem << L"; self=" << self
      << L"; num=" << method->GetNumberDeclarations() << L" =====" << endl;
#endif

    if(mem) {
#ifdef _ARM64
      size_t* start = mem - 1;
#endif
      
      // check self
      if(!method->IsLambda()) {
        CheckObject(self, true, 1);
      }

      StackDclr** dclrs = method->GetDeclarations();
#ifdef _ARM64
      // front to back...
      if(method->HasAndOr()) {
        mem++;
      }
      
      for(int j = 0; j < dclrs_num; ++j) {
#else
      // front to back...
      for(int j = dclrs_num - 1; j > -1; --j) {
#endif
        // update address based upon type
        switch(dclrs[j]->type) {
        case FUNC_PARM: {
          size_t* lambda_mem = (size_t*) * (mem + 1);
          const size_t mthd_cls_id = *mem;
          const long virtual_cls_id = (mthd_cls_id >> (16 * (1))) & 0xFFFF;
          const long mthd_id = (mthd_cls_id >> (16 * (0))) & 0xFFFF;
#ifdef _DEBUG_GC
          wcout << L"\t" << j << L": FUNC_PARM: id=(" << virtual_cls_id << L"," << mthd_id << L"), mem=" << lambda_mem << endl;
#endif
          pair<int, StackDclr**> closure_dclrs = prgm->GetClass(virtual_cls_id)->GetClosureDeclarations(mthd_id);
          if(MarkMemory(lambda_mem)) {
            CheckMemory(lambda_mem, closure_dclrs.second, closure_dclrs.first, 1);
          }
          // update
          mem += 2;
        }
          break;

        case CHAR_PARM:
        case INT_PARM:
#ifdef _DEBUG_GC
          wcout << L"\t" << j << L": CHAR_PARM/INT_PARM: value=" << (*mem) << endl;
#endif
          // update
          mem++;
          break;

        case FLOAT_PARM: {
#ifdef _DEBUG_GC
          FLOAT_VALUE value;
          memcpy(&value, mem, sizeof(FLOAT_VALUE));
          wcout << L"\t" << j << L": FLOAT_PARM: value=" << value << endl;
#endif
          // update
          mem++;
        }
          break;

        case BYTE_ARY_PARM:
#ifdef _DEBUG_GC
          wcout << L"\t" << j << L": BYTE_ARY_PARM: addr=" << (size_t*)(*mem) << L"("
            << (size_t)(*mem) << L"), size=" << ((*mem) ? ((size_t*)(*mem))[SIZE_OR_CLS] : 0)
            << L" byte(s)" << endl;
#endif
          // mark data
          MarkMemory((size_t*)(*mem));
          // update
          mem++;
          break;

        case CHAR_ARY_PARM:
#ifdef _DEBUG_GC
          wcout << L"\t" << j << L": CHAR_ARY_PARM: addr=" << (size_t*)(*mem) << L"(" << (size_t)(*mem)
            << L"), size=" << ((*mem) ? ((size_t*)(*mem))[SIZE_OR_CLS] : 0)
            << L" byte(s)" << endl;
#endif
          // mark data
          MarkMemory((size_t*)(*mem));
          // update
          mem++;
          break;

        case INT_ARY_PARM:
#ifdef _DEBUG_GC
          wcout << L"\t" << j << L": INT_ARY_PARM: addr=" << (size_t*)(*mem)
            << L"(" << (size_t)(*mem) << L"), size="
            << ((*mem) ? ((size_t*)(*mem))[SIZE_OR_CLS] : 0)
            << L" byte(s)" << endl;
#endif
          // mark data
          MarkMemory((size_t*)(*mem));
          // update
          mem++;
          break;

        case FLOAT_ARY_PARM:
#ifdef _DEBUG_GC
          wcout << L"\t" << j << L": FLOAT_ARY_PARM: addr=" << (size_t*)(*mem)
            << L"(" << (size_t)(*mem) << L"), size=" << L" byte(s)"
            << ((*mem) ? ((size_t*)(*mem))[SIZE_OR_CLS] : 0) << endl;
#endif
          // mark data
          MarkMemory((size_t*)(*mem));
          // update
          mem++;
          break;

        case OBJ_PARM: {
#ifdef _DEBUG_GC
          wcout << L"\t" << j << L": OBJ_PARM: addr=" << (size_t*)(*mem)
            << L"(" << (size_t)(*mem) << L"), id=";
          if(*mem) {
            StackClass* tmp = (StackClass*)((size_t*)(*mem))[SIZE_OR_CLS];
            wcout << L"'" << tmp->GetName() << L"'" << endl;
          }
          else {
            wcout << L"Unknown" << endl;
          }
#endif
          // check object
          CheckObject((size_t*)(*mem), true, 1);
          // update
          mem++;
        }
          break;

        case OBJ_ARY_PARM:
#ifdef _DEBUG_GC
          wcout << L"\t" << j << L": OBJ_ARY_PARM: addr=" << (size_t*)(*mem) << L"("
            << (size_t)(*mem) << L"), size=" << ((*mem) ? ((size_t*)(*mem))[SIZE_OR_CLS] : 0)
            << L" byte(s)" << endl;
#endif
          // mark data
          if(MarkValidMemory((size_t*)(*mem))) {
            size_t* array = (size_t*)(*mem);
            const size_t size = array[0];
            const size_t dim = array[1];
            size_t* objects = (size_t*)(array + 2 + dim);
            for(size_t k = 0; k < size; ++k) {
              CheckObject((size_t*)objects[k], true, 2);
            }
          }
          // update
          mem++;
          break;

        default:
          break;
        }
      }

      // NOTE: this marks temporary variables that are stored in JIT memory
      // during some method calls. There are 6 integer temp addresses
      // TODO: for non-ARM64 targets, skip 'has_and_or' variable addressed
#ifdef _ARM64
      mem = start;
      for(int i = 0; i > -6; --i) {
#else
      for(int i = 0; i < 6; ++i) {
#endif
        size_t* check_mem = (size_t*)mem[i];
#ifndef _GC_SERIAL
        MUTEX_LOCK(&allocated_lock);
#endif 
        const bool found = allocated_memory.find(check_mem) != allocated_memory.end();
#ifndef _GC_SERIAL
        MUTEX_UNLOCK(&allocated_lock);
#endif
        if(found) {
          CheckObject(check_mem, false, 1);
        }
      }
    }
#ifdef _DEBUG_GC
    else {
      wcout << L"\t\t--- Nil memory ---" << endl;
    }
#endif
  }
  jit_frames.clear();

#ifndef _GC_SERIAL
  MUTEX_UNLOCK(&jit_frame_lock);
#ifndef _WIN32
  pthread_exit(nullptr);
#endif
#endif
  
  return 0;
}

#ifdef _WIN32
unsigned int MemoryManager::CheckPdaRoots(void* arg)
#else
void* MemoryManager::CheckPdaRoots(void* arg)
#endif
{
  vector<StackFrame*> frames;

#ifndef _GC_SERIAL
  MUTEX_LOCK(&pda_frame_lock);
#endif

#ifdef _DEBUG_GC
  wcout << L"----- PDA frames(s): num=" << pda_frames.size() 
#ifdef _WIN32  
        << L"; thread=" << GetCurrentThread()<< L" -----" << endl;
#else
        << L"; thread=" << pthread_self() << L" -----" << endl;
#endif    
  wcout << L"memory types:" <<  endl;
#endif

  for(unordered_set<StackFrame**>::iterator iter = pda_frames.begin(); iter != pda_frames.end(); ++iter) {
    StackFrame** frame = *iter;
    if(*frame) {
      if((*frame)->jit_mem) {
#ifndef _GC_SERIAL
        MUTEX_LOCK(&jit_frame_lock);
#endif
        jit_frames.push_back(*frame);
#ifndef _GC_SERIAL
        MUTEX_UNLOCK(&jit_frame_lock);
#endif
      }
      else {
        frames.push_back(*frame);
      }
    }
  }
#ifndef _GC_SERIAL
  MUTEX_UNLOCK(&pda_frame_lock);
#endif 
  
  // ------
#ifndef _GC_SERIAL
  MUTEX_LOCK(&pda_monitor_lock);
#endif

#ifdef _DEBUG_GC
  wcout << L"----- PDA method root(s): num=" << pda_monitors.size() 
#ifdef _WIN32  
        << L"; thread=" << GetCurrentThread()<< L" -----" << endl;
#else
        << L"; thread=" << pthread_self()<< L" -----" << endl;
#endif    
  wcout << L"memory types:" <<  endl;
#endif

    // look at pda methods
  unordered_set<StackFrameMonitor*>::iterator pda_iter;
  for(pda_iter = pda_monitors.begin(); pda_iter != pda_monitors.end(); ++pda_iter) {
    StackFrameMonitor* monitor = *pda_iter;
    // gather stack frames
    long call_stack_pos = *(monitor->call_stack_pos);

    if(call_stack_pos > 0) {
      StackFrame** call_stack = monitor->call_stack;
      StackFrame* cur_frame = *(monitor->cur_frame);

      if(cur_frame->jit_mem) {
#ifndef _GC_SERIAL
        MUTEX_LOCK(&jit_frame_lock);
#endif
        jit_frames.push_back(cur_frame);
#ifndef _GC_SERIAL
        MUTEX_UNLOCK(&jit_frame_lock);
#endif
      }
      else {
        frames.push_back(cur_frame);
      }

      // copy frames locally
      frames.push_back(cur_frame);
      while(--call_stack_pos > -1) {
        StackFrame* frame = call_stack[call_stack_pos];
        if(frame->jit_mem) {
#ifndef _GC_SERIAL
          MUTEX_LOCK(&jit_frame_lock);
#endif    
          jit_frames.push_back(frame);
#ifndef _GC_SERIAL
          MUTEX_UNLOCK(&jit_frame_lock);
#endif
        }
        else {
          frames.push_back(frame);
        }
      }
    }
  }

#ifndef _GC_SERIAL
  MUTEX_UNLOCK(&pda_monitor_lock);
#endif

  // check JIT roots in separate thread
#ifndef _GC_SERIAL
#ifdef _WIN32
  HANDLE thread_id = (HANDLE)_beginthreadex(nullptr, 0, CheckJitRoots, nullptr, 0, nullptr);
  if(!thread_id) {
    wcerr << L"Unable to create garbage collection thread!" << endl;
    exit(-1);
  }
#else
  pthread_attr_t attrs;
  pthread_attr_init(&attrs);
  pthread_attr_setdetachstate(&attrs, PTHREAD_CREATE_JOINABLE);
  
  pthread_t jit_thread;
  if(pthread_create(&jit_thread, &attrs, CheckJitRoots, nullptr)) {
    cerr << L"Unable to create garbage collection thread!" << endl;
    exit(-1);
  }
#endif
#endif

  // check PDA roots
  for(size_t i = 0; i < frames.size(); ++i) {
    StackFrame* frame = frames[i];
    StackMethod* method = frame->method;
    size_t* mem = frame->mem;

#ifdef _DEBUG_GC
    wcout << L"\t===== PDA method: name=" << method->GetName() << L", addr="
      << method << L", num=" << method->GetNumberDeclarations() << L" =====" << endl;
#endif

    // mark self
    if(!method->IsLambda()) {
      CheckObject((size_t*)(*mem), true, 1);
    }

    if(method->HasAndOr()) {
      mem += 2;
    }
    else {
      mem++;
    }

    // mark rest of memory
    CheckMemory(mem, method->GetDeclarations(), method->GetNumberDeclarations(), 0);
  }

#ifndef _GC_SERIAL
#ifdef _WIN32
  // wait for JIT thread
  if(WaitForSingleObject(thread_id, INFINITE) != WAIT_OBJECT_0) {
    wcerr << L"Unable to join garbage collection threads!" << endl;
    exit(-1);
  }
  CloseHandle(thread_id);
#else
  void *status;
  if(pthread_join(jit_thread, &status)) {
    cerr << L"Unable to join garbage collection threads!" << endl;
    exit(-1);
  }
  pthread_exit(nullptr);
#endif
#endif

  return 0;
}

void MemoryManager::CheckMemory(size_t* mem, StackDclr** dclrs, const long dcls_size, long depth)
{
  // check method
  for(long i = 0; i < dcls_size; ++i) {
#ifdef _DEBUG_GC
    for(int j = 0; j < depth; ++j) {
      wcout << L"\t";
    }
#endif

    // update address based upon type
    switch(dclrs[i]->type) {
    case FUNC_PARM: {
      size_t* lambda_mem = (size_t*) * (mem + 1);
      const size_t mthd_cls_id = *mem;
      const long virtual_cls_id = (mthd_cls_id >> (16 * (1))) & 0xFFFF;
      const long mthd_id = (mthd_cls_id >> (16 * (0))) & 0xFFFF;
#ifdef _DEBUG_GC
      wcout << L"\t" << i << L": FUNC_PARM: id=(" << virtual_cls_id << L"," << mthd_id << L"), mem=" << lambda_mem << endl;
#endif
      pair<int, StackDclr**> closure_dclrs = prgm->GetClass(virtual_cls_id)->GetClosureDeclarations(mthd_id);
      if(MarkMemory(lambda_mem)) {
        CheckMemory(lambda_mem, closure_dclrs.second, closure_dclrs.first, depth + 1);
      }
      // update
      mem += 2;
    }
      break;

    case CHAR_PARM:
    case INT_PARM:
#ifdef _DEBUG_GC
      wcout << L"\t" << i << L": CHAR_PARM/INT_PARM: value=" << (*mem) << endl;
#endif
      // update
      mem++;
      break;

    case FLOAT_PARM: {
#ifdef _DEBUG_GC
      FLOAT_VALUE value;
      memcpy(&value, mem, sizeof(FLOAT_VALUE));
      wcout << L"\t" << i << L": FLOAT_PARM: value=" << value << endl;
#endif
      // update
      mem++;
    }
      break;

    case BYTE_ARY_PARM:
#ifdef _DEBUG_GC
      wcout << L"\t" << i << L": BYTE_ARY_PARM: addr=" << (size_t*)(*mem) << L"("
            << (size_t)(*mem) << L"), size=" << ((*mem) ? ((size_t*)(*mem))[SIZE_OR_CLS] : 0)
            << L" byte(s)" << endl;
#endif
      // mark data
      MarkMemory((size_t*)(*mem));
      // update
      mem++;
      break;

    case CHAR_ARY_PARM:
#ifdef _DEBUG_GC
      wcout << L"\t" << i << L": CHAR_ARY_PARM: addr=" << (size_t*)(*mem) << L"("
            << (size_t)(*mem) << L"), size=" << ((*mem) ? ((size_t*)(*mem))[SIZE_OR_CLS] : 0) 
            << L" byte(s)" << endl;
#endif
      // mark data
      MarkMemory((size_t*)(*mem));
      // update
      mem++;
      break;

    case INT_ARY_PARM:
#ifdef _DEBUG_GC
      wcout << L"\t" << i << L": INT_ARY_PARM: addr=" << (size_t*)(*mem) << L"("
            << (size_t)(*mem) << L"), size=" << ((*mem) ? ((size_t*)(*mem))[SIZE_OR_CLS] : 0) 
            << L" byte(s)" << endl;
#endif
      // mark data
      MarkMemory((size_t*)(*mem));
      // update
      mem++;
      break;

    case FLOAT_ARY_PARM:
#ifdef _DEBUG_GC
      wcout << L"\t" << i << L": FLOAT_ARY_PARM: addr=" << (size_t*)(*mem) << L"("
            << (size_t)(*mem) << L"), size=" << ((*mem) ? ((size_t*)(*mem))[SIZE_OR_CLS] : 0) 
            << L" byte(s)" << endl;
#endif
      // mark data
      MarkMemory((size_t*)(*mem));
      // update
      mem++;
      break;

    case OBJ_PARM: {
#ifdef _DEBUG_GC
      wcout << L"\t" << i << L": OBJ_PARM: addr=" << (size_t*)(*mem) << L"(" << (size_t)(*mem) << L"), id=";
      if(*mem) {
        StackClass* tmp = (StackClass*)((size_t*)(*mem))[SIZE_OR_CLS];
        wcout << L"'" << tmp->GetName() << L"'" << endl;
      }
      else {
        wcout << L"Unknown" << endl;
      }
#endif
      // check object
      CheckObject((size_t*)(*mem), true, depth + 1);
      // update
      mem++;
    }
      break;

    case OBJ_ARY_PARM:
#ifdef _DEBUG_GC
      wcout << L"\t" << i << L": OBJ_ARY_PARM: addr=" << (size_t*)(*mem) << L"("
            << (size_t)(*mem) << L"), size=" << ((*mem) ? ((size_t*)(*mem))[SIZE_OR_CLS] : 0)
            << L" byte(s)" << endl;
#endif
      // mark data
      if(MarkValidMemory((size_t*)(*mem))) {
        size_t* array = (size_t*)(*mem);
        const size_t size = array[0];
        const size_t dim = array[1];
        size_t* objects = (size_t*)(array + 2 + dim);
        for(size_t k = 0; k < size; ++k) {
          CheckObject((size_t*)objects[k], true, 2);
        }
      }
      // update
      mem++;
      break;

    default:
      break;
    }
  }
}

void MemoryManager::CheckObject(size_t* mem, bool is_obj, long depth)
{
  if(mem) {
    StackClass* cls;
    if(is_obj) {
      cls = GetClass(mem);
    }
    else {
      cls = GetClassMapping(mem);
    }

    if(cls) {
#ifdef _DEBUG_GC
      for(int i = 0; i < depth; ++i) {
        wcout << L"\t";
      }
      wcout << L"\t----- object: addr=" << mem << L"(" << (size_t)mem << L"), name='"
            << cls->GetName() << L"', num=" << cls->GetNumberInstanceDeclarations() << L" -----" << endl;
#endif

      // mark data
      if(MarkMemory(mem)) {
        CheckMemory(mem, cls->GetInstanceDeclarations(), cls->GetNumberInstanceDeclarations(), depth);
      }
    } 
    else {
      // NOTE: this happens when we are trying to mark unidentified memory
      // segments. these segments may be parts of that stack or temp for
      // register variables
#ifdef _DEBUG_GC
      for(int i = 0; i < depth; ++i) {
        wcout << L"\t";
      }
      wcout <<"$: addr/value=" << mem << endl;
      if(is_obj) {
        assert(cls);
      }
#endif
      // primitive or object array
      if(MarkValidMemory(mem)) {
        // ensure we're only checking int and obj arrays
        if(std::binary_search(allocated_memory.begin(), allocated_memory.end(), mem) && (mem[TYPE] == NIL_TYPE || mem[TYPE] == INT_TYPE)) {
          size_t* array = mem;
          const size_t size = array[0];
          const size_t dim = array[1];
          size_t* objects = (size_t*)(array + 2 + dim);
          for(size_t i = 0; i < size; ++i) {
            CheckObject((size_t*)objects[i], false, 2);
          }
        }
      }
    }
  }
}

StackMethod* MemoryManager::GetVirtualEntry(StackClass* concrete_cls, size_t virtual_cls_id, size_t virtual_mthd_id)
{
  const auto cantor_hash = make_tuple(concrete_cls, virtual_cls_id, virtual_mthd_id);
  const auto result = virtual_method_table.find(cantor_hash);
  if(result != virtual_method_table.end()) {
    return result->second;
  }
  
	return nullptr;
}

void MemoryManager::AddVirtualEntry(StackClass* concrete_cls, size_t virtual_cls_id, size_t virtual_mthd_id, StackMethod* mthd)
{
#ifndef _GC_SERIAL
	MUTEX_LOCK(&virtual_method_lock);
#endif
  const auto cantor_hash = make_tuple(concrete_cls, virtual_cls_id, virtual_mthd_id);
  virtual_method_table.insert(pair<cantor_tuple_key, StackMethod*>(cantor_hash, mthd));
#ifndef _GC_SERIAL
	MUTEX_UNLOCK(&virtual_method_lock);
#endif
}<|MERGE_RESOLUTION|>--- conflicted
+++ resolved
@@ -360,11 +360,7 @@
   }
   
   const size_t size = raw_mem[0];
-<<<<<<< HEAD
-  AddFreeCache(GetAllocSize(size), raw_mem);
-=======
   AddFreeCache(size, raw_mem);
->>>>>>> 9eda035f
 }
 
 void MemoryManager::AddFreeCache(size_t pool, size_t* raw_mem) {
@@ -389,13 +385,8 @@
 }
 
 size_t* MemoryManager::GetFreeMemory(size_t size) {
-<<<<<<< HEAD
-  const size_t cache_size = GetAllocSize(size);
-  
-=======
   size_t cache_size = GetAlignedSize(size);
 
->>>>>>> 9eda035f
 #ifndef _GC_SERIAL
   MUTEX_LOCK(&free_memory_cache_lock);
 #endif
@@ -454,73 +445,6 @@
 #endif
 }
 
-<<<<<<< HEAD
-size_t MemoryManager::GetAllocSize(size_t size) {
-  if(size > 0 && size <= 8) {
-    return 8;
-  }
-  else if(size > 8 && size <= 16) {
-    return 16;
-  }
-  else if(size > 16 && size <= 32) {
-    return 32;
-  }
-  else if(size > 32 && size <= 64) {
-    return 64;
-  }
-  else if(size > 64 && size <= 128) {
-    return 128;
-  }
-  else if(size > 128 && size <= 256) {
-    return 256;
-  }
-  else if(size > 256 && size <= 512) {
-    return 512;
-  }
-  else if(size > 512 && size <= 1024) {
-    return 1024;
-  }
-  else if(size > 1024 && size <= 2048) {
-    return 2048;
-  }
-  else if(size > 2048 && size <= 4096) {
-    return 4096;
-  }
-  else if(size > 4096 && size <= 8192) {
-    return 8192;
-  }
-  else if(size > 8192 && size <= 16384) {
-    return 16384;
-  }
-  else if(size > 16384 && size <= 32768) {
-    return 32768;
-  }
-  else if(size > 32768 && size <= 65536) {
-    return 65536;
-  }
-  else if(size > 65536 && size <= 131072) {
-    return 131072;
-  }
-  else if(size > 131072 && size <= 262144) {
-    return 262144;
-  }
-  else if(size > 262144 && size <= 524288) {
-    return 524288;
-  }
-  else if(size > 524288 && size <= 1048576) {
-    return 1048576;
-  }
-  else if(size > 1048576 && size <= 2097152) {
-    return 2097152;
-  }
-  else if(size > 2097152 && size <= 4194304) {
-    return 4194304;
-  }
-  // > 4MB
-  else {
-    return 16777216;
-  }
-=======
 size_t MemoryManager::GetAlignedSize(size_t size)
 {
   size_t cache_size;
@@ -571,7 +495,6 @@
   }
 
   return cache_size;
->>>>>>> 9eda035f
 }
 
 size_t* MemoryManager::ValidObjectCast(size_t* mem, long to_id, long* cls_hierarchy, long** cls_interfaces)
