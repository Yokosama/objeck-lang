/***************************************************************************
 * VM common.
 *
 * Copyright (c) 2023, Randy Hollines
 * All rights reserved.
 *
 * Redistribution and use in source and binary forms, with or without
 * modification, are permitted provided that the following conditions are met:
 *
 * - Redistributions of source code must retain the above copyright
 * notice, this list of conditions and the following disclaimer.
 * - Redistributions in binary form must reproduce the above copyright
 * notice, this list of conditions and the following disclaimer in
 * the documentation and/or other materials provided with the distribution.
 * - Neither the name of the Objeck team nor the names of its
 * contributors may be used to endorse or promote products derived
 * from this software without specific prior written permission.
 *
 * THIS SOFTWARE IS PROVIDED BY THE COPYRIGHT HOLDERS AND CONTRIBUTORS
 * "AS IS" AND ANY EXPRESS OR IMPLIED WARRANTIES, INCLUDING, BUT NOT
 * LIMITED TO, THE IMPLIED WARRANTIES OF MERCHANTABILITY AND FITNESS FOR
 * A PARTICULAR PURPOSE ARE DISCLAIMED. IN NO EVENT SHALL THE COPYRIGHT
 * OWNER OR CONTRIBUTORS BE LIABLE FOR ANY DIRECT, INDIRECT, INCIDENTAL,
 * SPECIAL, EXEMPLARY, OR CONSEQUENTIAL DAMAGES (INCLUDING, BUT NOT LIMITED
 * TO, PROCUREMENT OF SUBSTITUTE GOODS OR SERVICES; LOSS OF USE, DATA, OR
 *  PROFITS; OR BUSINESS INTERRUPTION) HOWEVER CAUSED AND ON ANY THEORY OF
 * LIABILITY, WHETHER IN CONTRACT, STRICT LIABILITY, OR TORT (INCLUDING
 * NEGLIGENCE OR OTHERWISE) ARISING IN ANY WAY OUT OF THE USE OF THIS
 * SOFTWARE, EVEN IF ADVISED OF THE POSSIBILITY OF SUCH DAMAGE.
 ***************************************************************************/

#ifdef _WIN32
#include <winsock2.h>
#include <ws2tcpip.h>
#endif

#include "common.h"
#include "loader.h"
#include "interpreter.h"
#include "../shared/version.h"

#ifdef _WIN32
#include "arch/win32/win32.h"
#include "arch/memory.h"
#else
#include "arch/memory.h"
#include "arch/posix/posix.h"
#endif

#include <csignal>
#include <filesystem>

#ifdef _WIN32
CRITICAL_SECTION StackProgram::program_cs;
CRITICAL_SECTION StackProgram::prop_cs;
#else
pthread_mutex_t StackProgram::program_mutex = PTHREAD_MUTEX_INITIALIZER;
pthread_mutex_t StackProgram::prop_mutex = PTHREAD_MUTEX_INITIALIZER;
#endif

std::map<std::wstring, std::wstring> StackProgram::properties_map;
std::unordered_map<long, StackMethod*> StackProgram::signal_handler_func;

bool StackProgram::AddSignalHandler(long signal_id, StackMethod* mthd)
{
  signal_handler_func.insert(std::make_pair(signal_id, mthd));

  switch(signal_id) {
  case VM_SIGABRT:
    std::signal(SIGABRT, StackProgram::SignalHandler);
    break;

  case VM_SIGFPE:
    std::signal(SIGFPE, StackProgram::SignalHandler);
    break;

  case VM_SIGILL:
    std::signal(SIGILL, StackProgram::SignalHandler);
    break;

  case VM_SIGINT:
    std::signal(SIGINT, StackProgram::SignalHandler);
    break;

  case VM_SIGSEGV:
    std::signal(SIGSEGV, StackProgram::SignalHandler);
    break;

  case VM_SIGTERM:
    std::signal(SIGTERM, StackProgram::SignalHandler);
    break;

  default:
    return false;
  }

  return true;
}

StackMethod* StackProgram::GetSignalHandler(long key)
{
 std::unordered_map<long, StackMethod*>::iterator found = signal_handler_func.find(key);
  if(found != signal_handler_func.end()) {
    return found->second;
  }

  return nullptr;
}

void StackProgram::SignalHandler(int signal)
{
  StackMethod* called_method = nullptr;

  long sys_value = 0;
  switch(signal) {
  case SIGABRT: {
    std::unordered_map<long, StackMethod*>::iterator  found = signal_handler_func.find(VM_SIGABRT);
    if(found != signal_handler_func.end()) {
      called_method = found->second;
      sys_value = VM_SIGABRT;
    }
  }
    break;

  case SIGFPE: {
    std::unordered_map<long, StackMethod*>::iterator  found = signal_handler_func.find(VM_SIGFPE);
    if(found != signal_handler_func.end()) {
      called_method = found->second;
      sys_value = VM_SIGFPE;
    }
  }
    break;

  case SIGILL: {
    std::unordered_map<long, StackMethod*>::iterator  found = signal_handler_func.find(VM_SIGILL);
    if(found != signal_handler_func.end()) {
      called_method = found->second;
      sys_value = VM_SIGILL;
    }
  }
    break;

  case SIGINT: {
    std::unordered_map<long, StackMethod*>::iterator  found = signal_handler_func.find(VM_SIGINT);
    if(found != signal_handler_func.end()) {
      called_method = found->second;
      sys_value = VM_SIGINT;
    }
  }
    break;

  case SIGSEGV: {
   std::unordered_map<long, StackMethod*>::iterator  found = signal_handler_func.find(VM_SIGSEGV);
    if(found != signal_handler_func.end()) {
      called_method = found->second;
      sys_value = VM_SIGSEGV;
    }
  }
    break;

  case SIGTERM: {
     std::unordered_map<long, StackMethod*>::iterator  found = signal_handler_func.find(VM_SIGTERM);
      if(found != signal_handler_func.end()) {
        called_method = found->second;
        sys_value = VM_SIGTERM;
      }
    }
    break;
  }

  if(called_method) {
    // init
    size_t* op_stack = new size_t[OP_STACK_SIZE];
    (*op_stack) = sys_value;
    long* stack_pos = new long;
    (*stack_pos) = 1;

    // execute
    Runtime::StackInterpreter* intpr = new Runtime::StackInterpreter;
    Runtime::StackInterpreter::AddThread(intpr);
    intpr->Execute(op_stack, stack_pos, 0, called_method, nullptr, false);

    // clean up
    delete[] op_stack;
    op_stack = nullptr;

    delete stack_pos;
    stack_pos = nullptr;

    Runtime::StackInterpreter::RemoveThread(intpr);

    delete intpr;
    intpr = nullptr;
  }
}

void StackProgram::InitializeProprieties()
{
  // install directory
#ifdef _DEBUG
#ifdef _WIN32  
  char install_path[MAX_PATH];
  DWORD status = GetModuleFileNameA(nullptr, install_path, sizeof(install_path));
  if(status > 0) {
    std::string exe_path(install_path);
    size_t install_index = exe_path.find_last_of('\\');
    if(install_index != std::string::npos) {
      std::wstring install_dir = BytesToUnicode(exe_path.substr(0, install_index));
      properties_map.insert(std::pair<std::wstring, std::wstring>(L"install_dir", install_dir));
    }
  }
#else
  ssize_t status = 0;
  char install_path[SMALL_BUFFER_MAX] = {0};
#ifdef _OSX
  uint32_t size = SMALL_BUFFER_MAX;
  if(_NSGetExecutablePath(install_path, &size) != 0) {
    status = -1;
  }
#else
  status = ::readlink("/proc/self/exe", install_path, sizeof(install_path) - 1);
#endif
  if(status != -1) {
    std::string exe_path(install_path);
    size_t install_index = exe_path.find_last_of('/');
    if(install_index != std::string::npos) {
      std::wstring install_dir = BytesToUnicode(exe_path.substr(0, install_index));
      properties_map.insert(std::pair<std::wstring, std::wstring>(L"install_dir", install_dir));
    }
  }
#endif
#else
#ifdef _WIN32  
  char install_path[MAX_PATH];
  DWORD status = GetModuleFileNameA(nullptr, install_path, sizeof(install_path));
  if(status > 0) {
    std::string exe_path(install_path);
    size_t install_index = exe_path.find_last_of('\\');
    if(install_index != std::string::npos) {
      exe_path = exe_path.substr(0, install_index);
      install_index = exe_path.find_last_of('\\');
      if(install_index != std::string::npos) {
        std::wstring install_dir = BytesToUnicode(exe_path.substr(0, install_index));
        properties_map.insert(std::pair<std::wstring, std::wstring>(L"install_dir", install_dir));
      }
    }
  }
#else
  ssize_t status = 0;
  char install_path[SMALL_BUFFER_MAX] = {0};
#ifdef _OSX
  uint32_t size = SMALL_BUFFER_MAX;
  if(_NSGetExecutablePath(install_path, &size) != 0) {
    status = -1;
  }
#else
  status = ::readlink("/proc/self/exe", install_path, sizeof(install_path) - 1);
  if(status != -1) {
    install_path[status] = '\0';
  }
#endif
  if(status != -1) {
    std::string exe_path(install_path);
    size_t install_index = exe_path.find_last_of('/');
    if(install_index != std::string::npos) {
      exe_path = exe_path.substr(0, install_index);
      install_index = exe_path.find_last_of('/');
      if(install_index != std::string::npos) {
        std::wstring install_dir = BytesToUnicode(exe_path.substr(0, install_index));
        properties_map.insert(std::pair<std::wstring, std::wstring>(L"install_dir", install_dir));
      }
    }
  }
#endif
#endif

  // user and temp directories
#ifdef _WIN32  
  char user_dir[MAX_PATH];
  if(GetUserDirectory(user_dir, MAX_PATH)) {
    std::wstring user_dir_value = BytesToUnicode(user_dir);
    if(user_dir_value.back() == L'/' || user_dir_value.back() == L'\\') {
      user_dir_value.pop_back();
    }
    properties_map.insert(std::pair<std::wstring, std::wstring>(L"user_dir", user_dir_value));
  }

  char tmp_dir[MAX_PATH];
  if(GetTempPath(MAX_PATH, tmp_dir)) {
    std::wstring tmp_dir_value = BytesToUnicode(tmp_dir);
    if(tmp_dir_value.back() == L'/' || tmp_dir_value.back() == L'\\') {
      tmp_dir_value.pop_back();
    }
    properties_map.insert(std::pair<std::wstring, std::wstring>(L"tmp_dir", tmp_dir_value));
  }
#else
  struct passwd* user = getpwuid(getuid());
  if(user) {
    properties_map.insert(std::pair<std::wstring, std::wstring>(L"user_dir", BytesToUnicode(user->pw_dir)));
  }

  const char* tmp_dir = P_tmpdir;
  if(tmp_dir) {
    properties_map.insert(std::pair<std::wstring, std::wstring>(L"tmp_dir", BytesToUnicode(tmp_dir)));
  }
#endif

  // read configuration properties
  const int line_max = 80;
  char buffer[line_max + 1];
  std::ifstream config("config.prop");
  if(config.good()) {
    config.getline(buffer, line_max);
    while(strlen(buffer) > 0) {
      // read line and parse
      std::wstring line = BytesToUnicode(buffer);
      if(line.size() > 0 && line[0] != L'#') {
        size_t offset = line.find_first_of(L'=');
        // set name/value pairs
        const std::wstring name = line.substr(0, offset);
        const std::wstring value = line.substr(offset + 1);
        if(name.size() > 0 && value.size() > 0) {
          properties_map.insert(std::pair<std::wstring, std::wstring>(name, value));
        }
      }
      // update
      config.getline(buffer, 80);
    }
  }
  config.close();
}

StackClass* StackClass::GetParent() {
  if(!parent) {
    parent = Loader::GetProgram()->GetClass(pid);
  }

  return parent;
}

const std::wstring StackMethod::ParseName(const std::wstring& name) const
{
  int state;
  size_t index = name.find_last_of(L':');
  if(index > 0) {
    std::wstring params_name = name.substr(index + 1);

    // check return type
    index = 0;
    while(index < params_name.size()) {
#ifdef _DEBUG
      ParamType param;
#endif
      switch(params_name[index]) {
        // bool
      case 'l':
#ifdef _DEBUG
        param = INT_PARM;
#endif
        state = 0;
        index++;
        break;

        // byte
      case 'b':
#ifdef _DEBUG
        param = INT_PARM;
#endif
        state = 1;
        index++;
        break;

        // int
      case 'i':
#ifdef _DEBUG
        param = INT_PARM;
#endif
        state = 2;
        index++;
        break;

        // float
      case 'f':
#ifdef _DEBUG
        param = FLOAT_PARM;
#endif
        state = 3;
        index++;
        break;

        // char
      case 'c':
#ifdef _DEBUG
        param = CHAR_PARM;
#endif
        state = 4;
        index++;
        break;

        // obj
      case 'o':
#ifdef _DEBUG
        param = OBJ_PARM;
#endif
        state = 5;
        index++;
        while(index < params_name.size() && params_name[index] != ',') {
          index++;
        }
        break;

        // func
      case 'm':
#ifdef _DEBUG
        param = FUNC_PARM;
#endif
        state = 6;
        index++;
        while(index < params_name.size() && params_name[index] != '~') {
          index++;
        }
        while(index < params_name.size() && params_name[index] != ',') {
          index++;
        }
        break;

      default:
        throw std::runtime_error("Invalid method signature!");
        break;
      }

      // check array
      int dimension = 0;
      while(index < params_name.size() && params_name[index] == '*') {
        dimension++;
        index++;
      }

      if(dimension) {
        switch(state) {
        case 0:
        case 1:
#ifdef _DEBUG
          param = BYTE_ARY_PARM;
#endif
          break;

        case 4:
#ifdef _DEBUG
          param = CHAR_ARY_PARM;
#endif
          break;

        case 2:
#ifdef _DEBUG
          param = INT_ARY_PARM;
#endif
          break;

        case 3:
#ifdef _DEBUG
          param = FLOAT_ARY_PARM;
#endif
          break;

        case 5:
#ifdef _DEBUG
          param = OBJ_ARY_PARM;
#endif
          break;
        }
      }

#ifdef _DEBUG
      switch(param) {
      case CHAR_PARM:
        std::wcout << L"  CHAR_PARM" << std::endl;
        break;

      case INT_PARM:
        std::wcout << L"  INT_PARM" << std::endl;
        break;

      case FLOAT_PARM:
        std::wcout << L"  FLOAT_PARM" << std::endl;
        break;

      case BYTE_ARY_PARM:
        std::wcout << L"  BYTE_ARY_PARM" << std::endl;
        break;

      case CHAR_ARY_PARM:
        std::wcout << L"  CHAR_ARY_PARM" << std::endl;
        break;

      case INT_ARY_PARM:
        std::wcout << L"  INT_ARY_PARM" << std::endl;
        break;

      case FLOAT_ARY_PARM:
        std::wcout << L"  FLOAT_ARY_PARM" << std::endl;
        break;

      case OBJ_PARM:
        std::wcout << L"  OBJ_PARM" << std::endl;
        break;

      case OBJ_ARY_PARM:
        std::wcout << L"  OBJ_ARY_PARM" << std::endl;
        break;

      case FUNC_PARM:
        std::wcout << L"  FUNC_PARM" << std::endl;
        break;

      default:
        assert(false);
        break;
      }
#endif

      // match ','
      index++;
    }
  }

  return name;
}

/********************************
 * ObjectSerializer struct
 ********************************/
void ObjectSerializer::CheckObject(size_t* mem, bool is_obj, long depth) {
  if(mem) {
    SerializeByte(1);
    StackClass* cls = MemoryManager::GetClass(mem);
    if(cls) {
      // write object id
      const std::string cls_name = UnicodeToBytes(cls->GetName());
      const INT_VALUE cls_name_size = (INT_VALUE)cls_name.size();
      SerializeInt(cls_name_size);
      SerializeBytes(cls_name.c_str(), cls_name_size);
      
      if(!WasSerialized(mem)) {
#ifdef _DEBUG
        std::wcout << L"\t----- SERIALIZING object: cls_id=" << cls->GetId() << L", name='" << cls->GetName() << L"', mem_id="
          << cur_id << L" -----" << std::endl;
#endif
        CheckMemory(mem, cls->GetInstanceDeclarations(), cls->GetNumberInstanceDeclarations(), depth);
      }
    }
    else {
#ifdef _DEBUG
      for(int i = 0; i < depth; i++) {
        std::wcout << L"\t";
      }
      std::wcout << L"$: addr/value=" << mem << std::endl;
      if(is_obj) {
        assert(cls);
      }
#endif
      // primitive or object array
      if(!WasSerialized(mem)) {
        size_t* array = (mem);
        const size_t size = array[0];
        const size_t dim = array[1];
        size_t* objects = (size_t*)(array + 2 + dim);

#ifdef _DEBUG
        for(int i = 0; i < depth; i++) {
          std::wcout << L"\t";
        }
        std::wcout << L"\t----- SERIALIZE: size=" << (size * sizeof(INT_VALUE)) << L" -----" << std::endl;
#endif

        for(size_t k = 0; k < size; ++k) {
          CheckObject((size_t*)objects[k], false, 2);
        }
      }
    }
  }
  else {
#ifdef _DEBUG
    for(int i = 0; i < depth; i++) {
      std::wcout << L"\t";
    }
    std::wcout << L"\t----- SERIALIZING object: value=Nil -----" << std::endl;
#endif
    SerializeByte(0);
  }
}

void ObjectSerializer::CheckMemory(size_t* mem, StackDclr** dclrs, const long dcls_size, long depth) {
  // check method
  for(long i = 0; i < dcls_size; i++) {
#ifdef _DEBUG
    for(long j = 0; j < depth; j++) {
      std::wcout << L"\t";
    }
#endif

    // update address based upon type
    switch(dclrs[i]->type) {
      case CHAR_PARM:
#ifdef _DEBUG
        std::wcout << L"\t" << i << L": ----- serializing char: value="
          << (*mem) << L", size=" << sizeof(INT_VALUE) << L" byte(s) -----" << std::endl;
#endif
        SerializeChar((wchar_t)*mem);
        // update
        mem++;
        break;

      case INT_PARM:
#ifdef _DEBUG
        std::wcout << L"\t" << i << L": ----- serializing int: value="
          << (*mem) << L", size=" << sizeof(INT_VALUE) << L" byte(s) -----" << std::endl;
#endif
        SerializeInt((INT_VALUE)*mem);
        // update
        mem++;
        break;

      case FLOAT_PARM:
      {
        FLOAT_VALUE value;
        memcpy(&value, mem, sizeof(FLOAT_VALUE));
#ifdef _DEBUG
        std::wcout << L"\t" << i << L": ----- serializing float: value=" << value << L", size="
          << sizeof(FLOAT_VALUE) << L" byte(s) -----" << std::endl;
#endif
        SerializeFloat(value);
        // update
        mem += 2;
      }
      break;

      case BYTE_ARY_PARM:
      {
        size_t* array = (size_t*)(*mem);
        if(array) {
          SerializeByte(1);
          // mark data
          if(!WasSerialized((size_t*)(*mem))) {
            const long array_size = (int64_t)array[0];
#ifdef _DEBUG
            std::wcout << L"\t" << i << L": ----- serializing byte array: mem_id=" << cur_id << L", size="
              << array_size << L" byte(s) -----" << std::endl;
#endif
            // write metadata
            SerializeInt((INT_VALUE)array[0]);
            SerializeInt((INT_VALUE)array[1]);
            SerializeInt((INT_VALUE)array[2]);
            char* array_ptr = (char*)(array + 3);

            // values
            SerializeBytes(array_ptr, array_size);
          }
        }
        else {
          SerializeByte(0);
        }
        // update
        mem++;
      }
      break;

      case CHAR_ARY_PARM:
      {
        size_t* array = (size_t*)(*mem);
        if(array) {
          SerializeByte(1);
          // mark data
          if(!WasSerialized((size_t*)(*mem))) {
            // convert
            const std::string buffer = UnicodeToBytes((wchar_t*)(array + 3));
            const INT_VALUE array_size = (INT_VALUE)buffer.size();
#ifdef _DEBUG
            std::wcout << L"\t" << i << L": ----- serializing char array: value='" << ((wchar_t*)(array + 3)) << L", mem_id=" << cur_id << L", size=" << array_size << L" byte(s) -----" << std::endl;
#endif
            // write metadata
            SerializeInt(array_size);
            SerializeInt((INT_VALUE)array[1]);
            SerializeInt(array_size);
            
            // values
            SerializeBytes(buffer.c_str(), array_size);
          }
        }
        else {
          SerializeByte(0);
        }
        // update
        mem++;
      }
      break;

      case INT_ARY_PARM:
      {
        size_t* array = (size_t*)(*mem);
        if(array) {
          SerializeByte(1);
          // mark data
          if(!WasSerialized((size_t*)(*mem))) {
            const long array_size = (int64_t)array[0];
#ifdef _DEBUG
            std::wcout << L"\t" << i << L": ----- serializing int array: mem_id=" << cur_id << L", size="
              << array_size << L" byte(s) -----" << std::endl;
#endif
            // write metadata
            SerializeInt((INT_VALUE)array[0]);
            SerializeInt((INT_VALUE)array[1]);
            SerializeInt((INT_VALUE)array[2]);
            size_t* array_ptr = array + 3;

            // values
            for(int i = 0; i < array_size; i++) {
              SerializeInt((INT_VALUE)array_ptr[i]);
            }
          }
        }
        else {
          SerializeByte(0);
        }
        // update
        mem++;
      }
      break;

      case FLOAT_ARY_PARM:
      {
        size_t* array = (size_t*)(*mem);
        if(array) {
          SerializeByte(1);
          // mark data
          if(!WasSerialized((size_t*)(*mem))) {
            const long array_size = (int64_t)array[0];
#ifdef _DEBUG
            std::wcout << L"\t" << i << L": ----- serializing float array: mem_id=" << cur_id << L", size="
              << array_size << L" byte(s) -----" << std::endl;
#endif
            // write metadata
            SerializeInt((INT_VALUE)array[0]);
            SerializeInt((INT_VALUE)array[1]);
            SerializeInt((INT_VALUE)array[2]);
            FLOAT_VALUE* array_ptr = (FLOAT_VALUE*)(array + 3);

            // write values
            SerializeBytes(array_ptr, array_size * sizeof(FLOAT_VALUE));
          }
        }
        else {
          SerializeByte(0);
        }
        // update
        mem++;
      }
      break;

      case OBJ_ARY_PARM:
      {
        size_t* array = (size_t*)(*mem);
        if(array) {
          SerializeByte(1);
          // mark data
          if(!WasSerialized((size_t*)(*mem))) {
            const long array_size = (int64_t)array[0];
#ifdef _DEBUG
            std::wcout << L"\t" << i << L": ----- serializing object array: mem_id=" << cur_id << L", size="
              << array_size << L" byte(s) -----" << std::endl;
#endif
            // write metadata
            SerializeInt((INT_VALUE)array[0]);
            SerializeInt((INT_VALUE)array[1]);
            SerializeInt((INT_VALUE)array[2]);
            size_t* array_ptr = array + 3;

            // write values
            for(int i = 0; i < array_size; i++) {
              CheckObject((size_t*)(array_ptr[i]), true, depth + 1);
            }
          }
        }
        else {
          SerializeByte(0);
        }
        // update
        mem++;
      }
      break;

      case OBJ_PARM:
      {
        // check object
        CheckObject((size_t*)(*mem), true, depth + 1);
        // update
        mem++;
      }
      break;

      default:
        break;
    }
  }
}

void ObjectSerializer::Serialize(size_t* inst) {
  next_id = 0;
  CheckObject(inst, true, 0);
}

/********************************
 * ObjectDeserializer class
 ********************************/
size_t* ObjectDeserializer::DeserializeObject() {
  // read object id
  const INT_VALUE char_array_size = DeserializeInt();
  char* temp = new char[char_array_size + 1];
  memcpy(temp, buffer + buffer_offset, char_array_size);
  buffer_offset += char_array_size;
  temp[char_array_size] = '\0';
  const std::wstring cls_name = BytesToUnicode(temp);
  // clean up
  delete[] temp;
  temp = nullptr;
  
  cls = Loader::GetProgram()->GetClass(cls_name);
  if(cls) {
#ifdef _DEBUG
    std::wcout << L"--- DESERIALIZING object: name='" << cls_name << L"' ---" << std::endl;
#endif
    
    INT_VALUE mem_id = DeserializeInt();
    if(mem_id < 0) {
      instance = MemoryManager::AllocateObject(cls->GetId(), op_stack, *stack_pos, false);
      mem_cache[-mem_id] = instance;
    }
    else {
      std::map<INT_VALUE, size_t*>::iterator found = mem_cache.find(mem_id);
      if(found == mem_cache.end()) {
        return nullptr;
      }
      return found->second;
    }
  }
  else {
    std::wcerr << L">>> Unable to deserialize class " << cls_name << L", class appears to not be linked <<<" << std::endl;
    exit(1);
  }

  long dclr_pos = 0;
  StackDclr** dclrs = cls->GetInstanceDeclarations();
  const long dclr_num = cls->GetNumberInstanceDeclarations();
  while(dclr_pos < dclr_num && buffer_offset < buffer_array_size) {
    ParamType type = dclrs[dclr_pos++]->type;

    switch(type) {
      case CHAR_PARM:
        instance[instance_pos++] = DeserializeChar();
#ifdef _DEBUG
        std::wcout << L"--- DESERIALIZING char: value=" << instance[instance_pos - 1] << L" ---" << std::endl;
#endif
        break;

      case INT_PARM:
        instance[instance_pos++] = DeserializeInt();
#ifdef _DEBUG
        std::wcout << L"--- DESERIALIZING int: value=" << instance[instance_pos - 1] << L" ---" << std::endl;
#endif
        break;

      case FLOAT_PARM:
      {
        FLOAT_VALUE value = DeserializeFloat();
        memcpy(&instance[instance_pos], &value, sizeof(value));
#ifdef _DEBUG
        std::wcout << L"--- DESERIALIZING float: value=" << value << L" ---" << std::endl;
#endif
        instance_pos += 2;
      }
      break;

      case BYTE_ARY_PARM:
      {
        if(!DeserializeByte()) {
          instance[instance_pos++] = 0;
        }
        else {
          INT_VALUE mem_id = DeserializeInt();
          if(mem_id < 0) {
            const long byte_array_size = DeserializeInt();
            const long byte_array_dim = DeserializeInt();
            const long byte_array_size_dim = DeserializeInt();
            size_t* byte_array = MemoryManager::AllocateArray((size_t)(byte_array_size + ((byte_array_dim + 2) * sizeof(size_t))),
                                                              BYTE_ARY_TYPE, op_stack, *stack_pos, false);
            char* byte_array_ptr = (char*)(byte_array + 3);
            byte_array[0] = byte_array_size;
            byte_array[1] = byte_array_dim;
            byte_array[2] = byte_array_size_dim;
            // copy content
            memcpy(byte_array_ptr, buffer + buffer_offset, byte_array_size);
            buffer_offset += byte_array_size;
#ifdef _DEBUG
            std::wcout << L"--- DESERIALIZING: byte array; value=" << byte_array << L", size=" << byte_array_size << L" ---" << std::endl;
#endif
            // update cache
            mem_cache[-mem_id] = byte_array;
            instance[instance_pos++] = (size_t)byte_array;
          }
          else {
            std::map<INT_VALUE, size_t*>::iterator found = mem_cache.find(mem_id);
            if(found == mem_cache.end()) {
              return nullptr;
            }
            instance[instance_pos++] = (size_t)found->second;
          }
        }
      }
      break;

      case CHAR_ARY_PARM:
      {
        if(!DeserializeByte()) {
          instance[instance_pos++] = 0;
        }
        else {
          INT_VALUE mem_id = DeserializeInt();
          if(mem_id < 0) {
            long char_array_size = DeserializeInt();
            const long char_array_dim = DeserializeInt();
            long char_array_size_dim = DeserializeInt();
            // copy content
            char* in = new char[char_array_size + 1];
            memcpy(in, buffer + buffer_offset, char_array_size);
            buffer_offset += char_array_size;
            in[char_array_size] = '\0';
            const std::wstring out = BytesToUnicode(in);
            // clean up
            delete[] in;
            in = nullptr;
#ifdef _DEBUG
            std::wcout << L"--- DESERIALIZING: char array; value=" << out << L", size="
              << char_array_size << L" ---" << std::endl;
#endif
            char_array_size = char_array_size_dim = (int64_t)out.size();
            size_t* char_array = MemoryManager::AllocateArray(char_array_size +
              ((char_array_dim + 2) * sizeof(size_t)), CHAR_ARY_TYPE, op_stack, *stack_pos, false);
            char_array[0] = char_array_size;
            char_array[1] = char_array_dim;
            char_array[2] = char_array_size_dim;

            wchar_t* char_array_ptr = (wchar_t*)(char_array + 3);
            memcpy(char_array_ptr, out.c_str(), char_array_size * sizeof(wchar_t));

            // update cache
            mem_cache[-mem_id] = char_array;
            instance[instance_pos++] = (size_t)char_array;
          }
          else {
            std::map<INT_VALUE, size_t*>::iterator found = mem_cache.find(mem_id);
            if(found == mem_cache.end()) {
              return nullptr;
            }
            instance[instance_pos++] = (size_t)found->second;
          }
        }
      }
      break;

      case INT_ARY_PARM:
      {
        if(!DeserializeByte()) {
          instance[instance_pos++] = 0;
        }
        else {
          INT_VALUE mem_id = DeserializeInt();
          if(mem_id < 0) {
            const long array_size = DeserializeInt();
            const long array_dim = DeserializeInt();
            const long array_size_dim = DeserializeInt();
            size_t* array = MemoryManager::AllocateArray(array_size + array_dim + 2, instructions::INT_TYPE,
                                                         op_stack, *stack_pos, false);
            array[0] = array_size;
            array[1] = array_dim;
            array[2] = array_size_dim;
            size_t* array_ptr = array + 3;
            // copy content
            for(int i = 0; i < array_size; i++) {
              array_ptr[i] = DeserializeInt();
            }
#ifdef _DEBUG
            std::wcout << L"--- DESERIALIZING: int array; value=" << array << L",  size=" << array_size << L" ---" << std::endl;
#endif
            // update cache
            mem_cache[-mem_id] = array;
            instance[instance_pos++] = (size_t)array;
          }
          else {
            std::map<INT_VALUE, size_t*>::iterator found = mem_cache.find(mem_id);
            if(found == mem_cache.end()) {
              return nullptr;
            }
            instance[instance_pos++] = (size_t)found->second;
          }
        }
      }
      break;

      case FLOAT_ARY_PARM:
      {
        if(!DeserializeByte()) {
          instance[instance_pos++] = 0;
        }
        else {
          INT_VALUE mem_id = DeserializeInt();
          if(mem_id < 0) {
            const long array_size = DeserializeInt();
            const long array_dim = DeserializeInt();
            const long array_size_dim = DeserializeInt();
            size_t* array = MemoryManager::AllocateArray(array_size * 2 + array_dim + 2, instructions::INT_TYPE,
                                                         op_stack, *stack_pos, false);

            array[0] = array_size;
            array[1] = array_dim;
            array[2] = array_size_dim;
            FLOAT_VALUE* array_ptr = (FLOAT_VALUE*)(array + 3);
            // copy content
            memcpy(array_ptr, buffer + buffer_offset, array_size * sizeof(FLOAT_VALUE));
            buffer_offset += array_size * sizeof(FLOAT_VALUE);
#ifdef _DEBUG
            std::wcout << L"--- DESERIALIZING: float array; value=" << array << L", size=" << array_size << L" ---" << std::endl;
#endif
            // update cache
            mem_cache[-mem_id] = array;
            instance[instance_pos++] = (size_t)array;
          }
          else {
            std::map<INT_VALUE, size_t*>::iterator found = mem_cache.find(mem_id);
            if(found == mem_cache.end()) {
              return nullptr;
            }
            instance[instance_pos++] = (size_t)found->second;
          }
        }
      }
      break;

      case OBJ_ARY_PARM:
      {
        if(!DeserializeByte()) {
          instance[instance_pos++] = 0;
        }
        else {
          INT_VALUE mem_id = DeserializeInt();
          if(mem_id < 0) {
            const long array_size = DeserializeInt();
            const long array_dim = DeserializeInt();
            const long array_size_dim = DeserializeInt();
            size_t* array = MemoryManager::AllocateArray((size_t)(array_size + array_dim + 2), instructions::INT_TYPE,
                                                         op_stack, *stack_pos, false);
            array[0] = array_size;
            array[1] = array_dim;
            array[2] = array_size_dim;
            size_t* array_ptr = array + 3;

            // copy content
            for(int i = 0; i < array_size; i++) {
              if(!DeserializeByte()) {
                instance[instance_pos++] = 0;
              }
              else {
                ObjectDeserializer deserializer(buffer, buffer_offset, mem_cache,
                                                buffer_array_size, op_stack, stack_pos);
                array_ptr[i] = (size_t)deserializer.DeserializeObject();
                buffer_offset = deserializer.GetOffset();
                mem_cache = deserializer.GetMemoryCache();
              }
            }
#ifdef _DEBUG
            std::wcout << L"--- DESERIALIZING: object array; value=" << array << L",  size="
              << array_size << L" ---" << std::endl;
#endif
            // update cache
            mem_cache[-mem_id] = array;
            instance[instance_pos++] = (size_t)array;
          }
          else {
            std::map<INT_VALUE, size_t*>::iterator found = mem_cache.find(mem_id);
            if(found == mem_cache.end()) {
              return nullptr;
            }
            instance[instance_pos++] = (size_t)found->second;
          }
        }
      }
      break;

      case OBJ_PARM:
      {
        if(!DeserializeByte()) {
          instance[instance_pos++] = 0;
        }
        else {
          ObjectDeserializer deserializer(buffer, buffer_offset, mem_cache, buffer_array_size, op_stack, stack_pos);
          instance[instance_pos++] = (size_t)deserializer.DeserializeObject();
          buffer_offset = deserializer.GetOffset();
          mem_cache = deserializer.GetMemoryCache();
        }
      }
      break;

      default:
        break;
    }
  }

  return instance;
}

/********************************
 * SDK functions
 ********************************/
void APITools_MethodCall(size_t* op_stack, long *stack_pos, size_t* instance, int cls_id, int mthd_id) {
  StackClass* cls = Loader::GetProgram()->GetClass(cls_id);
  if(cls) {
    StackMethod* mthd = cls->GetMethod(mthd_id);
    if(mthd) {
      Runtime::StackInterpreter intpr;
      intpr.Execute(op_stack, stack_pos, 0, mthd, instance, false);
    }
    else {
      std::wcerr << L">>> DLL call: Unable to locate method; id=" << mthd_id << L" <<<" << std::endl;
      exit(1);
    }
  }
  else {
    std::wcerr << L">>> DLL call: Unable to locate class; id=" << cls_id << L" <<<" << std::endl;
    exit(1);
  }
}

void APITools_MethodCall(size_t* op_stack, long* stack_pos, size_t* instance,
                         const wchar_t* cls_id, const wchar_t* mthd_id)
{
  StackClass* cls = Loader::GetProgram()->GetClass(cls_id);
  if(cls) {
    StackMethod* mthd = cls->GetMethod(mthd_id);
    if(mthd) {
      Runtime::StackInterpreter intpr;
      intpr.Execute(op_stack, stack_pos, 0, mthd, instance, false);
    }
    else {
      std::wcerr << L">>> Unable to locate method; name=': " << mthd_id << L"' <<<" << std::endl;
      exit(1);
    }
  }
  else {
    std::wcerr << L">>> Unable to locate class; name='" << cls_id << L"' <<<" << std::endl;
    exit(1);
  }
}

void APITools_MethodCallId(size_t* op_stack, long *stack_pos, size_t* instance,
                           const int cls_id, const int mthd_id)
{
  StackClass* cls = Loader::GetProgram()->GetClass(cls_id);
  if(cls) {
    StackMethod* mthd = cls->GetMethod(mthd_id);
    if(mthd) {
      Runtime::StackInterpreter intpr;
      intpr.Execute(op_stack, stack_pos, 0, mthd, instance, false);
    }
    else {
      std::wcerr << L">>> DLL call: Unable to locate method; id=: " << mthd_id << L" <<<" << std::endl;
      exit(1);
    }
  }
  else {
    std::wcerr << L">>> DLL call: Unable to locate class; id=" << cls_id << L" <<<" << std::endl;
    exit(1);
  }
}

/********************************
 *  TrapManager class
 ********************************/
bool TrapProcessor::CreateNewObject(const std::wstring &cls_id, size_t* &op_stack, long* &stack_pos) {
  size_t* obj = MemoryManager::AllocateObject(cls_id.c_str(), op_stack, *stack_pos, false);
  if(obj) {
    // instance will be put on stack by method call
    const std::wstring mthd_name = cls_id + L":New:";
    APITools_MethodCall(op_stack, stack_pos, obj, cls_id.c_str(), mthd_name.c_str());
  }
  else {
    std::wcerr << L">>> Unable to load class; name='" << cls_id.c_str() << L"' <<<" << std::endl;
    return false;
  }

  return true;
}

/********************************
 * Creates a container for a method
 ********************************/
size_t* TrapProcessor::CreateMethodObject(size_t* cls_obj, StackMethod* mthd, StackProgram* program,
                                          size_t* &op_stack, long* &stack_pos) {
  size_t* mthd_obj = MemoryManager::AllocateObject(program->GetMethodObjectId(),
                                                   op_stack, *stack_pos,
                                                   false);
  // method and class object
  mthd_obj[0] = (size_t)mthd;
  mthd_obj[1] = (size_t)cls_obj;

  // set method name
  const std::wstring &qual_mthd_name = mthd->GetName();
  const size_t semi_qual_mthd_index = qual_mthd_name.find(':');
  if(semi_qual_mthd_index == std::wstring::npos) {
    std::wcerr << L">>> Internal error: invalid method name <<<" << std::endl;
    exit(1);
  }

  const std::wstring &semi_qual_mthd_string = qual_mthd_name.substr(semi_qual_mthd_index + 1);
  const size_t mthd_index = semi_qual_mthd_string.find(':');
  if(mthd_index == std::wstring::npos) {
    std::wcerr << L">>> Internal error: invalid method name <<<" << std::endl;
    exit(1);
  }
  const std::wstring &mthd_string = semi_qual_mthd_string.substr(0, mthd_index);
  mthd_obj[2] = (size_t)CreateStringObject(mthd_string, program, op_stack, stack_pos);

  // parse parameter string      
  int index = 0;
  const std::wstring &params_string = semi_qual_mthd_string.substr(mthd_index + 1);
  std::vector<size_t*> data_type_obj_holder;
  while(index < (int)params_string.size()) {
    size_t* data_type_obj = MemoryManager::AllocateObject(program->GetDataTypeObjectId(),
                                                          op_stack, *stack_pos,
                                                          false);
    data_type_obj_holder.push_back(data_type_obj);

    switch(params_string[index]) {
      case L'l':
        data_type_obj[0] = -1000;
        index++;
        break;

      case L'b':
        data_type_obj[0] = -999;
        index++;
        break;

      case L'i':
        data_type_obj[0] = -997;
        index++;
        break;

      case L'f':
        data_type_obj[0] = -996;
        index++;
        break;

      case L'c':
        data_type_obj[0] = -998;
        index++;
        break;

      case L'o': {
        data_type_obj[0] = -995;
        index++;
        const int start_index = index + 1;
        while(index < (int)params_string.size() && params_string[index] != L',') {
          index++;
        }
        data_type_obj[1] = (size_t)CreateStringObject(params_string.substr(start_index, index - 2),
                                                      program, op_stack, stack_pos);
      }
      break;

      case L'm':
        data_type_obj[0] = -994;
        index++;
        while(index < (int)params_string.size() && params_string[index] != L'~') {
          index++;
        }
        while(index < (int)params_string.size() && params_string[index] != L',') {
          index++;
        }
        break;

      default:
        throw std::runtime_error("Invalid method signature!");
        break;
    }

    // check array dimension
    int dimension = 0;
    while(index < (int)params_string.size() && params_string[index] == L'*') {
      dimension++;
      index++;
    }
    data_type_obj[2] = dimension;

    // match ','
    index++;
  }

  // create type array
  const long type_obj_array_size = (int64_t)data_type_obj_holder.size();
  const long type_obj_array_dim = 1;
  size_t* type_obj_array = MemoryManager::AllocateArray(type_obj_array_size +
                                                        type_obj_array_dim + 2,
                                                        instructions::INT_TYPE, op_stack,
                                                        *stack_pos, false);
  type_obj_array[0] = type_obj_array_size;
  type_obj_array[1] = type_obj_array_dim;
  type_obj_array[2] = type_obj_array_size;
  size_t* type_obj_array_ptr = type_obj_array + 3;
  // copy types objects
  for(int i = 0; i < type_obj_array_size; i++) {
    type_obj_array_ptr[i] = (size_t)data_type_obj_holder[i];
  }
  // set type array
  mthd_obj[3] = (size_t)type_obj_array;

  return mthd_obj;
}

/********************************
 * Creates a container for a class
 ********************************/
void TrapProcessor::CreateClassObject(StackClass* cls, size_t* cls_obj, size_t* &op_stack,
                                      long* &stack_pos, StackProgram* program) {
  // create and set methods
  const long mthd_obj_array_size = cls->GetMethodCount();
  const long mthd_obj_array_dim = 1;
  size_t* mthd_obj_array = MemoryManager::AllocateArray(mthd_obj_array_size +
                                                        mthd_obj_array_dim + 2,
                                                        instructions::INT_TYPE, op_stack,
                                                        *stack_pos, false);

  mthd_obj_array[0] = mthd_obj_array_size;
  mthd_obj_array[1] = mthd_obj_array_dim;
  mthd_obj_array[2] = mthd_obj_array_size;

  StackMethod** methods = cls->GetMethods();
  size_t* mthd_obj_array_ptr = mthd_obj_array + 3;
  for(int i = 0; i < mthd_obj_array_size; i++) {
    size_t* mthd_obj = CreateMethodObject(cls_obj, methods[i], program, op_stack, stack_pos);
    mthd_obj_array_ptr[i] = (size_t)mthd_obj;
  }
  cls_obj[1] = (size_t)mthd_obj_array;
}

/********************************
 * Create a std::string instance
 ********************************/
size_t* TrapProcessor::CreateStringObject(const std::wstring &value_str, StackProgram* program,
                                          size_t* &op_stack, long* &stack_pos) {
  // create character array
  const long char_array_size = (int64_t)value_str.size();
  const long char_array_dim = 1;
  size_t* char_array = MemoryManager::AllocateArray(char_array_size + 1 + ((char_array_dim + 2) * sizeof(size_t)), 
                                                    CHAR_ARY_TYPE, op_stack, *stack_pos, false);
  char_array[0] = char_array_size + 1;
  char_array[1] = char_array_dim;
  char_array[2] = char_array_size;

  // copy string
  wchar_t* char_array_ptr = (wchar_t*)(char_array + 3);
#ifdef _WIN32
  wcsncpy_s(char_array_ptr, char_array_size + 1, value_str.c_str(), char_array_size);
#else
  wcsncpy(char_array_ptr, value_str.c_str(), char_array_size);
#endif

  // create 'System.String' object instance
  size_t* str_obj = MemoryManager::AllocateObject(program->GetStringObjectId(), op_stack, *stack_pos, false);
  str_obj[0] = (size_t)char_array;
  str_obj[1] = char_array_size;
  str_obj[2] = char_array_size;

  return str_obj;
}

/********************************
 * Date/time calculations
 ********************************/
void TrapProcessor::ProcessTimerStart(size_t* &op_stack, long* &stack_pos)
{
  size_t* instance = (size_t*)PopInt(op_stack, stack_pos);
  instance[0] = clock();
}

void TrapProcessor::ProcessTimerEnd(size_t* &op_stack, long* &stack_pos)
{
  size_t* instance = (size_t*)PopInt(op_stack, stack_pos);
  instance[0] = clock() - (clock_t)instance[0];
}

void TrapProcessor::ProcessTimerElapsed(size_t* &op_stack, long* &stack_pos)
{
  size_t* instance = (size_t*)PopInt(op_stack, stack_pos);
  PushFloat((double)instance[0] / (double)CLOCKS_PER_SEC, op_stack, stack_pos);
}

/********************************
 * Creates a Date object with
 * current time
 ********************************/
void TrapProcessor::ProcessCurrentTime(StackFrame* frame, bool is_gmt)
{
  time_t raw_time;
  raw_time = time(nullptr);

  struct tm* curr_time;
  const bool got_time = GetTime(curr_time, raw_time, is_gmt);

  size_t* instance = (size_t*)frame->mem[0];
  if(got_time && instance) {
    instance[0] = curr_time->tm_mday;          // day
    instance[1] = curr_time->tm_mon + 1;       // month
    instance[2] = curr_time->tm_year + 1900;   // year
    instance[3] = curr_time->tm_hour;          // hours
    instance[4] = curr_time->tm_min;           // mins
    instance[5] = curr_time->tm_sec;           // secs
    instance[6] = curr_time->tm_isdst;         // savings time
    instance[7] = curr_time->tm_wday;          // day of week
    instance[8] = is_gmt;                      // is GMT
  }
}

/********************************
 * Set a time instance
 ********************************/
void TrapProcessor::ProcessSetTime1(size_t* &op_stack, long* &stack_pos)
{
  // get time values
  long is_gmt = (int64_t)PopInt(op_stack, stack_pos);
  long year = (int64_t)PopInt(op_stack, stack_pos);
  long month = (int64_t)PopInt(op_stack, stack_pos);
  long day = (int64_t)PopInt(op_stack, stack_pos);
  size_t* instance = (size_t*)PopInt(op_stack, stack_pos);

  if(instance) {
    // get current time
    time_t raw_time;
    time(&raw_time);
        
    struct tm* curr_time;
    const bool got_time = GetTime(curr_time, raw_time, is_gmt);

    // update time
    if(got_time) {
      curr_time->tm_year = year - 1900;
      curr_time->tm_mon = month - 1;
      curr_time->tm_mday = day;
      curr_time->tm_hour = 0;
      curr_time->tm_min = 0;
      curr_time->tm_sec = 0;
      curr_time->tm_isdst = -1;
      mktime(curr_time);

      // set instance values
      instance[0] = curr_time->tm_mday;          // day
      instance[1] = curr_time->tm_mon + 1;       // month
      instance[2] = curr_time->tm_year + 1900;   // year
      instance[3] = curr_time->tm_hour;          // hours
      instance[4] = curr_time->tm_min;           // mins
      instance[5] = curr_time->tm_sec;           // secs
      instance[6] = curr_time->tm_isdst;         // savings time
      instance[7] = curr_time->tm_wday;          // day of week
      instance[8] = is_gmt;                      // is GMT
    }
  }
}

/********************************
 * Sets a time instance
 ********************************/
void TrapProcessor::ProcessSetTime2(size_t* &op_stack, long* &stack_pos)
{
  // get time values
  long is_gmt = (int64_t)PopInt(op_stack, stack_pos);
  long secs = (int64_t)PopInt(op_stack, stack_pos);
  long mins = (int64_t)PopInt(op_stack, stack_pos);
  long hours = (int64_t)PopInt(op_stack, stack_pos);
  long year = (int64_t)PopInt(op_stack, stack_pos);
  long month = (int64_t)PopInt(op_stack, stack_pos);
  long day = (int64_t)PopInt(op_stack, stack_pos);
  size_t* instance = (size_t*)PopInt(op_stack, stack_pos);

  if(instance) {
    // get current time
    time_t raw_time;
    time(&raw_time);

    struct tm* curr_time;
    const bool got_time = GetTime(curr_time, raw_time, is_gmt);

    if(got_time) {
      // update time
      curr_time->tm_year = year - 1900;
      curr_time->tm_mon = month - 1;
      curr_time->tm_mday = day;
      curr_time->tm_hour = hours;
      curr_time->tm_min = mins;
      curr_time->tm_sec = secs;
      curr_time->tm_isdst = -1;
      mktime(curr_time);

      // set instance values
      instance[0] = curr_time->tm_mday;          // day
      instance[1] = curr_time->tm_mon + 1;       // month
      instance[2] = curr_time->tm_year + 1900;   // year
      instance[3] = curr_time->tm_hour;          // hours
      instance[4] = curr_time->tm_min;           // mins
      instance[5] = curr_time->tm_sec;           // secs
      instance[6] = curr_time->tm_isdst;         // savings time
      instance[7] = curr_time->tm_wday;          // day of week
      instance[8] = is_gmt;                      // is GMT
    }
  }
}

/********************************
 * Set a time instance
 ********************************/
void TrapProcessor::ProcessSetTime3(size_t* &op_stack, long* &stack_pos)
{
}

void TrapProcessor::ProcessAddTime(TimeInterval t, size_t* &op_stack, long* &stack_pos)
{
<<<<<<< HEAD
  long value = (int64_t)PopInt(op_stack, stack_pos);
=======
  int64_t value = (int64_t)PopInt(op_stack, stack_pos);
>>>>>>> 6d54c443
  size_t* instance = (size_t*)PopInt(op_stack, stack_pos);

  if(instance) {
    // calculate change in seconds
    int64_t offset;
    switch(t) {
      case DAY_TIME:
        offset = 86400 * value;
        break;

      case HOUR_TIME:
        offset = 3600 * value;
        break;

      case MIN_TIME:
        offset = 60 * value;
        break;

      default:
        offset = value;
        break;
    }

    // create time structure
    struct tm set_time;
    set_time.tm_mday = (int)instance[0];          // day
    set_time.tm_mon = (int)instance[1] - 1;       // month
    set_time.tm_year = (int)instance[2] - 1900;   // year
    set_time.tm_hour = (int)instance[3];          // hours
    set_time.tm_min = (int)instance[4];           // mins
    set_time.tm_sec = (int)instance[5];           // secs
    set_time.tm_isdst = (int)instance[6];         // savings time

    // calculate difference
    time_t raw_time = mktime(&set_time);
    raw_time += offset;

    const bool is_gmt = instance[8];
    struct tm* curr_time;
    const bool got_time = GetTime(curr_time, raw_time, is_gmt);

    // set instance values
    if(got_time) {
      instance[0] = curr_time->tm_mday;          // day
      instance[1] = curr_time->tm_mon + 1;       // month
      instance[2] = curr_time->tm_year + 1900;   // year
      instance[3] = curr_time->tm_hour;          // hours
      instance[4] = curr_time->tm_min;           // mins
      instance[5] = curr_time->tm_sec;           // secs
      instance[6] = curr_time->tm_isdst;         // savings time
      instance[7] = curr_time->tm_wday;          // day of week
    }
  }
}

/********************************
 * Get platform std::string
 ********************************/
void TrapProcessor::ProcessPlatform(StackProgram* program, size_t* &op_stack, long* &stack_pos)
{
  const std::wstring value_str = BytesToUnicode(System::GetPlatform());
  size_t* str_obj = CreateStringObject(value_str, program, op_stack, stack_pos);
  PushInt((size_t)str_obj, op_stack, stack_pos);
}

/********************************
 * Get file owner std::string
 ********************************/
void TrapProcessor::ProcessFileOwner(const char* name, bool is_account,
                                     StackProgram* program, size_t* &op_stack, long* &stack_pos) {
  const std::wstring value_str = File::FileOwner(name, is_account);
  if(value_str.size() > 0) {
    size_t* str_obj = CreateStringObject(value_str, program, op_stack, stack_pos);
    PushInt((size_t)str_obj, op_stack, stack_pos);
  }
  else {
    PushInt(0, op_stack, stack_pos);
  }
}

/********************************
 * Get version string
 ********************************/
void TrapProcessor::ProcessVersion(StackProgram* program, size_t* &op_stack, long* &stack_pos)
{
  size_t* str_obj = CreateStringObject(VERSION_STRING, program, op_stack, stack_pos);
  PushInt((size_t)str_obj, op_stack, stack_pos);
}

//
// deserializes an array of objects
// 
inline size_t* TrapProcessor::DeserializeArray(ParamType type, size_t* inst, size_t* &op_stack, long* &stack_pos) {
  if(!DeserializeByte(inst)) {
    return nullptr;
  }

  size_t* src_array = (size_t*)inst[0];
  long dest_pos = (int64_t)inst[1];

  if(dest_pos < (int64_t)src_array[0]) {
    const long dest_array_size = DeserializeInt(inst);
    const long dest_array_dim = DeserializeInt(inst);
    const long dest_array_dim_size = DeserializeInt(inst);

    size_t* dest_array;
    if(type == BYTE_ARY_PARM) {
      dest_array = MemoryManager::AllocateArray(dest_array_size + ((dest_array_dim + 2) * sizeof(size_t)),
                                                instructions::BYTE_ARY_TYPE, op_stack, *stack_pos, false);
    }
    else if(type == CHAR_ARY_PARM) {
      dest_array = MemoryManager::AllocateArray(dest_array_size + ((dest_array_dim + 2) * sizeof(size_t)),
                                                instructions::CHAR_ARY_TYPE, op_stack, *stack_pos, false);
    }
    else if(type == INT_ARY_PARM || type == OBJ_ARY_PARM) {
      dest_array = MemoryManager::AllocateArray(dest_array_size + dest_array_dim + 2,
                                                instructions::INT_TYPE, op_stack, *stack_pos, false);
    }
    else {
      dest_array = MemoryManager::AllocateArray(dest_array_size + dest_array_dim + 2,
                                                instructions::FLOAT_TYPE, op_stack, *stack_pos, false);
    }

    // read array meta data
    dest_array[0] = dest_array_size;
    dest_array[1] = dest_array_dim;
    dest_array[2] = dest_array_dim_size;

    if(type == OBJ_ARY_PARM) {
      size_t* dest_array_ptr = dest_array + 3;
      for(int i = 0; i < dest_array_size; ++i) {
        if(!DeserializeByte(inst)) {
          dest_array_ptr[i] = 0;
        }
        else {
          const long dest_pos = (int64_t)inst[1];
          const long byte_array_dim_size = (int64_t)src_array[2];
          const char* byte_array_ptr = ((char*)(src_array + 3) + dest_pos);

          ObjectDeserializer deserializer(byte_array_ptr, byte_array_dim_size, op_stack, stack_pos);
          dest_array_ptr[i] = (size_t)deserializer.DeserializeObject();
          inst[1] = dest_pos + deserializer.GetOffset();
        }
      }
    }
    else {
      ReadSerializedBytes(dest_array, src_array, type, inst);
    }

    return dest_array;
  }

  return nullptr;
}

//
// expand buffer
//
size_t* TrapProcessor::ExpandSerialBuffer(const long src_buffer_size, size_t* dest_buffer,
                                          size_t* inst, size_t* &op_stack, long* &stack_pos) {
  long dest_buffer_size = (int64_t)dest_buffer[2];
  const long dest_pos = (int64_t)inst[1];
  const long calc_offset = src_buffer_size + dest_pos;

  if(calc_offset >= dest_buffer_size) {
    const long dest_pos = (int64_t)inst[1];
    while(calc_offset >= dest_buffer_size) {
      dest_buffer_size += calc_offset / 2;
    }
    // create byte array
    const long byte_array_size = dest_buffer_size;
    const long byte_array_dim = 1;
    size_t* byte_array = (size_t*)MemoryManager::AllocateArray((size_t)(byte_array_size + 1 + ((byte_array_dim + 2) * sizeof(size_t))),
                                                               BYTE_ARY_TYPE, op_stack, *stack_pos, false);
    byte_array[0] = byte_array_size + 1;
    byte_array[1] = byte_array_dim;
    byte_array[2] = byte_array_size;

    // copy content
    char* byte_array_ptr = (char*)(byte_array + 3);
    const char* dest_buffer_ptr = (char*)(dest_buffer + 3);
    memcpy(byte_array_ptr, dest_buffer_ptr, dest_pos);

    return byte_array;
  }

  return dest_buffer;
}

void TrapProcessor::SerializeByte(char value, size_t* inst, size_t*& op_stack, long*& stack_pos)
{
  const long src_buffer_size = sizeof(value);
  size_t* dest_buffer = (size_t*)inst[0];

  if(dest_buffer) {
    const long dest_pos = (int64_t)inst[1];

    // expand buffer, if needed
    dest_buffer = ExpandSerialBuffer(src_buffer_size, dest_buffer, inst, op_stack, stack_pos);
    inst[0] = (size_t)dest_buffer;

    // copy content
    char* dest_buffer_ptr = (char*)(dest_buffer + 3);
    memcpy(dest_buffer_ptr + dest_pos, &value, src_buffer_size);
    inst[1] = dest_pos + src_buffer_size;
  }
}

char TrapProcessor::DeserializeByte(size_t* inst)
{
  size_t* byte_array = (size_t*)inst[0];
  const long dest_pos = (int64_t)inst[1];

  if(byte_array && dest_pos < (int64_t)byte_array[0]) {
    const char* byte_array_ptr = (char*)(byte_array + 3);
    char value;
    memcpy(&value, byte_array_ptr + dest_pos, sizeof(value));
    inst[1] = dest_pos + sizeof(value);

    return value;
  }

  return 0;
}

void TrapProcessor::SerializeChar(wchar_t value, size_t* inst, size_t*& op_stack, long*& stack_pos)
{
  // convert to bytes
  std::string out;
  CharacterToBytes(value, out);
  const long src_buffer_size = (int64_t)out.size();
  SerializeInt((INT_VALUE)out.size(), inst, op_stack, stack_pos);

  // prepare copy   
  size_t* dest_buffer = (size_t*)inst[0];
  if(dest_buffer) {
    const long dest_pos = (int64_t)inst[1];

    // expand buffer, if needed
    dest_buffer = ExpandSerialBuffer(src_buffer_size, dest_buffer, inst, op_stack, stack_pos);
    inst[0] = (size_t)dest_buffer;

    // copy content
    char* dest_buffer_ptr = (char*)(dest_buffer + 3);
    memcpy(dest_buffer_ptr + dest_pos, out.c_str(), src_buffer_size);
    inst[1] = dest_pos + src_buffer_size;
  }
}

wchar_t TrapProcessor::DeserializeChar(size_t* inst)
{
  const int num = DeserializeInt(inst);
  size_t* byte_array = (size_t*)inst[0];
  const long dest_pos = (int64_t)inst[1];

  if(byte_array && dest_pos < (int64_t)byte_array[0]) {
    const char* byte_array_ptr = (char*)(byte_array + 3);
    char* in = new char[num + 1];
    memcpy(in, byte_array_ptr + dest_pos, num);
    in[num] = '\0';

    wchar_t out = L'\0';
    BytesToCharacter(in, out);

    // clean up
    delete[] in;
    in = nullptr;

    inst[1] = dest_pos + num;

    return out;
  }

  return 0;
}

void TrapProcessor::SerializeInt(INT_VALUE value, size_t* inst, size_t*& op_stack, long*& stack_pos)
{
  const long src_buffer_size = sizeof(value);
  size_t* dest_buffer = (size_t*)inst[0];

  if(dest_buffer) {
    const long dest_pos = (int64_t)inst[1];

    // expand buffer, if needed
    dest_buffer = ExpandSerialBuffer(src_buffer_size, dest_buffer, inst, op_stack, stack_pos);
    inst[0] = (size_t)dest_buffer;

    // copy content
    char* dest_buffer_ptr = (char*)(dest_buffer + 3);
    memcpy(dest_buffer_ptr + dest_pos, &value, src_buffer_size);
    inst[1] = dest_pos + src_buffer_size;
  }
}

INT_VALUE TrapProcessor::DeserializeInt(size_t* inst)
{
  size_t* byte_array = (size_t*)inst[0];
  const long dest_pos = (int64_t)inst[1];

  if(byte_array && dest_pos < (int64_t)byte_array[0]) {
    const char* byte_array_ptr = (char*)(byte_array + 3);
    INT_VALUE value;
    memcpy(&value, byte_array_ptr + dest_pos, sizeof(value));
    inst[1] = dest_pos + sizeof(value);

    return value;
  }

  return 0;
}

void TrapProcessor::SerializeFloat(FLOAT_VALUE value, size_t* inst, size_t*& op_stack, long*& stack_pos)
{
  const long src_buffer_size = sizeof(value);
  size_t* dest_buffer = (size_t*)inst[0];

  if(dest_buffer) {
    const long dest_pos = (int64_t)inst[1];

    // expand buffer, if needed
    dest_buffer = ExpandSerialBuffer(src_buffer_size, dest_buffer, inst, op_stack, stack_pos);
    inst[0] = (size_t)dest_buffer;

    // copy content
    char* dest_buffer_ptr = (char*)(dest_buffer + 3);
    memcpy(dest_buffer_ptr + dest_pos, &value, src_buffer_size);
    inst[1] = dest_pos + src_buffer_size;
  }
}

FLOAT_VALUE TrapProcessor::DeserializeFloat(size_t* inst)
{
  size_t* byte_array = (size_t*)inst[0];
  const long dest_pos = (int64_t)inst[1];

  if(byte_array && dest_pos < (int64_t)byte_array[0]) {
    const char* byte_array_ptr = (char*)(byte_array + 3);
    FLOAT_VALUE value;
    memcpy(&value, byte_array_ptr + dest_pos, sizeof(value));
    inst[1] = dest_pos + sizeof(value);
    return value;
  }

  return 0.0;
}

/********************************
 * Serializes an object graph
 ********************************/
void TrapProcessor::SerializeObject(size_t* inst, StackFrame* frame, size_t* &op_stack, long* &stack_pos)
{
  size_t* obj = (size_t*)frame->mem[1];
  ObjectSerializer serializer(obj);
  std::vector<char> src_buffer = serializer.GetValues();
  const long src_buffer_size = (int64_t)src_buffer.size();
  size_t* dest_buffer = (size_t*)inst[0];
  long dest_pos = (int64_t)inst[1];

  // expand buffer, if needed
  dest_buffer = ExpandSerialBuffer(src_buffer_size, dest_buffer, inst, op_stack, stack_pos);
  inst[0] = (size_t)dest_buffer;

  // copy content
  char* dest_buffer_ptr = ((char*)(dest_buffer + 3) + dest_pos);
  for(int i = 0; i < src_buffer_size; i++, dest_pos++) {
    dest_buffer_ptr[i] = src_buffer[i];
  }
  inst[1] = dest_pos;
}

/********************************
 * Deserializes an object graph
 ********************************/
void TrapProcessor::DeserializeObject(size_t* inst, size_t* &op_stack, long* &stack_pos) {
  if(!DeserializeByte(inst)) {
    PushInt(0, op_stack, stack_pos);
  }
  else {
    size_t* byte_array = (size_t*)inst[0];
    const long dest_pos = (int64_t)inst[1];
    const long byte_array_dim_size = (int64_t)byte_array[2];
    const char* byte_array_ptr = ((char*)(byte_array + 3) + dest_pos);

    ObjectDeserializer deserializer(byte_array_ptr, byte_array_dim_size, op_stack, stack_pos);
    PushInt((size_t)deserializer.DeserializeObject(), op_stack, stack_pos);
    inst[1] = dest_pos + deserializer.GetOffset();
  }
}

/********************************
 * Handles callback traps from
 * the interpreter and JIT code
 ********************************/
bool TrapProcessor::ProcessTrap(StackProgram* program, size_t* inst,
                                size_t* &op_stack, long* &stack_pos, StackFrame* frame) {
<<<<<<< HEAD
  const long id = (int64_t)PopInt(op_stack, stack_pos);
=======
  const int64_t id = (int64_t)PopInt(op_stack, stack_pos);
>>>>>>> 6d54c443
  switch(id) {
  case LOAD_CLS_INST_ID:
    return LoadClsInstId(program, inst, op_stack, stack_pos, frame);

  case LOAD_NEW_OBJ_INST:
    return LoadNewObjInst(program, inst, op_stack, stack_pos, frame);

  case LOAD_CLS_BY_INST:
    return LoadClsByInst(program, inst, op_stack, stack_pos, frame);

  case BYTES_TO_UNICODE:
    return ConvertBytesToUnicode(program, inst, op_stack, stack_pos, frame);

  case UNICODE_TO_BYTES:
    return ConvertUnicodeToBytes(program, inst, op_stack, stack_pos, frame);

  case LOAD_MULTI_ARY_SIZE:
    return LoadMultiArySize(program, inst, op_stack, stack_pos, frame);

  case CPY_CHAR_STR_ARY:
    return CpyCharStrAry(program, inst, op_stack, stack_pos, frame);

  case CPY_CHAR_STR_ARYS:
    return CpyCharStrArys(program, inst, op_stack, stack_pos, frame);

  case CPY_INT_STR_ARY:
    return CpyIntStrAry(program, inst, op_stack, stack_pos, frame);

  case CPY_FLOAT_STR_ARY:
    return CpyFloatStrAry(program, inst, op_stack, stack_pos, frame);

  case STD_OUT_BOOL:
    return StdOutBool(program, inst, op_stack, stack_pos, frame);

  case STD_OUT_BYTE:
    return StdOutByte(program, inst, op_stack, stack_pos, frame);

  case STD_OUT_CHAR:
    return StdOutChar(program, inst, op_stack, stack_pos, frame);

  case STD_OUT_INT:
    return StdOutInt(program, inst, op_stack, stack_pos, frame);

  case STD_OUT_FLOAT:
    return StdOutFloat(program, inst, op_stack, stack_pos, frame);
      
  case STD_INT_FMT:
    return StdOutIntFrmt(program, inst, op_stack, stack_pos, frame);
    
  case STD_FLOAT_FMT:
    return StdOutFloatFrmt(program, inst, op_stack, stack_pos, frame);
    
  case STD_FLOAT_PER:
    return StdOutFloatPer(program, inst, op_stack, stack_pos, frame);
    
  case STD_WIDTH:
    return StdOutWidth(program, inst, op_stack, stack_pos, frame);
    
  case STD_FILL:
    return StdOutFill(program, inst, op_stack, stack_pos, frame);

  case STD_OUT_STRING:
    return StdOutString(program, inst, op_stack, stack_pos, frame);
    
  case STD_IN_BYTE_ARY_LEN:
    return StdInByteAryLen(program, inst, op_stack, stack_pos, frame);

  case STD_IN_CHAR_ARY_LEN:
    return StdInCharAryLen(program, inst, op_stack, stack_pos, frame);

  case STD_OUT_BYTE_ARY_LEN:
    return StdOutByteAryLen(program, inst, op_stack, stack_pos, frame);

  case STD_OUT_CHAR_ARY_LEN:
    return StdOutCharAryLen(program, inst, op_stack, stack_pos, frame);

  case STD_IN_STRING:
    return StdInString(program, inst, op_stack, stack_pos, frame);

  case STD_FLUSH:
    return StdFlush(program, inst, op_stack, stack_pos, frame);
      
  case STD_ERR_BOOL:
    return StdErrBool(program, inst, op_stack, stack_pos, frame);

  case STD_ERR_BYTE:
    return StdErrByte(program, inst, op_stack, stack_pos, frame);

  case STD_ERR_CHAR:
    return StdErrChar(program, inst, op_stack, stack_pos, frame);

  case STD_ERR_INT:
    return StdErrInt(program, inst, op_stack, stack_pos, frame);

  case STD_ERR_FLOAT:
    return StdErrFloat(program, inst, op_stack, stack_pos, frame);

  case STD_ERR_STRING:
    return StdErrString(program, inst, op_stack, stack_pos, frame);

  case STD_ERR_CHAR_ARY:
    return StdErrCharAry(program, inst, op_stack, stack_pos, frame);

  case STD_ERR_BYTE_ARY:
    return StdErrByteAry(program, inst, op_stack, stack_pos, frame);

  case STD_ERR_FLUSH:
    return StdErrFlush(program, inst, op_stack, stack_pos, frame);
      
  case ASSERT_TRUE:
    return AssertTrue(program, inst, op_stack, stack_pos, frame);

  case SYS_CMD:
    return SysCmd(program, inst, op_stack, stack_pos, frame);

  case SET_SIGNAL:
    return SetSignal(program, inst, op_stack, stack_pos, frame);

  case RAISE_SIGNAL:
    return RaiseSignal(program, inst, op_stack, stack_pos, frame);

  case  SYS_CMD_OUT:
    return SysCmdOut(program, inst, op_stack, stack_pos, frame);

  case EXIT:
    return Exit(program, inst, op_stack, stack_pos, frame);

  case GMT_TIME:
    return GmtTime(program, inst, op_stack, stack_pos, frame);

  case SYS_TIME:
    return SysTime(program, inst, op_stack, stack_pos, frame);

  case DATE_TIME_SET_1:
    return DateTimeSet1(program, inst, op_stack, stack_pos, frame);

  case DATE_TIME_SET_2:
    return DateTimeSet2(program, inst, op_stack, stack_pos, frame);

  case DATE_TIME_ADD_DAYS:
    return DateTimeAddDays(program, inst, op_stack, stack_pos, frame);

  case DATE_TIME_ADD_HOURS:
    return DateTimeAddHours(program, inst, op_stack, stack_pos, frame);

  case DATE_TIME_ADD_MINS:
    return DateTimeAddMins(program, inst, op_stack, stack_pos, frame);

  case DATE_TIME_ADD_SECS:
    return DateTimeAddSecs(program, inst, op_stack, stack_pos, frame);

  case TIMER_START:
    return TimerStart(program, inst, op_stack, stack_pos, frame);

  case TIMER_END:
    return TimerEnd(program, inst, op_stack, stack_pos, frame);

  case TIMER_ELAPSED:
    return TimerElapsed(program, inst, op_stack, stack_pos, frame);

  case GET_PLTFRM:
    return GetPltfrm(program, inst, op_stack, stack_pos, frame);

  case GET_VERSION:
    return GetVersion(program, inst, op_stack, stack_pos, frame);

  case GET_SYS_PROP:
    return GetSysProp(program, inst, op_stack, stack_pos, frame);

  case SET_SYS_PROP:
    return SetSysProp(program, inst, op_stack, stack_pos, frame);

  case SOCK_TCP_RESOLVE_NAME:
    return SockTcpResolveName(program, inst, op_stack, stack_pos, frame);

  case SOCK_TCP_HOST_NAME:
    return SockTcpHostName(program, inst, op_stack, stack_pos, frame);

  case SOCK_TCP_CONNECT:
    return SockTcpConnect(program, inst, op_stack, stack_pos, frame);

  case SOCK_TCP_BIND:
    return SockTcpBind(program, inst, op_stack, stack_pos, frame);

  case SOCK_TCP_LISTEN:
    return SockTcpListen(program, inst, op_stack, stack_pos, frame);

  case SOCK_TCP_ACCEPT:
    return SockTcpAccept(program, inst, op_stack, stack_pos, frame);

  case SOCK_TCP_CLOSE:
    return SockTcpClose(program, inst, op_stack, stack_pos, frame);

  case SOCK_TCP_OUT_STRING:
    return SockTcpOutString(program, inst, op_stack, stack_pos, frame);

  case SOCK_TCP_IN_STRING:
    return SockTcpInString(program, inst, op_stack, stack_pos, frame);

  case SOCK_TCP_ERROR:
    return SockTcpError(program, inst, op_stack, stack_pos, frame);
      
  case SOCK_TCP_SSL_CONNECT:
    return SockTcpSslConnect(program, inst, op_stack, stack_pos, frame);

  case SOCK_TCP_SSL_ISSUER:
    return SockTcpSslIssuer(program, inst, op_stack, stack_pos, frame);

  case SOCK_TCP_SSL_SUBJECT:
    return SockTcpSslSubject(program, inst, op_stack, stack_pos, frame);

  case SOCK_TCP_SSL_CLOSE:
    return SockTcpSslClose(program, inst, op_stack, stack_pos, frame);

  case SOCK_TCP_SSL_OUT_STRING:
    return SockTcpSslOutString(program, inst, op_stack, stack_pos, frame);

  case SOCK_TCP_SSL_IN_STRING:
    return SockTcpSslInString(program, inst, op_stack, stack_pos, frame);

  case SOCK_TCP_SSL_LISTEN:
    return SockTcpSslListen(program, inst, op_stack, stack_pos, frame);

  case SOCK_TCP_SSL_ACCEPT:
    return SockTcpSslAccept(program, inst, op_stack, stack_pos, frame);

  case SOCK_TCP_SSL_SRV_CERT:
    return SockTcpSslCertSrv(program, inst, op_stack, stack_pos, frame);
  
  case SOCK_TCP_SSL_SRV_CLOSE:
    return SockTcpSslCloseSrv(program, inst, op_stack, stack_pos, frame);

  case SOCK_TCP_SSL_ERROR:
    return SockTcpSslError(program, inst, op_stack, stack_pos, frame);

  case SERL_CHAR:
    return SerlChar(program, inst, op_stack, stack_pos, frame);

  case SERL_INT:
    return SerlInt(program, inst, op_stack, stack_pos, frame);

  case SERL_FLOAT:
    return SerlFloat(program, inst, op_stack, stack_pos, frame);

  case SERL_OBJ_INST:
    return SerlObjInst(program, inst, op_stack, stack_pos, frame);

  case SERL_BYTE_ARY:
    return SerlByteAry(program, inst, op_stack, stack_pos, frame);

  case SERL_CHAR_ARY:
    return SerlCharAry(program, inst, op_stack, stack_pos, frame);

  case SERL_INT_ARY:
    return SerlIntAry(program, inst, op_stack, stack_pos, frame);

  case SERL_OBJ_ARY:
    return SerlObjAry(program, inst, op_stack, stack_pos, frame);

  case SERL_FLOAT_ARY:
    return SerlFloatAry(program, inst, op_stack, stack_pos, frame);

  case DESERL_CHAR:
    return DeserlChar(program, inst, op_stack, stack_pos, frame);

  case DESERL_INT:
    return DeserlInt(program, inst, op_stack, stack_pos, frame);

  case DESERL_FLOAT:
    return DeserlFloat(program, inst, op_stack, stack_pos, frame);

  case DESERL_OBJ_INST:
    return DeserlObjInst(program, inst, op_stack, stack_pos, frame);

  case DESERL_BYTE_ARY:
    return DeserlByteAry(program, inst, op_stack, stack_pos, frame);

  case DESERL_CHAR_ARY:
    return DeserlCharAry(program, inst, op_stack, stack_pos, frame);

  case DESERL_INT_ARY:
    return DeserlIntAry(program, inst, op_stack, stack_pos, frame);

  case DESERL_OBJ_ARY:
    return DeserlObjAry(program, inst, op_stack, stack_pos, frame);

  case DESERL_FLOAT_ARY:
    return DeserlFloatAry(program, inst, op_stack, stack_pos, frame);

  case COMPRESS_ZLIB_BYTES:
    return CompressZlibBytes(program, inst, op_stack, stack_pos, frame);

  case UNCOMPRESS_ZLIB_BYTES:
    return UncompressZlibBytes(program, inst, op_stack, stack_pos, frame);

  case COMPRESS_GZIP_BYTES:
    return CompressGzipBytes (program, inst, op_stack, stack_pos, frame);

  case UNCOMPRESS_GZIP_BYTES:
    return UncompressGzipBytes (program, inst, op_stack, stack_pos, frame);

  case COMPRESS_BR_BYTES:
    return CompressBrBytes (program, inst, op_stack, stack_pos, frame);

  case UNCOMPRESS_BR_BYTES:
    return UncompressBrBytes (program, inst, op_stack, stack_pos, frame);

  case CRC32_BYTES:
    return CRC32Bytes(program, inst, op_stack, stack_pos, frame);

  case FILE_OPEN_READ:
    return FileOpenRead(program, inst, op_stack, stack_pos, frame);

  case FILE_OPEN_APPEND:
    return FileOpenAppend(program, inst, op_stack, stack_pos, frame);

  case FILE_OPEN_WRITE:
    return FileOpenWrite(program, inst, op_stack, stack_pos, frame);

  case FILE_OPEN_READ_WRITE:
    return FileOpenReadWrite(program, inst, op_stack, stack_pos, frame);

  case FILE_CLOSE:
    return FileClose(program, inst, op_stack, stack_pos, frame);

  case FILE_FLUSH:
    return FileFlush(program, inst, op_stack, stack_pos, frame);

  case FILE_IN_STRING:
    return FileInString(program, inst, op_stack, stack_pos, frame);

  case FILE_OUT_STRING:
    return FileOutString(program, inst, op_stack, stack_pos, frame);

  case FILE_REWIND:
    return FileRewind(program, inst, op_stack, stack_pos, frame);

  case PIPE_OPEN:
    return PipeOpen(program, inst, op_stack, stack_pos, frame);

  case PIPE_CREATE:
    return PipeCreate(program, inst, op_stack, stack_pos, frame);

  case PIPE_CONNECT:
    return PipeConnect(program, inst, op_stack, stack_pos, frame);

  case PIPE_IN_BYTE:
    return PipeInByte(program, inst, op_stack, stack_pos, frame);

  case PIPE_OUT_BYTE:
    return PipeOutByte(program, inst, op_stack, stack_pos, frame);

  case PIPE_IN_BYTE_ARY:
    return PipeInByteAry(program, inst, op_stack, stack_pos, frame);

  case PIPE_IN_CHAR_ARY:
    return PipeInCharAry(program, inst, op_stack, stack_pos, frame);

  case PIPE_OUT_BYTE_ARY:
    return PipeOutByteAry(program, inst, op_stack, stack_pos, frame);

  case PIPE_OUT_CHAR_ARY:
    return PipeOutCharAry(program, inst, op_stack, stack_pos, frame);

  case PIPE_IN_STRING:
    return PipeInString(program, inst, op_stack, stack_pos, frame);

  case PIPE_OUT_STRING:
    return PipeOutString(program, inst, op_stack, stack_pos, frame);

  case PIPE_CLOSE:
    return PipeClose(program, inst, op_stack, stack_pos, frame);

  case SOCK_TCP_IS_CONNECTED:
    return SockTcpIsConnected(program, inst, op_stack, stack_pos, frame);

  case SOCK_TCP_IN_BYTE:
    return SockTcpInByte(program, inst, op_stack, stack_pos, frame);

  case SOCK_TCP_IN_BYTE_ARY:
    return SockTcpInByteAry(program, inst, op_stack, stack_pos, frame);

  case SOCK_TCP_IN_CHAR_ARY:
    return SockTcpInCharAry(program, inst, op_stack, stack_pos, frame);

  case SOCK_TCP_OUT_BYTE:
    return SockTcpOutByte(program, inst, op_stack, stack_pos, frame);

  case SOCK_TCP_OUT_BYTE_ARY:
    return SockTcpOutByteAry(program, inst, op_stack, stack_pos, frame);

  case SOCK_TCP_OUT_CHAR_ARY:
    return SockTcpOutCharAry(program, inst, op_stack, stack_pos, frame);

  case SOCK_TCP_SSL_IN_BYTE:
    return SockTcpSslInByte(program, inst, op_stack, stack_pos, frame);

  case SOCK_TCP_SSL_IN_BYTE_ARY:
    return SockTcpSslInByteAry(program, inst, op_stack, stack_pos, frame);

  case SOCK_TCP_SSL_IN_CHAR_ARY:
    return SockTcpSslInCharAry(program, inst, op_stack, stack_pos, frame);

  case SOCK_TCP_SSL_OUT_BYTE:
    return SockTcpSslOutByte(program, inst, op_stack, stack_pos, frame);

  case SOCK_TCP_SSL_OUT_BYTE_ARY:
    return SockTcpSslOutByteAry(program, inst, op_stack, stack_pos, frame);

  case SOCK_TCP_SSL_OUT_CHAR_ARY:
    return SockTcpSslOutCharAry(program, inst, op_stack, stack_pos, frame);

  case FILE_IN_BYTE:
    return FileInByte(program, inst, op_stack, stack_pos, frame);

  case FILE_IN_CHAR_ARY:
    return FileInCharAry(program, inst, op_stack, stack_pos, frame);

  case FILE_IN_BYTE_ARY:
    return FileInByteAry(program, inst, op_stack, stack_pos, frame);

  case FILE_OUT_BYTE:
    return FileOutByte(program, inst, op_stack, stack_pos, frame);

  case FILE_OUT_BYTE_ARY:
    return FileOutByteAry(program, inst, op_stack, stack_pos, frame);

  case FILE_OUT_CHAR_ARY:
    return FileOutCharAry(program, inst, op_stack, stack_pos, frame);

  case FILE_SEEK:
    return FileSeek(program, inst, op_stack, stack_pos, frame);

  case FILE_EOF:
    return FileEof(program, inst, op_stack, stack_pos, frame);

  case FILE_IS_OPEN:
    return FileIsOpen(program, inst, op_stack, stack_pos, frame);

  case FILE_EXISTS:
    return FileExists(program, inst, op_stack, stack_pos, frame);

  case FILE_CAN_WRITE_ONLY:
    return FileCanWriteOnly(program, inst, op_stack, stack_pos, frame);

  case FILE_CAN_READ_ONLY:
    return FileCanReadOnly(program, inst, op_stack, stack_pos, frame);

  case FILE_CAN_READ_WRITE:
    return FileCanReadWrite(program, inst, op_stack, stack_pos, frame);

  case FILE_SIZE:
    return FileSize(program, inst, op_stack, stack_pos, frame);

  case FILE_FULL_PATH:
    return FileFullPath(program, inst, op_stack, stack_pos, frame);

  case FILE_TEMP_NAME:
    return FileTempName(program, inst, op_stack, stack_pos, frame);

  case FILE_ACCOUNT_OWNER:
    return FileAccountOwner(program, inst, op_stack, stack_pos, frame);

  case FILE_GROUP_OWNER:
    return FileGroupOwner(program, inst, op_stack, stack_pos, frame);

  case FILE_DELETE:
    return FileDelete(program, inst, op_stack, stack_pos, frame);

  case FILE_RENAME:
    return FileRename(program, inst, op_stack, stack_pos, frame);

  case FILE_COPY:
    return FileCopy(program, inst, op_stack, stack_pos, frame);

  case FILE_CREATE_TIME:
    return FileCreateTime(program, inst, op_stack, stack_pos, frame);

  case FILE_MODIFIED_TIME:
    return FileModifiedTime(program, inst, op_stack, stack_pos, frame);

  case FILE_ACCESSED_TIME:
    return FileAccessedTime(program, inst, op_stack, stack_pos, frame);

  case DIR_CREATE:
    return DirCreate(program, inst, op_stack, stack_pos, frame);

  case DIR_SLASH:
    return DirSlash(program, inst, op_stack, stack_pos, frame);

  case DIR_EXISTS:
    return DirExists(program, inst, op_stack, stack_pos, frame);

  case DIR_LIST:
    return DirList(program, inst, op_stack, stack_pos, frame);

  case DIR_COPY:
    return DirCopy(program, inst, op_stack, stack_pos, frame);
  }

  return false;
}

bool TrapProcessor::LoadClsInstId(StackProgram* program, size_t* inst, size_t* &op_stack, long* &stack_pos, StackFrame* frame)
{
  size_t* obj = (size_t*)PopInt(op_stack, stack_pos);
  PushInt(MemoryManager::GetObjectID(obj), op_stack, stack_pos);
  return true;
}

bool TrapProcessor::LoadNewObjInst(StackProgram* program, size_t* inst, size_t* &op_stack, long* &stack_pos, StackFrame* frame)
{
  size_t* array = (size_t*)PopInt(op_stack, stack_pos);
  if(array) {
    array = (size_t*)array[0];
    const wchar_t* name = (wchar_t*)(array + 3);
#ifdef _DEBUG
    std::wcout << L"stack oper: LOAD_NEW_OBJ_INST; name='" << name << L"'" << std::endl;
#endif
    return CreateNewObject(name, op_stack, stack_pos);
  }
  else {
    PushInt(0, op_stack, stack_pos);
  }

  return true;
}

bool TrapProcessor::LoadClsByInst(StackProgram* program, size_t* inst, size_t* &op_stack, long* &stack_pos, StackFrame* frame)
{
#ifdef _DEBUG
  std::wcout << L"stack oper: LOAD_CLS_BY_INST" << std::endl;
#endif

  StackClass* cls = MemoryManager::GetClass(inst);
  if(!cls) {
    std::wcerr << L">>> Internal error: looking up class instance " << inst << L" <<<" << std::endl;
    return false;
  }
  // set name and create 'Class' instance
  size_t* cls_obj = MemoryManager::AllocateObject(program->GetClassObjectId(),
                                                  op_stack, *stack_pos, false);
  cls_obj[0] = (size_t)CreateStringObject(cls->GetName(), program, op_stack, stack_pos);
  frame->mem[1] = (size_t)cls_obj;
  CreateClassObject(cls, cls_obj, op_stack, stack_pos, program);

  return true;
}

bool TrapProcessor::ConvertBytesToUnicode(StackProgram* program, size_t* inst, size_t* &op_stack, long* &stack_pos, StackFrame* frame)
{
  size_t* array = (size_t*)PopInt(op_stack, stack_pos);
  if(!array) {
    std::wcerr << L">>> Attempting to dereference a 'Nil' memory instance <<<" << std::endl;
    return false;
  }
  const std::wstring out = BytesToUnicode((char*)(array + 3));

  // create character array
  const long char_array_size = (int64_t)out.size();
  const long char_array_dim = 1;
  size_t* char_array = MemoryManager::AllocateArray(char_array_size + 1 + ((char_array_dim + 2) * sizeof(size_t)), 
                                                    CHAR_ARY_TYPE, op_stack, *stack_pos, false);
  char_array[0] = char_array_size + 1;
  char_array[1] = char_array_dim;
  char_array[2] = char_array_size;

  // copy string
  wchar_t* char_array_ptr = (wchar_t*)(char_array + 3);
#ifdef _WIN32
  wcsncpy_s(char_array_ptr, char_array_size + 1, out.c_str(), char_array_size);
#else
  wcsncpy(char_array_ptr, out.c_str(), char_array_size);
#endif

  // push result
  PushInt((size_t)char_array, op_stack, stack_pos);

  return true;
}

bool TrapProcessor::ConvertUnicodeToBytes(StackProgram* program, size_t* inst, size_t* &op_stack, long* &stack_pos, StackFrame* frame)
{
  size_t* array = (size_t*)PopInt(op_stack, stack_pos);
  if(!array) {
    std::wcerr << L">>> Attempting to dereference a 'Nil' memory instance <<<" << std::endl;
    return false;
  }
  const std::string out = UnicodeToBytes((wchar_t*)(array + 3));

  // create byte array
  const long byte_array_size = (int64_t)out.size();
  const long byte_array_dim = 1;
  size_t* byte_array = MemoryManager::AllocateArray(byte_array_size + 1 + ((byte_array_dim + 2) * sizeof(size_t)),
                                                    BYTE_ARY_TYPE, op_stack, *stack_pos, false);
  byte_array[0] = byte_array_size + 1;
  byte_array[1] = byte_array_dim;
  byte_array[2] = byte_array_size;

  // copy bytes
  char* byte_array_ptr = (char*)(byte_array + 3);
#ifdef _WIN32
  strncpy_s(byte_array_ptr, byte_array_size + 1, out.c_str(), byte_array_size);
#else
  strncpy(byte_array_ptr, out.c_str(), byte_array_size);
#endif
  
  // push result
  PushInt((size_t)byte_array, op_stack, stack_pos);

  return true;
}

bool TrapProcessor::LoadMultiArySize(StackProgram* program, size_t* inst, size_t* &op_stack, long* &stack_pos, StackFrame* frame)
{
  size_t* array = (size_t*)PopInt(op_stack, stack_pos);
  if(!array) {
    std::wcerr << L">>> Attempting to dereference a 'Nil' memory instance <<<" << std::endl;
    return false;
  }

  // allocate 'size' array and copy metadata
  long size = (int64_t)array[1];
  long dim = 1;
  size_t* mem = MemoryManager::AllocateArray(size + dim + 2, instructions::INT_TYPE,
                                             op_stack, *stack_pos);
  int i, j;
  for(i = 0, j = size + 2; i < size; i++) {
    mem[i + 3] = array[--j];
  }
  mem[0] = size;
  mem[1] = dim;
  mem[2] = size;

  PushInt((size_t)mem, op_stack, stack_pos);

  return true;
}

bool TrapProcessor::CpyCharStrAry(StackProgram* program, size_t* inst, size_t* &op_stack, long* &stack_pos, StackFrame* frame)
{
<<<<<<< HEAD
  long index = (int64_t)PopInt(op_stack, stack_pos);
=======
  int64_t index = (int64_t)PopInt(op_stack, stack_pos);
>>>>>>> 6d54c443
  const wchar_t* value_str = program->GetCharStrings()[index];
  // copy array
  size_t* array = (size_t*)PopInt(op_stack, stack_pos);
  if(!array) {
    std::wcerr << L">>> Attempting to dereference a 'Nil' memory element <<<" << std::endl;
    return false;
  }
  const long size = (int64_t)array[2];
  wchar_t* str = (wchar_t*)(array + 3);
  memcpy(str, value_str, size * sizeof(wchar_t));
#ifdef _DEBUG
  std::wcout << L"stack oper: CPY_CHAR_STR_ARY: index=" << index << L", std::string='" << str << L"'" << std::endl;
#endif
  PushInt((size_t)array, op_stack, stack_pos);

  return true;
}

bool TrapProcessor::CpyCharStrArys(StackProgram* program, size_t* inst, size_t* &op_stack, long* &stack_pos, StackFrame* frame)
{
  // copy array
  size_t* array = (size_t*)PopInt(op_stack, stack_pos);
  if(!array) {
    std::wcerr << L">>> Attempting to dereference a 'Nil' memory element <<<" << std::endl;
    return false;
  }
  const long size = (int64_t)array[0];
  const long dim = (int64_t)array[1];
  // copy elements
  size_t* str = (size_t*)(array + dim + 2);
  for(long i = 0; i < size; i++) {
    str[i] = PopInt(op_stack, stack_pos);
  }
#ifdef _DEBUG
  std::wcout << L"stack oper: CPY_CHAR_STR_ARYS" << std::endl;
#endif
  PushInt((size_t)array, op_stack, stack_pos);

  return true;
}

bool TrapProcessor::CpyIntStrAry(StackProgram* program, size_t* inst, size_t* &op_stack, long* &stack_pos, StackFrame* frame)
{
<<<<<<< HEAD
  long index = (int64_t)PopInt(op_stack, stack_pos);
=======
  int64_t index = (int64_t)PopInt(op_stack, stack_pos);
>>>>>>> 6d54c443
  int32_t* value_str = program->GetIntStrings()[index];
  // copy array
  size_t* array = (size_t*)PopInt(op_stack, stack_pos);
  if(!array) {
    std::wcerr << L">>> Attempting to dereference a 'Nil' memory element <<<" << std::endl;
    return false;
  }
  const long size = (int64_t)array[0];
  const long dim = (int64_t)array[1];
  size_t* str = (size_t*)(array + dim + 2);
  for(long i = 0; i < size; i++) {
    str[i] = value_str[i];
  }
#ifdef _DEBUG
  std::wcout << L"stack oper: CPY_INT_STR_ARY" << std::endl;
#endif
  PushInt((size_t)array, op_stack, stack_pos);

  return true;
}

bool TrapProcessor::CpyFloatStrAry(StackProgram* program, size_t* inst, size_t* &op_stack, long* &stack_pos, StackFrame* frame)
{
<<<<<<< HEAD
  long index = (int64_t)PopInt(op_stack, stack_pos);
=======
  int64_t index = (int64_t)PopInt(op_stack, stack_pos);
>>>>>>> 6d54c443
  FLOAT_VALUE* value_str = program->GetFloatStrings()[index];
  // copy array
  size_t* array = (size_t*)PopInt(op_stack, stack_pos);
  if(!array) {
    std::wcerr << L">>> Attempting to dereference a 'Nil' memory element <<<" << std::endl;
    return false;
  }
  const long size = (int64_t)array[0];
  const long dim = (int64_t)array[1];
  FLOAT_VALUE* str = (FLOAT_VALUE*)(array + dim + 2);
  for(long i = 0; i < size; i++) {
    str[i] = value_str[i];
  }

#ifdef _DEBUG
  std::wcout << L"stack oper: CPY_FLOAT_STR_ARY" << std::endl;
#endif
  PushInt((size_t)array, op_stack, stack_pos);

  return true;
}

bool TrapProcessor::StdFlush(StackProgram* program, size_t* inst, size_t* &op_stack, long* &stack_pos, StackFrame* frame)
{
#ifdef _DEBUG
  std::wcout << L"  STD_FLUSH" << std::endl;
#endif
  fflush(stdout);

  return true;
}

bool TrapProcessor::StdOutBool(StackProgram* program, size_t* inst, size_t* &op_stack, long* &stack_pos, StackFrame* frame)
{
#ifdef _DEBUG
  std::wcout << L"  STD_OUT_BOOL" << std::endl;
#endif
  std::wcout << ((PopInt(op_stack, stack_pos) == 0) ? L"false" : L"true");

  return true;
}

bool TrapProcessor::StdOutByte(StackProgram* program, size_t* inst, size_t* &op_stack, long* &stack_pos, StackFrame* frame)
{
#ifdef _DEBUG
  std::wcout << L"  STD_OUT_BYTE" << std::endl;
#endif
  std::wcout << (void*)((unsigned char)PopInt(op_stack, stack_pos));

  return true;
}

bool TrapProcessor::StdOutChar(StackProgram* program, size_t* inst, size_t* &op_stack, long* &stack_pos, StackFrame* frame)
{
#ifdef _DEBUG
  std::wcout << L"  STD_OUT_CHAR" << std::endl;
#endif
  std::wcout << (wchar_t)PopInt(op_stack, stack_pos);

  return true;
}

bool TrapProcessor::StdOutInt(StackProgram* program, size_t* inst, size_t* &op_stack, long* &stack_pos, StackFrame* frame)
{
#ifdef _DEBUG
  std::wcout << L"  STD_OUT_INT" << std::endl;
#endif
  std::wcout << (int64_t)PopInt(op_stack, stack_pos);

  return true;
}

bool TrapProcessor::StdOutFloat(StackProgram* program, size_t* inst, size_t*& op_stack, long*& stack_pos, StackFrame* frame)
{
#ifdef _DEBUG
  std::wcout << L"  STD_OUT_FLOAT" << std::endl;
#endif

  const FLOAT_VALUE value = PopFloat(op_stack, stack_pos);
  std::wcout << value;

  return true;
}

bool TrapProcessor::StdOutIntFrmt(StackProgram* program, size_t* inst, size_t*& op_stack, long*& stack_pos, StackFrame* frame)
{
#ifdef _DEBUG
  std::wcout << L"  STD_INT_FMT" << std::endl;
#endif

<<<<<<< HEAD
  const long std_format = (int64_t)PopInt(op_stack, stack_pos);
=======
  const int64_t std_format = (int64_t)PopInt(op_stack, stack_pos);
>>>>>>> 6d54c443
  switch(std_format) {
    // DEC
    // DEFAULT
  case -17:
    std::wcout << std::dec;
    break;

    // HEX
  case -18:
    std::wcout << std::hex;
    break;

    // OCT
  case -16:
    std::wcout << std::oct;
    break;

  default:
    break;
  }

  return true;
}

bool TrapProcessor::StdOutFloatFrmt(StackProgram* program, size_t* inst, size_t*& op_stack, long*& stack_pos, StackFrame* frame)
{
#ifdef _DEBUG
  std::wcout << L"  STD_OUT_FLOAT" << std::endl;
#endif

<<<<<<< HEAD
  const long std_format = (int64_t)PopInt(op_stack, stack_pos);
=======
  const int64_t std_format = (int64_t)PopInt(op_stack, stack_pos);
>>>>>>> 6d54c443
  switch(std_format) {
    // FIXED
    // DEFAULT
  case -20:
    std::wcout << std::fixed;
    break;

    // SCIENTIFIC
  case -19:
    std::wcout << std::scientific;
    break;

    // HEX
  case -18:
    std::wcout << std::hexfloat;
    break;

  default:
    break;
  }

  return true;
}

bool TrapProcessor::StdOutFloatPer(StackProgram* program, size_t* inst, size_t*& op_stack, long*& stack_pos, StackFrame* frame)
{
#ifdef _DEBUG
  std::wcout << L"  STD_FLOAT_PER" << std::endl;
#endif

  const size_t std_per = PopInt(op_stack, stack_pos);
  std::wcout << std::setprecision(std_per);

  return true;
}

bool TrapProcessor::StdOutWidth(StackProgram* program, size_t* inst, size_t*& op_stack, long*& stack_pos, StackFrame* frame)
{
#ifdef _DEBUG
  std::wcout << L"  STD_WIDTH" << std::endl;
#endif

  const size_t std_width = PopInt(op_stack, stack_pos);
  std::wcout << std::setw(std_width);

  return true;
}

bool TrapProcessor::StdOutFill(StackProgram* program, size_t* inst, size_t*& op_stack, long*& stack_pos, StackFrame* frame)
{
#ifdef _DEBUG
  std::wcout << L"  STD_FILL" << std::endl;
#endif

  const wchar_t std_fill = (wchar_t)PopInt(op_stack, stack_pos);
  std::wcout << std::setfill(std_fill);

  return true;
}

bool TrapProcessor::StdOutString(StackProgram* program, size_t* inst, size_t* &op_stack, long* &stack_pos, StackFrame* frame)
{
  size_t* array = (size_t*)PopInt(op_stack, stack_pos);
#ifdef _DEBUG
  std::wcout << L"  STD_OUT_STRING: addr=" << array << L"(" << (size_t)array << L")" << std::endl;
#endif

  if(array) {
    wchar_t* str = (wchar_t*)(array + 3);
    std::wcout << str;
  }
  else {
    std::wcout << L"Nil";
  }

  return true;
}

bool TrapProcessor::StdInByteAryLen(StackProgram* program, size_t* inst, size_t*& op_stack, long*& stack_pos, StackFrame* frame)
{
  size_t* array = (size_t*)PopInt(op_stack, stack_pos);
<<<<<<< HEAD
  const long num = (int64_t)PopInt(op_stack, stack_pos);
  const long offset = (int64_t)PopInt(op_stack, stack_pos);
=======
  const int64_t num = (int64_t)PopInt(op_stack, stack_pos);
  const int64_t offset = (int64_t)PopInt(op_stack, stack_pos);
>>>>>>> 6d54c443

#ifdef _DEBUG
  std::wcout << L"  STD_IN_BYTE_ARY_LEN: addr=" << array << L"(" << (size_t)array << L")" << std::endl;
#endif

  if(array && offset > -1 && offset + num <= (int64_t)array[0]) {
    char* buffer = (char*)(array + 3);
    PushInt(fread(buffer + offset, num, 1, stdin), op_stack, stack_pos);
  }
  else {
    PushInt(-1, op_stack, stack_pos);
  }

  return true;
}

bool TrapProcessor::StdInCharAryLen(StackProgram* program, size_t* inst, size_t*& op_stack, long*& stack_pos, StackFrame* frame)
{
  size_t* array = (size_t*)PopInt(op_stack, stack_pos);
<<<<<<< HEAD
  const long num = (int64_t)PopInt(op_stack, stack_pos);
  const long offset = (int64_t)PopInt(op_stack, stack_pos);
=======
  const int64_t num = (int64_t)PopInt(op_stack, stack_pos);
  const int64_t offset = (int64_t)PopInt(op_stack, stack_pos);
>>>>>>> 6d54c443

#ifdef _DEBUG
  std::wcout << L"  STD_IN_CHAR_ARY: addr=" << array << L"(" << (size_t)array << L")" << std::endl;
#endif

  if(array && offset > -1 && offset + num <= (int64_t)array[0]) {
    wchar_t* buffer = (wchar_t*)(array + 3);
    // allocate temporary buffer
    char* byte_buffer = new char[num * 2 + 1];
    size_t read = fread(byte_buffer + offset, 1, num, stdin);
    if(read) {
      byte_buffer[read] = '\0';
      std::wstring in = BytesToUnicode(byte_buffer);
#ifdef _WIN32
      wcsncpy_s(buffer, array[0] + 1, in.c_str(), in.size());
#else
      wcsncpy(buffer, in.c_str(), in.size());
#endif
      PushInt(in.size(), op_stack, stack_pos);
    }
    else {
      PushInt(-1, op_stack, stack_pos);
    }
    // clean up
    delete[] byte_buffer;
    byte_buffer = nullptr;
  }
  else {
    PushInt(-1, op_stack, stack_pos);
  }

  return true;
}

bool TrapProcessor::StdInString(StackProgram* program, size_t* inst, size_t*& op_stack, long*& stack_pos, StackFrame* frame)
{
  size_t* array = (size_t*)PopInt(op_stack, stack_pos);
  if(array) {
    std::string buffer;
    std::getline(std::cin, buffer);
    const std::wstring wbuffer = BytesToUnicode(buffer);

    // copy to dest
    wchar_t* dest = (wchar_t*)(array + 3);
#ifdef _WIN32
    wcsncpy_s(dest, array[0] + 1, wbuffer.c_str(), wbuffer.size());
#else
    wcsncpy(dest, wbuffer.c_str(), wbuffer.size());
#endif
  }

  return true;
}

bool TrapProcessor::StdOutByteAryLen(StackProgram* program, size_t* inst, size_t* &op_stack, long* &stack_pos, StackFrame* frame)
{
  size_t* array = (size_t*)PopInt(op_stack, stack_pos);
<<<<<<< HEAD
  const long num = (int64_t)PopInt(op_stack, stack_pos);
  const long offset = (int64_t)PopInt(op_stack, stack_pos);
=======
  const int64_t num = (int64_t)PopInt(op_stack, stack_pos);
  const int64_t offset = (int64_t)PopInt(op_stack, stack_pos);
>>>>>>> 6d54c443

#ifdef _DEBUG
  std::wcout << L"  STD_OUT_BYTE_ARY_LEN: addr=" << array << L"(" << (size_t)array << L")" << std::endl;
#endif

  if(array && offset > -1 && offset + num <= (int64_t)array[0]) {
    const char* buffer = (char*)(array + 3);
    PushInt(fwrite(buffer, 1, num, stdout), op_stack, stack_pos);
  }
  else {
    PushInt(-1, op_stack, stack_pos);
  }

  return true;
}

bool TrapProcessor::StdOutCharAryLen(StackProgram* program, size_t* inst, size_t* &op_stack, long* &stack_pos, StackFrame* frame)
{
  size_t* array = (size_t*)PopInt(op_stack, stack_pos);
<<<<<<< HEAD
  const long num = (int64_t)PopInt(op_stack, stack_pos);
  const long offset = (int64_t)PopInt(op_stack, stack_pos);
=======
  const int64_t num = (int64_t)PopInt(op_stack, stack_pos);
  const int64_t offset = (int64_t)PopInt(op_stack, stack_pos);
>>>>>>> 6d54c443

#ifdef _DEBUG
  std::wcout << L"  STD_OUT_STRING: addr=" << array << L"(" << (size_t)array << L")" << std::endl;
#endif

  if(array && offset > -1 && offset + num <= (int64_t)array[0]) {
    const wchar_t* wbuffer = (wchar_t*)(array + 3);
    std::string buffer = UnicodeToBytes(wbuffer + offset);
    PushInt(fwrite(buffer.c_str(), 1, num, stdout), op_stack, stack_pos);
  }
  else {
    PushInt(-1, op_stack, stack_pos);
  }

  return true;
}

bool TrapProcessor::StdErrFlush(StackProgram* program, size_t* inst, size_t* &op_stack, long* &stack_pos, StackFrame* frame)
{
#ifdef _DEBUG
  std::wcout << L"  STD_ERR_FLUSH" << std::endl;
#endif
  
  fflush(stderr);
  return true;
}

bool TrapProcessor::StdErrBool(StackProgram* program, size_t* inst, size_t* &op_stack, long* &stack_pos, StackFrame* frame)
{
#ifdef _DEBUG
  std::wcout << L"  STD_ERR_BOOL" << std::endl;
#endif
  std::wcerr << ((PopInt(op_stack, stack_pos) == 0) ? L"false" : L"true");

  return true;
}

bool TrapProcessor::StdErrByte(StackProgram* program, size_t* inst, size_t* &op_stack, long* &stack_pos, StackFrame* frame)
{
#ifdef _DEBUG
  std::wcout << L"  STD_ERR_BYTE" << std::endl;
#endif
  std::wcerr << (unsigned char)PopInt(op_stack, stack_pos);

  return true;
}

bool TrapProcessor::StdErrChar(StackProgram* program, size_t* inst, size_t* &op_stack, long* &stack_pos, StackFrame* frame)
{
#ifdef _DEBUG
  std::wcout << L"  STD_ERR_CHAR" << std::endl;
#endif
  std::wcerr << (char)PopInt(op_stack, stack_pos);

  return true;
}

bool TrapProcessor::StdErrInt(StackProgram* program, size_t* inst, size_t* &op_stack, long* &stack_pos, StackFrame* frame)
{
#ifdef _DEBUG
  std::wcout << L"  STD_ERR_INT" << std::endl;
#endif
  std::wcerr << PopInt(op_stack, stack_pos);

  return true;
}

bool TrapProcessor::StdErrFloat(StackProgram* program, size_t* inst, size_t* &op_stack, long* &stack_pos, StackFrame* frame)
{
#ifdef _DEBUG
  std::wcout << L"  STD_ERR_FLOAT" << std::endl;
#endif

  const FLOAT_VALUE value = PopFloat(op_stack, stack_pos);
  const std::wstring precision = program->GetProperty(L"precision");
  if(precision.size() > 0) {
    std::ios_base::fmtflags flags(std::wcout.flags());
    std::streamsize ss = std::wcout.precision();
    
    if(precision == L"fixed") {
      std::wcerr << std::fixed;
    }
    else if(precision == L"scientific") {
      std::wcerr << std::scientific;
    }
    else {
      std::wcerr << std::setprecision(stol(precision));
    }
    
    std::wcerr << value;
    std::cout.precision (ss);
    std::cout.flags(flags);
  }
  else {
    std::wcerr << std::setprecision(6) << value;
  }
  
  return true;
}

bool TrapProcessor::StdErrString(StackProgram* program, size_t* inst, size_t* &op_stack, long* &stack_pos, StackFrame* frame)
{
  size_t* array = (size_t*)PopInt(op_stack, stack_pos);

#ifdef _DEBUG
  std::wcout << L"  STD_ERR_STRING: addr=" << array << L"(" << (size_t)array << L")" << std::endl;
#endif

  if(array) {
    const wchar_t* str = (wchar_t*)(array + 3);
    std::wcerr << str;
  }
  else {
    std::wcerr << L"Nil";
  }

  return true;
}

bool TrapProcessor::StdErrCharAry(StackProgram* program, size_t* inst, size_t*& op_stack, long*& stack_pos, StackFrame* frame)
{
  size_t* array = (size_t*)PopInt(op_stack, stack_pos);
<<<<<<< HEAD
  const long num = (int64_t)PopInt(op_stack, stack_pos);
  const long offset = (int64_t)PopInt(op_stack, stack_pos);
=======
  const int64_t num = (int64_t)PopInt(op_stack, stack_pos);
  const int64_t offset = (int64_t)PopInt(op_stack, stack_pos);
>>>>>>> 6d54c443

#ifdef _DEBUG
  std::wcout << L"  STD_ERR_BYTE_ARY: addr=" << array << L"(" << (size_t)array << L")" << std::endl;
#endif

  if(array && offset > -1 && offset + num <= (int64_t)array[2]) {
    const wchar_t* buffer = (wchar_t*)(array + 3);
    std::wcerr.write(buffer + offset, num);
    PushInt(1, op_stack, stack_pos);
  }
  else {
    std::wcerr << L"Nil";
    PushInt(0, op_stack, stack_pos);
  }

  return true;
}

bool TrapProcessor::StdErrByteAry(StackProgram* program, size_t* inst, size_t* &op_stack, long* &stack_pos, StackFrame* frame)
{
  size_t* array = (size_t*)PopInt(op_stack, stack_pos);
<<<<<<< HEAD
  const long num = (int64_t)PopInt(op_stack, stack_pos);
  const long offset = (int64_t)PopInt(op_stack, stack_pos);
=======
  const int64_t num = (int64_t)PopInt(op_stack, stack_pos);
  const int64_t offset = (int64_t)PopInt(op_stack, stack_pos);
>>>>>>> 6d54c443

#ifdef _DEBUG
  std::wcout << L"  STD_ERR_BYTE_ARY: addr=" << array << L"(" << (size_t)array << L")" << std::endl;
#endif

  if(array && offset > -1 && offset + num <= (int64_t)array[2]) {
    const char* buffer = (char*)(array + 3);
    std::cerr.write(buffer + offset, num);
    PushInt(1, op_stack, stack_pos);
  }
  else {
    std::wcerr << L"Nil";
    PushInt(0, op_stack, stack_pos);
  }

  return true;
}

bool TrapProcessor::AssertTrue(StackProgram* program, size_t* inst, size_t* &op_stack, long* &stack_pos, StackFrame* frame)
{
  if(!PopInt(op_stack, stack_pos)) {
    std::wcerr << L">>> Assert failed! <<<" << std::endl;
    return false;
  }
  
  return true;
}

bool TrapProcessor::SysCmd(StackProgram* program, size_t* inst, size_t*& op_stack, long*& stack_pos, StackFrame* frame)
{
  size_t* array = (size_t*)PopInt(op_stack, stack_pos);
  array = (size_t*)array[0];
  if(array) {
    const std::wstring wcmd((wchar_t*)(array + 3));
    const std::string cmd = UnicodeToBytes(wcmd);
    PushInt(system(cmd.c_str()), op_stack, stack_pos);
  }

  return true;
}

bool TrapProcessor::SetSignal(StackProgram* program, size_t* inst, size_t*& op_stack, long*& stack_pos, StackFrame* frame)
{
  const long mthd_cls_id = (int64_t)PopInt(op_stack, stack_pos);
  const long signal_id = (int64_t)PopInt(op_stack, stack_pos);

  const long cls_id = (mthd_cls_id >> (16 * (1))) & 0xFFFF;
  const long mthd_id = (mthd_cls_id >> (16 * (0))) & 0xFFFF;

  StackMethod* signal_mthd = Loader::GetProgram()->GetClass(cls_id)->GetMethod(mthd_id);
  if(signal_mthd) {
    return program->AddSignalHandler(signal_id, signal_mthd);
  }
  
  return false;
}

bool TrapProcessor::RaiseSignal(StackProgram* program, size_t* inst, size_t*& op_stack, long*& stack_pos, StackFrame* frame)
{
<<<<<<< HEAD
  const long signal_id = (int64_t)PopInt(op_stack, stack_pos);
=======
  const int64_t signal_id = (int64_t)PopInt(op_stack, stack_pos);
>>>>>>> 6d54c443

  switch(signal_id) {
  case VM_SIGABRT:
    std::raise(SIGABRT);
    break;

  case VM_SIGFPE:
    std::raise(SIGFPE);
    break;

  case VM_SIGILL:
    std::raise(SIGILL);
    break;

  case VM_SIGINT:
    std::raise(SIGINT);
    break;

  case VM_SIGSEGV:
    std::raise(SIGSEGV);
    break;

  case VM_SIGTERM:
    std::raise(SIGTERM);
    break;

    default:
      return false;
  }

  return true;
}

bool TrapProcessor::SysCmdOut(StackProgram* program, size_t* inst, size_t*& op_stack, long*& stack_pos, StackFrame* frame)
{
  size_t* array = (size_t*)PopInt(op_stack, stack_pos);
  array = (size_t*)array[0];
  if(array) {
    const std::wstring wcmd((wchar_t*)(array + 3));
    const std::string cmd = UnicodeToBytes(wcmd);
    
    std::vector<std::string> output_lines = System::CommandOutput(cmd.c_str());

    // create 'System.String' object array
    const long str_obj_array_size = (int64_t)output_lines.size();
    const long str_obj_array_dim = 1;
    size_t* str_obj_array = MemoryManager::AllocateArray(str_obj_array_size + str_obj_array_dim + 2,
                                                         instructions::INT_TYPE, op_stack, *stack_pos, false);
    str_obj_array[0] = str_obj_array_size;
    str_obj_array[1] = str_obj_array_dim;
    str_obj_array[2] = str_obj_array_size;
    size_t* str_obj_array_ptr = str_obj_array + 3;

    // create and assign 'System.String' instances to array
    for(size_t i = 0; i < output_lines.size(); ++i) {
      const std::wstring line = BytesToUnicode(output_lines[i]);
      str_obj_array_ptr[i] = (size_t)CreateStringObject(line, program, op_stack, stack_pos);
    }

    PushInt((size_t)str_obj_array, op_stack, stack_pos);
  }
  else {
    PushInt(0, op_stack, stack_pos);
  }

  return true;
}

bool TrapProcessor::Exit(StackProgram* program, size_t* inst, size_t* &op_stack, long* &stack_pos, StackFrame* frame)
{
  exit((int)PopInt(op_stack, stack_pos));

  return true;
}

bool TrapProcessor::GmtTime(StackProgram* program, size_t* inst, size_t* &op_stack, long* &stack_pos, StackFrame* frame)
{
  ProcessCurrentTime(frame, true);

  return true;
}

bool TrapProcessor::SysTime(StackProgram* program, size_t* inst, size_t* &op_stack, long* &stack_pos, StackFrame* frame)
{
  ProcessCurrentTime(frame, false);

  return true;
}

bool TrapProcessor::DateTimeSet1(StackProgram* program, size_t* inst, size_t* &op_stack, long* &stack_pos, StackFrame* frame)
{
  ProcessSetTime1(op_stack, stack_pos);

  return true;
}

bool TrapProcessor::DateTimeSet2(StackProgram* program, size_t* inst, size_t* &op_stack, long* &stack_pos, StackFrame* frame)
{
  ProcessSetTime2(op_stack, stack_pos);

  return true;
}

bool TrapProcessor::DateTimeAddDays(StackProgram* program, size_t* inst, size_t* &op_stack, long* &stack_pos, StackFrame* frame)
{
  ProcessAddTime(DAY_TIME, op_stack, stack_pos);

  return true;
}

bool TrapProcessor::DateTimeAddHours(StackProgram* program, size_t* inst, size_t* &op_stack, long* &stack_pos, StackFrame* frame)
{
  ProcessAddTime(HOUR_TIME, op_stack, stack_pos);

  return true;
}

bool TrapProcessor::DateTimeAddMins(StackProgram* program, size_t* inst, size_t* &op_stack, long* &stack_pos, StackFrame* frame)
{
  ProcessAddTime(MIN_TIME, op_stack, stack_pos);

  return true;
}

bool TrapProcessor::DateTimeAddSecs(StackProgram* program, size_t* inst, size_t* &op_stack, long* &stack_pos, StackFrame* frame)
{
  ProcessAddTime(SEC_TIME, op_stack, stack_pos);

  return true;
}

bool TrapProcessor::TimerStart(StackProgram* program, size_t* inst, size_t* &op_stack, long* &stack_pos, StackFrame* frame)
{
  ProcessTimerStart(op_stack, stack_pos);

  return true;
}

bool TrapProcessor::TimerEnd(StackProgram* program, size_t* inst, size_t* &op_stack, long* &stack_pos, StackFrame* frame)
{
  ProcessTimerEnd(op_stack, stack_pos);

  return true;
}

bool TrapProcessor::TimerElapsed(StackProgram* program, size_t* inst, size_t* &op_stack, long* &stack_pos, StackFrame* frame)
{
  ProcessTimerElapsed(op_stack, stack_pos);

  return true;
}

bool TrapProcessor::GetPltfrm(StackProgram* program, size_t* inst, size_t* &op_stack, long* &stack_pos, StackFrame* frame)
{
  ProcessPlatform(program, op_stack, stack_pos);

  return true;
}

bool TrapProcessor::GetVersion(StackProgram* program, size_t* inst, size_t* &op_stack, long* &stack_pos, StackFrame* frame)
{
  ProcessVersion(program, op_stack, stack_pos);

  return true;
}

bool TrapProcessor::GetSysProp(StackProgram* program, size_t* inst, size_t* &op_stack, long* &stack_pos, StackFrame* frame)
{
  size_t* key_array = (size_t*)PopInt(op_stack, stack_pos);
  if(key_array) {
    key_array = (size_t*)key_array[0];
    const wchar_t* key = (wchar_t*)(key_array + 3);
    size_t* value = CreateStringObject(program->GetProperty(key), program, op_stack, stack_pos);
    PushInt((size_t)value, op_stack, stack_pos);
  }
  else {
    size_t* value = CreateStringObject(L"", program, op_stack, stack_pos);
    PushInt((size_t)value, op_stack, stack_pos);
  }

  return true;
}

bool TrapProcessor::SetSysProp(StackProgram* program, size_t* inst, size_t* &op_stack, long* &stack_pos, StackFrame* frame)
{
  size_t* value_array = (size_t*)PopInt(op_stack, stack_pos);
  size_t* key_array = (size_t*)PopInt(op_stack, stack_pos);

  if(key_array && value_array) {
    value_array = (size_t*)value_array[0];
    key_array = (size_t*)key_array[0];

    const wchar_t* key = (wchar_t*)(key_array + 3);
    const wchar_t* value = (wchar_t*)(value_array + 3);

    if(!wcscmp(key, L"locale")) {
      const std::string locale_value = UnicodeToBytes(value);
#if defined(_X64)
      char* locale = setlocale(LC_ALL, locale_value.c_str());
      std::locale lollocale(locale);
      setlocale(LC_ALL, locale);
      std::wcout.imbue(lollocale);
#elif defined(_ARM64)
      char* locale = setlocale(LC_ALL, locale_value.c_str());
      std::locale lollocale(locale);
      setlocale(LC_ALL, locale);
      std::wcout.imbue(lollocale);
      setlocale(LC_ALL, "en_US.utf8");
#else    
      setlocale(LC_ALL, locale_value.c_str());
#endif
    }

    program->SetProperty(key, value);
  }

  return true;
}

bool TrapProcessor::SockTcpResolveName(StackProgram* program, size_t* inst, size_t* &op_stack, long* &stack_pos, StackFrame* frame)
{
  size_t* array = (size_t*)PopInt(op_stack, stack_pos);
  array = (size_t*)array[0];
  if(array) {
    const std::wstring wname((wchar_t*)(array + 3));
    const std::string name =  UnicodeToBytes(wname);
    std::vector<std::string> addrs = IPSocket::Resolve(name.c_str());

    // create 'System.String' object array
    const long str_obj_array_size = (int64_t)addrs.size();
    const long str_obj_array_dim = 1;
    size_t* str_obj_array = MemoryManager::AllocateArray(str_obj_array_size + str_obj_array_dim + 2,
                                                         instructions::INT_TYPE, op_stack, *stack_pos, false);
    str_obj_array[0] = str_obj_array_size;
    str_obj_array[1] = str_obj_array_dim;
    str_obj_array[2] = str_obj_array_size;
    size_t* str_obj_array_ptr = str_obj_array + 3;

    // create and assign 'System.String' instances to array
    for(size_t i = 0; i < addrs.size(); ++i) {
      const std::wstring waddr(addrs[i].begin(), addrs[i].end());
      str_obj_array_ptr[i] = (size_t)CreateStringObject(waddr, program, op_stack, stack_pos);
    }

    PushInt((size_t)str_obj_array, op_stack, stack_pos);
  }
  else {
    PushInt(0, op_stack, stack_pos);
  }

  return true;
}

bool TrapProcessor::SockTcpHostName(StackProgram* program, size_t* inst, size_t* &op_stack, long* &stack_pos, StackFrame* frame)
{
  size_t* array = (size_t*)PopInt(op_stack, stack_pos);
  if(array) {
    const long size = (int64_t)array[2];
    wchar_t* str = (wchar_t*)(array + 3);

    // get host name
    char buffer[SMALL_BUFFER_MAX] = {0};
    if(!gethostname(buffer, SMALL_BUFFER_MAX - 1)) {
      // copy name   
      long i = 0;
      for(; buffer[i] != L'\0' && i < size; ++i) {
        str[i] = buffer[i];
      }
      str[i] = L'\0';
    }
    else {
      str[0] = L'\0';
    }
#ifdef _DEBUG
    std::wcout << L"stack oper: SOCK_TCP_HOST_NAME: host='" << str << L"'" << std::endl;
#endif
    PushInt((size_t)array, op_stack, stack_pos);
  }
  else {
    PushInt(0, op_stack, stack_pos);
  }

  return true;
}

bool TrapProcessor::SockTcpConnect(StackProgram* program, size_t* inst, size_t* &op_stack, long* &stack_pos, StackFrame* frame)
{
<<<<<<< HEAD
  long port = (int64_t)PopInt(op_stack, stack_pos);
=======
  const long port = (long)PopInt(op_stack, stack_pos);
>>>>>>> 6d54c443
  size_t* array = (size_t*)PopInt(op_stack, stack_pos);
  size_t* instance = (size_t*)PopInt(op_stack, stack_pos);
  if(array && instance) {
    array = (size_t*)array[0];
    const std::wstring waddr((wchar_t*)(array + 3));
    const std::string addr = UnicodeToBytes(waddr);
    SOCKET sock = IPSocket::Open(addr.c_str(), port);
#ifdef _DEBUG
    std::wcout << L"# socket connect: addr='" << waddr << L":" << port << L"'; instance="
      << instance << L"(" << (size_t)instance << L")" << L"; addr=" << sock << L"("
      << (int64_t)sock << L") #" << std::endl;
#endif
    instance[0] = sock;
  }

  return true;
}

bool TrapProcessor::SockTcpBind(StackProgram* program, size_t* inst, size_t* &op_stack, long* &stack_pos, StackFrame* frame)
{
  long port = (int64_t)PopInt(op_stack, stack_pos);
  size_t* instance = (size_t*)PopInt(op_stack, stack_pos);
  if(instance) {
    SOCKET server = IPSocket::Bind(port);
#ifdef _DEBUG
    std::wcout << L"# socket bind: port=" << port << L"; instance=" << instance << L"("
      << (size_t)instance << L")" << L"; addr=" << server << L"(" << (size_t)server
      << L") #" << std::endl;
#endif
    instance[0] = (int64_t)server;
  }

  return true;
}

bool TrapProcessor::SockTcpListen(StackProgram* program, size_t* inst, size_t* &op_stack, long* &stack_pos, StackFrame* frame)
{
  long backlog = (int64_t)PopInt(op_stack, stack_pos);
  size_t* instance = (size_t*)PopInt(op_stack, stack_pos);

  if(instance && (int64_t)instance[0] > -1) {
    SOCKET server = (SOCKET)instance[0];
#ifdef _DEBUG
    std::wcout << L"# socket listen: backlog=" << backlog << L"'; instance=" << instance
      << L"(" << (size_t)instance << L")" << L"; addr=" << server << L"("
      << (int64_t)server << L") #" << std::endl;
#endif
    if(IPSocket::Listen(server, backlog)) {
      PushInt(1, op_stack, stack_pos);
    }
    else {
      PushInt(0, op_stack, stack_pos);
    }
  }
  else {
    PushInt(0, op_stack, stack_pos);
  }

  return true;
}

bool TrapProcessor::SockTcpAccept(StackProgram* program, size_t* inst, size_t* &op_stack, long* &stack_pos, StackFrame* frame)
{
  size_t* instance = (size_t*)PopInt(op_stack, stack_pos);
  if(instance && (int64_t)instance[0] > -1) {
    SOCKET server = (SOCKET)instance[0];
    char client_address[SMALL_BUFFER_MAX] = {0};
    int client_port;
    SOCKET client = IPSocket::Accept(server, client_address, client_port);
#ifdef _DEBUG
    std::wcout << L"# socket accept: instance=" << instance << L"(" << (size_t)instance << L")" << L"; ip="
      << BytesToUnicode(client_address) << L"; port=" << client_port << L"; addr=" << server << L"("
      << (int64_t)server << L") #" << std::endl;
#endif
    const std::wstring wclient_address = BytesToUnicode(client_address);
    size_t* sock_obj = MemoryManager::AllocateObject(program->GetSocketObjectId(),
                                                     op_stack, *stack_pos, false);
    sock_obj[0] = client;
    sock_obj[1] = (size_t)CreateStringObject(wclient_address, program, op_stack, stack_pos);
    sock_obj[2] = client_port;

    PushInt((size_t)sock_obj, op_stack, stack_pos);
  }

  return true;
}

bool TrapProcessor::SockTcpClose(StackProgram* program, size_t* inst, size_t* &op_stack, long* &stack_pos, StackFrame* frame)
{
  size_t* instance = (size_t*)PopInt(op_stack, stack_pos);
  if(instance && (int64_t)instance[0] > -1) {
    SOCKET sock = (SOCKET)instance[0];
#ifdef _DEBUG
    std::wcout << L"# socket close: addr=" << sock << L"(" << (int64_t)sock << L") #" << std::endl;
#endif  
    instance[0] = 0;
    IPSocket::Close(sock);
  }

  return true;
}

bool TrapProcessor::SockTcpOutString(StackProgram* program, size_t* inst, size_t* &op_stack, long* &stack_pos, StackFrame* frame)
{
  size_t* array = (size_t*)PopInt(op_stack, stack_pos);
  size_t* instance = (size_t*)PopInt(op_stack, stack_pos);
  if(array && instance && (int64_t)instance[0] > -1) {
    SOCKET sock = (SOCKET)instance[0];
    const wchar_t* wdata = (wchar_t*)(array + 3);

#ifdef _DEBUG
    std::wcout << L"# socket write std::string: instance=" << instance << L"(" << (size_t)instance << L")"
      << L"; array=" << array << L"(" << (size_t)array << L")" << L"; data=" << wdata << std::endl;
#endif        
    if((int64_t)sock > -1) {
      const std::string data = UnicodeToBytes(wdata);
      IPSocket::WriteBytes(data.c_str(), (int)data.size(), sock);
    }
  }

  return true;
}

bool TrapProcessor::SockTcpInString(StackProgram* program, size_t* inst, size_t* &op_stack, long* &stack_pos, StackFrame* frame)
{
  size_t* array = (size_t*)PopInt(op_stack, stack_pos);
  size_t* instance = (size_t*)PopInt(op_stack, stack_pos);
  if(array && instance && (int64_t)instance[0] > -1) {
    char buffer[LARGE_BUFFER_MAX] = {0};
    SOCKET sock = (SOCKET)instance[0];
    int status;

    if((int64_t)sock > -1) {
      int index = 0;
      char value;
      bool end_line = false;
      do {
        value = IPSocket::ReadByte(sock, status);
        if(value != '\0' && value != '\r' && value != '\n' && index < LARGE_BUFFER_MAX - 1 && status > 0) {
          buffer[index++] = value;
        }
        else {
          end_line = true;
        }
      }
      while(!end_line);
      buffer[index] = '\0';

      // assume LF
      if(value == '\r') {
        IPSocket::ReadByte(sock, status);
      }

      // copy content
      const std::wstring in = BytesToUnicode(buffer);
      wchar_t* out = (wchar_t*)(array + 3);
#ifdef _WIN32
      wcsncpy_s(out, array[0] + 1, in.c_str(), in.size());
#else
      wcsncpy(out, in.c_str(), in.size());
#endif
    }
  }

  return true;
}

bool TrapProcessor::SockTcpSslConnect(StackProgram* program, size_t* inst, size_t* &op_stack, long* &stack_pos, StackFrame* frame)
{
  const long port = (int64_t)PopInt(op_stack, stack_pos);
  size_t* array = (size_t*)PopInt(op_stack, stack_pos);
  size_t* instance = (size_t*)PopInt(op_stack, stack_pos);
  if(array && instance) {
    array = (size_t*)array[0];
    const std::wstring waddr((wchar_t*)(array + 3));
    const std::string addr = UnicodeToBytes(waddr);

    IPSecureSocket::Close((SSL_CTX*)instance[0], (BIO*)instance[1], (X509*)instance[2]);

    SSL_CTX* ctx; BIO* bio; X509* cert;
    bool is_open = IPSecureSocket::Open(addr.c_str(), port, ctx, bio, cert);
    instance[0] = (size_t)ctx;
    instance[1] = (size_t)bio;
    instance[2] = (size_t)cert;
    instance[3] = is_open;

#ifdef _DEBUG
    std::wcout << L"# socket connect: addr='" << waddr << L":" << port << L"'; instance="
      << instance << L"(" << (size_t)instance << L")" << L"; addr=" << ctx << L"|" << bio << L"("
      << (size_t)ctx << L"|" << (size_t)bio << L") #" << std::endl;
#endif
  }

  return true;
}

bool TrapProcessor::SockTcpSslIssuer(StackProgram* program, size_t* inst, size_t* &op_stack, long* &stack_pos, StackFrame* frame)
{
  size_t* instance = (size_t*)PopInt(op_stack, stack_pos);
  X509* cert = (X509*)instance[2];
  if(cert) {
    char buffer[LARGE_BUFFER_MAX ];
    X509_NAME_oneline(X509_get_issuer_name(cert), buffer, LARGE_BUFFER_MAX - 1);
    const std::wstring in = BytesToUnicode(buffer);
    PushInt((size_t)CreateStringObject(in, program, op_stack, stack_pos), op_stack, stack_pos);
  }
  else {
    PushInt(0, op_stack, stack_pos);
  }

  return true;
}

bool TrapProcessor::SockTcpSslSubject(StackProgram* program, size_t* inst, size_t*& op_stack, long*& stack_pos, StackFrame* frame)
{
  size_t* instance = (size_t*)PopInt(op_stack, stack_pos);
  X509* cert = (X509*)instance[2];
  if(cert) {
    char buffer[LARGE_BUFFER_MAX];
    X509_NAME_oneline(X509_get_subject_name(cert), buffer, LARGE_BUFFER_MAX - 1);
    const std::wstring in = BytesToUnicode(buffer);
    PushInt((size_t)CreateStringObject(in, program, op_stack, stack_pos), op_stack, stack_pos);
  }
  else {
    PushInt(0, op_stack, stack_pos);
  }

  return true;
}

bool TrapProcessor::SockTcpSslClose(StackProgram* program, size_t* inst, size_t* &op_stack, long* &stack_pos, StackFrame* frame)
{
  size_t* instance = (size_t*)PopInt(op_stack, stack_pos);
  SSL_CTX* ctx = (SSL_CTX*)instance[0];
  BIO* bio = (BIO*)instance[1];
  X509* cert = (X509*)instance[2];

#ifdef _DEBUG
  std::wcout << L"# socket close: addr=" << ctx << L"|" << bio << L"("
    << (size_t)ctx << L"|" << (size_t)bio << L") #" << std::endl;
#endif      
  IPSecureSocket::Close(ctx, bio, cert);
  instance[0] = instance[1] = instance[2] = instance[3] = 0;

  return true;
}

bool TrapProcessor::SockTcpSslOutString(StackProgram* program, size_t* inst, size_t* &op_stack, long* &stack_pos, StackFrame* frame)
{
  size_t* array = (size_t*)PopInt(op_stack, stack_pos);
  size_t* instance = (size_t*)PopInt(op_stack, stack_pos);
  if(array && instance) {
    SSL_CTX* ctx = (SSL_CTX*)instance[0];
    BIO* bio = (BIO*)instance[1];
    const std::wstring data((wchar_t*)(array + 3));
    if(instance[3]) {
      const std::string out = UnicodeToBytes(data);
      IPSecureSocket::WriteBytes(out.c_str(), (int)out.size(), ctx, bio);
    }
  }

  return true;
}

bool TrapProcessor::SockTcpSslInString(StackProgram* program, size_t* inst, size_t* &op_stack, long* &stack_pos, StackFrame* frame)
{
  size_t* array = (size_t*)PopInt(op_stack, stack_pos);
  size_t* instance = (size_t*)PopInt(op_stack, stack_pos);
  if(array && instance) {
    char buffer[LARGE_BUFFER_MAX] = {0};
    SSL_CTX* ctx = (SSL_CTX*)instance[0];
    BIO* bio = (BIO*)instance[1];
    int status;
    if(instance[3]) {
      int index = 0;
      char value;
      bool end_line = false;
      do {
        value = IPSecureSocket::ReadByte(ctx, bio, status);
        if(value != '\0' && value != '\r' && value != '\n' && index < LARGE_BUFFER_MAX - 1 && status > 0) {
          buffer[index++] = value;
        }
        else {
          end_line = true;
        }
      }
      while(!end_line);
      buffer[index] = '\0';

      // assume LF
      if(value == '\r') {
        IPSecureSocket::ReadByte(ctx, bio, status);
      }

      // copy content
      const std::wstring in = BytesToUnicode(buffer);
      wchar_t* out = (wchar_t*)(array + 3);
#ifdef _WIN32
      wcsncpy_s(out, array[0] + 1, in.c_str(), in.size());
#else
      wcsncpy(out, in.c_str(), in.size());
#endif
    }
  }

  return true;
}

char passwd_buffer[MID_BUFFER_MAX]; // global ssl password buffer

int pem_passwd_cb(char* buffer, int size, int rw_flag, void* passwd) {
#ifdef _WIN32
  strncpy_s(buffer, MID_BUFFER_MAX - 1, (char*)passwd, size);
#else
  strncpy(buffer, (char*)passwd, size);
#endif
  return (int)strlen(buffer);
}

bool TrapProcessor::SockTcpSslListen(StackProgram* program, size_t* inst, size_t*& op_stack, long*& stack_pos, StackFrame* frame)
{
  size_t* instance = (size_t*)PopInt(op_stack, stack_pos);
  if(instance) {
    size_t* cert_obj = (size_t*)instance[3];
    size_t* key_obj = (size_t*)instance[4];
    size_t* passwd_obj = (size_t*)instance[5];
    const long port = (int64_t)instance[6];

    if(cert_obj && key_obj) {
      const std::wstring cert_str((wchar_t*)((size_t*)cert_obj[0] + 3));
      const std::wstring key_str((wchar_t*)((size_t*)key_obj[0] + 3));

      SSL_CTX* ctx = SSL_CTX_new(SSLv23_server_method());
      if(!ctx) {
        PushInt(0, op_stack, stack_pos);
        instance[0] = instance[1] = instance[2] = 0;
        return true;
      }

      // get password for private key
      if(passwd_obj) {
        const std::wstring passwd_str((wchar_t*)((size_t*)passwd_obj[0] + 3));
        if(!passwd_str.empty() && passwd_str.size() < MID_BUFFER_MAX) {
          memset(passwd_buffer, 0, sizeof(passwd_buffer));
          const std::string passwd = UnicodeToBytes(passwd_str);
#ifdef _WIN32
          strncpy_s(passwd_buffer, MID_BUFFER_MAX - 1, passwd.c_str(), passwd.size());
#else
          strncpy(passwd_buffer, passwd.c_str(), passwd.size());
#endif
          SSL_CTX_set_default_passwd_cb_userdata(ctx, passwd_buffer);
          SSL_CTX_set_default_passwd_cb(ctx, pem_passwd_cb);
        }
      }
      
      // load certificates
      const std::string cert_path = UnicodeToBytes(cert_str);
      const std::string key_path = UnicodeToBytes(key_str);
      
      const int ok_cert = SSL_CTX_use_certificate_file(ctx, cert_path.c_str(), SSL_FILETYPE_PEM);
      const int ok_key = SSL_CTX_use_PrivateKey_file(ctx, key_path.c_str(), SSL_FILETYPE_PEM);
      
      if(!ok_cert || !ok_key) {
        PushInt(0, op_stack, stack_pos);
        instance[0] = instance[1] = instance[2] = 0;
        SSL_CTX_free(ctx);
        return true;
      }

      BIO* bio = BIO_new_ssl(ctx, 0);
      if(!bio) {
        PushInt(0, op_stack, stack_pos);
        instance[0] = instance[1] = instance[2] = 0;
        SSL_CTX_free(ctx);
        return true;
      }

      // register and accept connections
      SSL* ssl = nullptr;
      BIO_get_ssl(bio, &ssl);
      SSL_set_mode(ssl, SSL_MODE_AUTO_RETRY);

      const std::string srv_addr = ":" + std::to_string(port);
      BIO* server_bio = BIO_new_accept(srv_addr.c_str());
      BIO_set_accept_bios(server_bio, bio);
      BIO_do_accept(server_bio);

      instance[0] = (size_t)server_bio;
      instance[1] = (size_t)bio;
      instance[2] = (size_t)ctx;

      PushInt(1, op_stack, stack_pos);
      return true;
    }
  }
  
  PushInt(0, op_stack, stack_pos);
  return true;
}

bool TrapProcessor::SockTcpSslAccept(StackProgram* program, size_t* inst, size_t*& op_stack, long*& stack_pos, StackFrame* frame)
{
  size_t* instance = (size_t*)PopInt(op_stack, stack_pos);
  if(instance) {
    BIO* server_bio = (BIO*)instance[0];
    BIO* bio = (BIO*)instance[1];
    
    if(server_bio && bio) {
      BIO_do_accept(server_bio);

      BIO* client_bio = BIO_pop(server_bio);
      if(BIO_do_handshake(client_bio) <= 0) {
        BIO_free_all(client_bio);
        PushInt(0, op_stack, stack_pos);
        return true;
      }

      int sock_fd;
      if(BIO_get_fd(client_bio, &sock_fd) < 0) {
        BIO_free_all(client_bio);
        PushInt(0, op_stack, stack_pos);
        return true;
      }
      
      struct sockaddr_storage pin;
      memset(&pin, 0, sizeof(pin));
      socklen_t pen_len = sizeof(pin);
      int status = getpeername(sock_fd, (sockaddr*)&pin, &pen_len);
      if(status < 0) {
        BIO_free_all(client_bio);
        PushInt(0, op_stack, stack_pos);
        return true;
      }
      
      char host_name[NI_MAXHOST] = {0};
      char port[NI_MAXSERV] = {0};
      status = getnameinfo((struct sockaddr*)&pin, pen_len, host_name, sizeof(host_name), port,
                           sizeof(port), NI_NUMERICHOST | NI_NUMERICSERV);
      if(status < 0) {
        BIO_free_all(client_bio);
        PushInt(0, op_stack, stack_pos);
        return true;
      }
      
      size_t* sock_obj = MemoryManager::AllocateObject(program->GetSecureSocketObjectId(), op_stack, *stack_pos, false);
      sock_obj[1] = (size_t)client_bio;
      sock_obj[3] = 1;
      sock_obj[4] = (size_t)CreateStringObject(BytesToUnicode(host_name), program, op_stack, stack_pos);
      sock_obj[5] = instance[6];

      PushInt((size_t)sock_obj, op_stack, stack_pos);
      return true;
    }
  }

  PushInt(0, op_stack, stack_pos);
  return true;
}

bool TrapProcessor::SockTcpSslCertSrv(StackProgram* program, size_t* inst, size_t*& op_stack, long*& stack_pos, StackFrame* frame)
{
  size_t* instance = (size_t*)PopInt(op_stack, stack_pos);
  X509* cert = (X509*)instance[3];
  if(cert) {
    char buffer[LARGE_BUFFER_MAX] = {0};
    X509_NAME_oneline(X509_get_issuer_name(cert), buffer, LARGE_BUFFER_MAX - 1);
    const std::wstring in = BytesToUnicode(buffer);
    PushInt((size_t)CreateStringObject(in, program, op_stack, stack_pos), op_stack, stack_pos);
  }
  else {
    PushInt(0, op_stack, stack_pos);
  }

  return true;
}

bool TrapProcessor::SockTcpError(StackProgram* program, size_t* inst, size_t*& op_stack, long*& stack_pos, StackFrame* frame)
{
#ifdef _WIN32
  char error_msg[SMALL_BUFFER_MAX] = {0};
  FormatMessage(FORMAT_MESSAGE_FROM_SYSTEM | FORMAT_MESSAGE_IGNORE_INSERTS,	0, WSAGetLastError(), 0, error_msg, SMALL_BUFFER_MAX, 0);
  char* newline = strrchr(error_msg, '\n');
  if(newline) {
    *newline = '\0';
  }
  const std::wstring err_msg = BytesToUnicode(error_msg);
  PushInt((size_t)CreateStringObject(err_msg, program, op_stack, stack_pos), op_stack, stack_pos);
#else
    const std::wstring err_msg = BytesToUnicode(strerror(errno));
    PushInt((size_t)CreateStringObject(err_msg, program, op_stack, stack_pos), op_stack, stack_pos);
#endif
  
  return true;
}

bool TrapProcessor::SockTcpSslError(StackProgram* program, size_t* inst, size_t*& op_stack, long*& stack_pos, StackFrame* frame)
{
  const int err_code = ERR_get_error();
  if(!err_code) {
    PushInt(0, op_stack, stack_pos);
  }
  else {
    const std::wstring err_msg = BytesToUnicode(ERR_reason_error_string(err_code));
    PushInt((size_t)CreateStringObject(err_msg, program, op_stack, stack_pos), op_stack, stack_pos);
  }

  return true;
}

bool TrapProcessor::SockTcpSslCloseSrv(StackProgram* program, size_t* inst, size_t*& op_stack, long*& stack_pos, StackFrame* frame)
{
  size_t* instance = (size_t*)PopInt(op_stack, stack_pos);
  if(instance) {
    BIO* srv_bio = (BIO*)instance[0];
    if(srv_bio) {
      instance[0] = 0;
      BIO_free_all(srv_bio);
    }
  }

  return true;
}

bool TrapProcessor::SerlChar(StackProgram* program, size_t* inst, size_t* &op_stack, long* &stack_pos, StackFrame* frame)
{
#ifdef _DEBUG
  std::wcout << L"# serializing char #" << std::endl;
#endif
  SerializeInt(CHAR_PARM, inst, op_stack, stack_pos);
  SerializeChar((wchar_t)frame->mem[1], inst, op_stack, stack_pos);
  return true;
}

bool TrapProcessor::SerlInt(StackProgram* program, size_t* inst, size_t* &op_stack, long* &stack_pos, StackFrame* frame)
{
#ifdef _DEBUG
  std::wcout << L"# serializing int #" << std::endl;
#endif
  SerializeInt(INT_PARM, inst, op_stack, stack_pos);
  SerializeInt((INT_VALUE)frame->mem[1], inst, op_stack, stack_pos);
  return true;
}

bool TrapProcessor::SerlFloat(StackProgram* program, size_t* inst, size_t* &op_stack, long* &stack_pos, StackFrame* frame)
{
#ifdef _DEBUG
  std::wcout << L"# serializing float #" << std::endl;
#endif
  SerializeInt(FLOAT_PARM, inst, op_stack, stack_pos);
  FLOAT_VALUE value;
  memcpy(&value, &(frame->mem[1]), sizeof(value));
  SerializeFloat(value, inst, op_stack, stack_pos);

  return true;
}

bool TrapProcessor::SerlObjInst(StackProgram* program, size_t* inst, size_t* &op_stack, long* &stack_pos, StackFrame* frame)
{
  SerializeObject(inst, frame, op_stack, stack_pos);

  return true;
}

bool TrapProcessor::SerlByteAry(StackProgram* program, size_t* inst, size_t* &op_stack, long* &stack_pos, StackFrame* frame)
{
  SerializeInt(BYTE_ARY_PARM, inst, op_stack, stack_pos);
  SerializeArray((size_t*)frame->mem[1], BYTE_ARY_PARM, inst, op_stack, stack_pos);

  return true;
}

bool TrapProcessor::SerlCharAry(StackProgram* program, size_t* inst, size_t* &op_stack, long* &stack_pos, StackFrame* frame)
{
  SerializeInt(CHAR_ARY_PARM, inst, op_stack, stack_pos);
  SerializeArray((size_t*)frame->mem[1], CHAR_ARY_PARM, inst, op_stack, stack_pos);

  return true;
}

bool TrapProcessor::SerlIntAry(StackProgram* program, size_t* inst, size_t* &op_stack, long* &stack_pos, StackFrame* frame)
{
  SerializeInt(INT_ARY_PARM, inst, op_stack, stack_pos);
  SerializeArray((size_t*)frame->mem[1], INT_ARY_PARM, inst, op_stack, stack_pos);

  return true;
}

bool TrapProcessor::SerlObjAry(StackProgram* program, size_t* inst, size_t* &op_stack, long* &stack_pos, StackFrame* frame)
{
  SerializeInt(OBJ_ARY_PARM, inst, op_stack, stack_pos);
  SerializeArray((size_t*)frame->mem[1], OBJ_ARY_PARM, inst, op_stack, stack_pos);

  return true;
}

bool TrapProcessor::SerlFloatAry(StackProgram* program, size_t* inst, size_t* &op_stack, long* &stack_pos, StackFrame* frame)
{
  SerializeInt(FLOAT_ARY_PARM, inst, op_stack, stack_pos);
  SerializeArray((size_t*)frame->mem[1], FLOAT_ARY_PARM, inst, op_stack, stack_pos);

  return true;
}

bool TrapProcessor::DeserlChar(StackProgram* program, size_t* inst, size_t* &op_stack, long* &stack_pos, StackFrame* frame)
{
#ifdef _DEBUG
  std::wcout << L"# deserializing char #" << std::endl;
#endif
  if(CHAR_PARM == (ParamType)DeserializeInt(inst)) {
    PushInt(DeserializeChar(inst), op_stack, stack_pos);
  }
  else {
    PushInt(0, op_stack, stack_pos);
  }

  return true;
}

bool TrapProcessor::DeserlInt(StackProgram* program, size_t* inst, size_t* &op_stack, long* &stack_pos, StackFrame* frame)
{
#ifdef _DEBUG
  std::wcout << L"# deserializing int #" << std::endl;
#endif
  if(INT_PARM == (ParamType)DeserializeInt(inst)) {
    PushInt(DeserializeInt(inst), op_stack, stack_pos);
  }
  else {
    PushInt(0, op_stack, stack_pos);
  }

  return true;
}

bool TrapProcessor::DeserlFloat(StackProgram* program, size_t* inst, size_t* &op_stack, long* &stack_pos, StackFrame* frame)
{
#ifdef _DEBUG
  std::wcout << L"# deserializing float #" << std::endl;
#endif
  if(FLOAT_PARM == (ParamType)DeserializeInt(inst)) {
    PushFloat(DeserializeFloat(inst), op_stack, stack_pos);
  }
  else {
    PushFloat(0.0, op_stack, stack_pos);
  }

  return true;
}

bool TrapProcessor::DeserlObjInst(StackProgram* program, size_t* inst, size_t* &op_stack, long* &stack_pos, StackFrame* frame)
{
  DeserializeObject(inst, op_stack, stack_pos);

  return true;
}

bool TrapProcessor::DeserlByteAry(StackProgram* program, size_t* inst, size_t* &op_stack, long* &stack_pos, StackFrame* frame)
{
#ifdef _DEBUG
  std::wcout << L"# deserializing byte array #" << std::endl;
#endif
  if(BYTE_ARY_PARM == (ParamType)DeserializeInt(inst)) {
    PushInt((size_t)DeserializeArray(BYTE_ARY_PARM, inst, op_stack, stack_pos), op_stack, stack_pos);
  }
  else {
    PushInt(0, op_stack, stack_pos);
  }

  return true;
}

bool TrapProcessor::DeserlCharAry(StackProgram* program, size_t* inst, size_t* &op_stack, long* &stack_pos, StackFrame* frame)
{
#ifdef _DEBUG
  std::wcout << L"# deserializing char array #" << std::endl;
#endif
  if(CHAR_ARY_PARM == (ParamType)DeserializeInt(inst)) {
    PushInt((size_t)DeserializeArray(CHAR_ARY_PARM, inst, op_stack, stack_pos), op_stack, stack_pos);
  }
  else {
    PushInt(0, op_stack, stack_pos);
  }

  return true;
}

bool TrapProcessor::DeserlIntAry(StackProgram* program, size_t* inst, size_t* &op_stack, long* &stack_pos, StackFrame* frame)
{
#ifdef _DEBUG
  std::wcout << L"# deserializing int array #" << std::endl;
#endif
  if(INT_ARY_PARM == (ParamType)DeserializeInt(inst)) {
    PushInt((size_t)DeserializeArray(INT_ARY_PARM, inst, op_stack, stack_pos), op_stack, stack_pos);
  }
  else {
    PushInt(0, op_stack, stack_pos);
  }

  return true;
}

bool TrapProcessor::DeserlObjAry(StackProgram* program, size_t* inst, size_t* &op_stack, long* &stack_pos, StackFrame* frame)
{
#ifdef _DEBUG
  std::wcout << L"# deserializing an object array #" << std::endl;
#endif
  if(OBJ_ARY_PARM == (ParamType)DeserializeInt(inst)) {
    PushInt((size_t)DeserializeArray(OBJ_ARY_PARM, inst, op_stack, stack_pos), op_stack, stack_pos);
  }
  else {
    PushInt(0, op_stack, stack_pos);
  }

  return true;
}

bool TrapProcessor::DeserlFloatAry(StackProgram* program, size_t* inst, size_t* &op_stack, long* &stack_pos, StackFrame* frame)
{
#ifdef _DEBUG
  std::wcout << L"# deserializing float array #" << std::endl;
#endif
  if(FLOAT_ARY_PARM == (ParamType)DeserializeInt(inst)) {
    PushInt((size_t)DeserializeArray(FLOAT_ARY_PARM, inst, op_stack, stack_pos), op_stack, stack_pos);
  }
  else {
    PushInt(0, op_stack, stack_pos);
  }

  return true;
}

bool TrapProcessor::CompressZlibBytes(StackProgram* program, size_t* inst, size_t* &op_stack, long* &stack_pos, StackFrame* frame)
{
  size_t* array = (size_t*)PopInt(op_stack, stack_pos);
  if (!array) {
    std::wcerr << L">>> Attempting to dereference a 'Nil' memory instance <<<" << std::endl;
    return false;
  }

  // setup buffers
  const char* in = (char*)(array + 3);
  const uLong in_len = (uLong)array[2];
    
  uLong out_len;
  char* out = OutputStream::CompressZlib(in, in_len, out_len);
  if(!out) {
    PushInt(0, op_stack, stack_pos);
    return false;
  }

  // create character array
  const long byte_array_size = (int64_t)out_len;
  const long byte_array_dim = 1;
  size_t* byte_array = MemoryManager::AllocateArray(byte_array_size + 1 + ((byte_array_dim + 2) * sizeof(size_t)), BYTE_ARY_TYPE, op_stack, *stack_pos, false);
  byte_array[0] = byte_array_size + 1;
  byte_array[1] = byte_array_dim;
  byte_array[2] = byte_array_size;

  // copy string
  char* byte_array_ptr = (char*)(byte_array + 3);
  memcpy(byte_array_ptr, out, byte_array_size);
  free(out);
  out = nullptr;
    
  PushInt((size_t)byte_array, op_stack, stack_pos);
  return true;
}

bool TrapProcessor::UncompressZlibBytes(StackProgram* program, size_t* inst, size_t* &op_stack, long* &stack_pos, StackFrame* frame)
{
  size_t* array = (size_t*)PopInt(op_stack, stack_pos);
  if(!array) {
    std::wcerr << L">>> Attempting to dereference a 'Nil' memory instance <<<" << std::endl;
    return false;
  }

  // setup buffers
  const char* in = (char*)(array + 3);
  const uLong in_len = (uLong)array[2];

  uLong out_len;
  char* out = OutputStream::UncompressZlib(in, in_len, out_len);
  if(!out) {
    PushInt(0, op_stack, stack_pos);
    return false;
  }

  // create character array
  const long byte_array_size = (int64_t)out_len;
  const long byte_array_dim = 1;
  size_t* byte_array = MemoryManager::AllocateArray(byte_array_size + 1 + ((byte_array_dim + 2) * sizeof(size_t)), BYTE_ARY_TYPE, op_stack, *stack_pos, false);
  byte_array[0] = byte_array_size + 1;
  byte_array[1] = byte_array_dim;
  byte_array[2] = byte_array_size;

  // copy string
  char* byte_array_ptr = (char*)(byte_array + 3);
  memcpy(byte_array_ptr, out, byte_array_size);
  free(out);
  out = nullptr;

  PushInt((size_t)byte_array, op_stack, stack_pos);
  return true;
}

bool TrapProcessor::CompressGzipBytes(StackProgram* program, size_t* inst, size_t*& op_stack, long*& stack_pos, StackFrame* frame)
{
  size_t* array = (size_t*)PopInt(op_stack, stack_pos);
  if(!array) {
    std::wcerr << L">>> Attempting to dereference a 'Nil' memory instance <<<" << std::endl;
    return false;
  }

  // setup buffers
  const char* in = (char*)(array + 3);
  const uLong in_len = (uLong)array[2];

  uLong out_len;
  char* out = OutputStream::CompressGzip(in, in_len, out_len);
  if(!out) {
    PushInt(0, op_stack, stack_pos);
    return false;
  }

  // create character array
  const long byte_array_size = (int64_t)out_len;
  const long byte_array_dim = 1;
  size_t* byte_array = MemoryManager::AllocateArray(byte_array_size + 1 + ((byte_array_dim + 2) * sizeof(size_t)), BYTE_ARY_TYPE, op_stack, *stack_pos, false);
  byte_array[0] = byte_array_size + 1;
  byte_array[1] = byte_array_dim;
  byte_array[2] = byte_array_size;

  // copy string
  char* byte_array_ptr = (char*)(byte_array + 3);
  memcpy(byte_array_ptr, out, byte_array_size);
  free(out);
  out = nullptr;

  PushInt((size_t)byte_array, op_stack, stack_pos);
  return true;
}

bool TrapProcessor::UncompressGzipBytes(StackProgram* program, size_t* inst, size_t*& op_stack, long*& stack_pos, StackFrame* frame)
{
  size_t* array = (size_t*)PopInt(op_stack, stack_pos);
  if(!array) {
    std::wcerr << L">>> Attempting to dereference a 'Nil' memory instance <<<" << std::endl;
    return false;
  }

  // setup buffers
  const char* in = (char*)(array + 3);
  const uLong in_len = (uLong)array[2];

  uLong out_len;
  char* out = OutputStream::UncompressGzip(in, in_len, out_len);
  if(!out) {
    PushInt(0, op_stack, stack_pos);
    return false;
  }

  // create character array
  const long byte_array_size = (int64_t)out_len;
  const long byte_array_dim = 1;
  size_t* byte_array = MemoryManager::AllocateArray(byte_array_size + 1 + ((byte_array_dim + 2) * sizeof(size_t)), BYTE_ARY_TYPE, op_stack, *stack_pos, false);
  byte_array[0] = byte_array_size + 1;
  byte_array[1] = byte_array_dim;
  byte_array[2] = byte_array_size;

  // copy string
  char* byte_array_ptr = (char*)(byte_array + 3);
  memcpy(byte_array_ptr, out, byte_array_size);
  free(out);
  out = nullptr;

  PushInt((size_t)byte_array, op_stack, stack_pos);
  return true;
}

bool TrapProcessor::CompressBrBytes(StackProgram* program, size_t* inst, size_t*& op_stack, long*& stack_pos, StackFrame* frame)
{
  size_t* array = (size_t*)PopInt(op_stack, stack_pos);
  if(!array) {
    std::wcerr << L">>> Attempting to dereference a 'Nil' memory instance <<<" << std::endl;
    return false;
  }

  // setup buffers
  const char* in = (char*)(array + 3);
  const uLong in_len = (uLong)array[2];

  uLong out_len;
  char* out = OutputStream::CompressBr(in, in_len, out_len);
  if(!out) {
    PushInt(0, op_stack, stack_pos);
    return false;
  }

  // create character array
  const long byte_array_size = (int64_t)out_len;
  const long byte_array_dim = 1;
  size_t* byte_array = MemoryManager::AllocateArray(byte_array_size + 1 + ((byte_array_dim + 2) * sizeof(size_t)), BYTE_ARY_TYPE, op_stack, *stack_pos, false);
  byte_array[0] = byte_array_size + 1;
  byte_array[1] = byte_array_dim;
  byte_array[2] = byte_array_size;

  // copy string
  char* byte_array_ptr = (char*)(byte_array + 3);
  memcpy(byte_array_ptr, out, byte_array_size);
  free(out);
  out = nullptr;

  PushInt((size_t)byte_array, op_stack, stack_pos);
  return true;
}

bool TrapProcessor::UncompressBrBytes(StackProgram* program, size_t* inst, size_t*& op_stack, long*& stack_pos, StackFrame* frame)
{
  size_t* array = (size_t*)PopInt(op_stack, stack_pos);
  if(!array) {
    std::wcerr << L">>> Attempting to dereference a 'Nil' memory instance <<<" << std::endl;
    return false;
  }

  // setup buffers
  const char* in = (char*)(array + 3);
  const uLong in_len = (uLong)array[2];

  uLong out_len;
  char* out = OutputStream::UncompressBr(in, in_len, out_len);
  if(!out) {
    PushInt(0, op_stack, stack_pos);
    return false;
  }

  // create character array
  const long byte_array_size = (int64_t)out_len;
  const long byte_array_dim = 1;
  size_t* byte_array = MemoryManager::AllocateArray(byte_array_size + 1 + ((byte_array_dim + 2) * sizeof(size_t)), BYTE_ARY_TYPE, op_stack, *stack_pos, false);
  byte_array[0] = byte_array_size + 1;
  byte_array[1] = byte_array_dim;
  byte_array[2] = byte_array_size;

  // copy string
  char* byte_array_ptr = (char*)(byte_array + 3);
  memcpy(byte_array_ptr, out, byte_array_size);
  free(out);
  out = nullptr;

  PushInt((size_t)byte_array, op_stack, stack_pos);
  return true;
}

bool TrapProcessor::TrapProcessor::CRC32Bytes(StackProgram* program, size_t* inst, size_t*& op_stack, long*& stack_pos, StackFrame* frame)
{
  size_t* array = (size_t*)PopInt(op_stack, stack_pos);
  if (!array) {
    std::wcerr << L">>> Attempting to dereference a 'Nil' memory instance <<<" << std::endl;
    return false;
  }

  // setup buffers
  const char* in = (char*)(array + 3);
  const uLong in_len = (uLong)array[2];

  // caculate CRC
  const uLong crc = crc32(0, (Bytef*)in, in_len);
  PushInt(crc, op_stack, stack_pos);

  return true;
}

bool TrapProcessor::FileOpenRead(StackProgram* program, size_t* inst, size_t* &op_stack, long* &stack_pos, StackFrame* frame)
{
  size_t* array = (size_t*)PopInt(op_stack, stack_pos);
  size_t* instance = (size_t*)PopInt(op_stack, stack_pos);
  if(array && instance) {
    array = (size_t*)array[0];
    const std::wstring name((wchar_t*)(array + 3));
    const std::string filename = UnicodeToBytes(name);
    FILE* file = File::FileOpen(filename.c_str(), "rb");
#ifdef _DEBUG
    std::wcout << L"# file open: name='" << name << L"'; instance=" << instance << L"("
      << (size_t)instance << L")" << L"; addr=" << file << L"(" << (size_t)file
      << L") #" << std::endl;
#endif
    instance[0] = (size_t)file;
  }

  return true;
}

bool TrapProcessor::FileOpenAppend(StackProgram* program, size_t* inst, size_t* &op_stack, long* &stack_pos, StackFrame* frame)
{
  size_t* array = (size_t*)PopInt(op_stack, stack_pos);
  size_t* instance = (size_t*)PopInt(op_stack, stack_pos);
  if(array && instance) {
    array = (size_t*)array[0];
    const std::wstring name((wchar_t*)(array + 3));
    const std::string filename = UnicodeToBytes(name);
    FILE* file = File::FileOpen(filename.c_str(), "ab");
#ifdef _DEBUG
    std::wcout << L"# file open: name='" << name << L"'; instance=" << instance << L"("
      << (size_t)instance << L")" << L"; addr=" << file << L"(" << (size_t)file
      << L") #" << std::endl;
#endif
    instance[0] = (size_t)file;
  }

  return true;
}

bool TrapProcessor::FileOpenWrite(StackProgram* program, size_t* inst, size_t* &op_stack, long* &stack_pos, StackFrame* frame)
{
  size_t* array = (size_t*)PopInt(op_stack, stack_pos);
  size_t* instance = (size_t*)PopInt(op_stack, stack_pos);
  if(array && instance) {
    array = (size_t*)array[0];
    const std::wstring name((wchar_t*)(array + 3));
    const std::string filename = UnicodeToBytes(name);
    FILE* file = File::FileOpen(filename.c_str(), "wb");
#ifdef _DEBUG
    std::wcout << L"# file open: name='" << name << L"'; instance=" << instance << L"("
      << (size_t)instance << L")" << L"; addr=" << file << L"(" << (size_t)file
      << L") #" << std::endl;
#endif
    instance[0] = (size_t)file;
  }

  return true;
}

bool TrapProcessor::FileOpenReadWrite(StackProgram* program, size_t* inst, size_t* &op_stack, long* &stack_pos, StackFrame* frame)
{
  size_t* array = (size_t*)PopInt(op_stack, stack_pos);
  size_t* instance = (size_t*)PopInt(op_stack, stack_pos);
  if(array && instance) {
    array = (size_t*)array[0];
    const std::string filename = UnicodeToBytes((wchar_t*)(array + 3));
    FILE* file = File::FileOpen(filename.c_str(), "w+b");
#ifdef _DEBUG
    std::wcout << L"# file open: name='" << name << L"'; instance=" << instance << L"("
      << (size_t)instance << L")" << L"; addr=" << file << L"(" << (size_t)file
      << L") #" << std::endl;
#endif
    instance[0] = (size_t)file;
  }

  return true;
}

bool TrapProcessor::FileClose(StackProgram* program, size_t* inst, size_t* &op_stack, long* &stack_pos, StackFrame* frame)
{
  size_t* instance = (size_t*)PopInt(op_stack, stack_pos);
  if(instance && (FILE*)instance[0]) {
    FILE* file = (FILE*)instance[0];
#ifdef _DEBUG
    std::wcout << L"# file close: addr=" << file << L"(" << (size_t)file << L") #" << std::endl;
#endif
    instance[0] = 0;
    fclose(file);
  }

  return true;
}

bool TrapProcessor::FileFlush(StackProgram* program, size_t* inst, size_t* &op_stack, long* &stack_pos, StackFrame* frame)
{
  size_t* instance = (size_t*)PopInt(op_stack, stack_pos);
  if(instance && (FILE*)instance[0]) {
    FILE* file = (FILE*)instance[0];
#ifdef _DEBUG
    std::wcout << L"# file flush: addr=" << file << L"(" << (size_t)file << L") #" << std::endl;
#endif
    instance[0] = 0;
    fflush(file);
  }

  return true;
}

bool TrapProcessor::FileInString(StackProgram* program, size_t* inst, size_t* &op_stack, long* &stack_pos, StackFrame* frame)
{
  const size_t* array = (size_t*)PopInt(op_stack, stack_pos);
  const size_t* instance = (size_t*)PopInt(op_stack, stack_pos);
  if(array && instance && instance[0]) {
    FILE* file = (FILE*)instance[0];
    char buffer[MID_BUFFER_MAX] = {0};
    if(file && fgets(buffer, MID_BUFFER_MAX - 1, file)) {
      long end_index = (int64_t)strlen(buffer) - 1;
      if(end_index > -1) {
        if(buffer[end_index] == '\n' || buffer[end_index] == '\r') {
          buffer[end_index] = '\0';
        }

        if(--end_index > -1 && buffer[end_index] == '\r') {
          buffer[end_index] = '\0';
        }
      }
      else {
        buffer[0] = '\0';
      }
      
      // copy and remove file BOM UTF (8, 16, 32)
      std::wstring in = BytesToUnicode(buffer);
      if(in.size() > 0 && (in[0] == (wchar_t)0xFEFF || in[0] == (wchar_t)0xFFFE || in[0] == (wchar_t)0xFFFE0000 || in[0] == (wchar_t)0xEFBBBF)) {
        in.erase(in.begin(), in.begin() + 1);
      }

      wchar_t* out = (wchar_t*)(array + 3);
#ifdef _WIN32
      wcsncpy_s(out, array[0], in.c_str(), in.size());
#else
      wcsncpy(out, in.c_str(), in.size());
#endif
    }
  }

  return true;
}

bool TrapProcessor::FileOutString(StackProgram* program, size_t* inst, size_t* &op_stack, long* &stack_pos, StackFrame* frame)
{
  const size_t* array = (size_t*)PopInt(op_stack, stack_pos);
  const size_t* instance = (size_t*)PopInt(op_stack, stack_pos);
  if(array && instance) {
    FILE* file = (FILE*)instance[0];
    const wchar_t* data = (wchar_t*)(array + 3);
    if(file) {
      fputs(UnicodeToBytes(data).c_str(), file);
    }
  }

  return true;
}

bool TrapProcessor::FileRewind(StackProgram* program, size_t* inst, size_t* &op_stack, long* &stack_pos, StackFrame* frame)
{
  const size_t* instance = (size_t*)PopInt(op_stack, stack_pos);
  if(instance && (FILE*)instance[0]) {
    FILE* file = (FILE*)instance[0];
    rewind(file);
  }

  return true;
}

// pipe operations
bool TrapProcessor::PipeCreate(StackProgram* program, size_t* inst, size_t*& op_stack, long*& stack_pos, StackFrame* frame) 
{
  const int mode = (int)PopInt(op_stack, stack_pos);
  size_t* array = (size_t*)PopInt(op_stack, stack_pos);
  size_t* instance = (size_t*)PopInt(op_stack, stack_pos);

  if(instance && array && mode == -3 /* Mode->CREATE */) {
    const wchar_t* name = (wchar_t*)(((size_t*)array[0]) + 3);

#ifdef _WIN32
    const std::string filename = "\\\\.\\pipe\\" + UnicodeToBytes(name);
    HANDLE pipe;
#else
    const std::string filename = "/tmp/" + UnicodeToBytes(name);
    int pipe;
#endif

    if(Pipe::Create(filename.c_str(), pipe)) {
      instance[0] = (size_t)pipe;
    }
  }
  
  return true;
}

bool TrapProcessor::PipeConnect(StackProgram* program, size_t* inst, size_t*& op_stack, long*& stack_pos, StackFrame* frame) 
{
  size_t* instance = (size_t*)PopInt(op_stack, stack_pos);
  if(instance && instance[0] && (int)instance[1] == -3 /* Mode->CREATE */) {
#ifdef _WIN32
    const HANDLE pipe = (HANDLE)instance[0];
    if(Pipe::OpenServer(pipe)) {
      PushInt(1, op_stack, stack_pos);
    }
    else {
      PushInt(0, op_stack, stack_pos);
    }
#else
    int client_pipe;
    const int server_pipe = (int)instance[0];
    if(Pipe::OpenServer(server_pipe, client_pipe)) {
      instance[0] = client_pipe;
      PushInt(1, op_stack, stack_pos);
    }
    else {
      PushInt(0, op_stack, stack_pos);
    }
#endif
  }
  else {
    PushInt(0, op_stack, stack_pos);
  }
  
  return true;
}

bool TrapProcessor::PipeOpen(StackProgram* program, size_t* inst, size_t*& op_stack, long*& stack_pos, StackFrame* frame) 
{
  const int mode = (int)PopInt(op_stack, stack_pos);
  size_t* array = (size_t*)PopInt(op_stack, stack_pos);
  size_t* instance = (size_t*)PopInt(op_stack, stack_pos);

  if(instance && array && mode == -4 /* Mode->OPEN */) {
    const wchar_t* name = (wchar_t*)(((size_t*)array[0]) + 3);

#ifdef _WIN32
    HANDLE pipe = (HANDLE)instance[0];
    const std::string filename = "\\\\.\\pipe\\" + UnicodeToBytes(name);
#else
    int pipe = (int)instance[0];
    const std::string filename = "/tmp/" + UnicodeToBytes(name);
#endif
    if(Pipe::OpenClient(filename.c_str(), pipe)) {
      PushInt(1, op_stack, stack_pos);
    }
    else {
      PushInt(0, op_stack, stack_pos);
    }
  }
  else {
    PushInt(0, op_stack, stack_pos);
  }

  return true;
}

bool TrapProcessor::PipeClose(StackProgram* program, size_t* inst, size_t*& op_stack, long*& stack_pos, StackFrame* fram) 
{
  size_t* instance = (size_t*)PopInt(op_stack, stack_pos);
  if(instance && instance[0]) {
    // server pipe
    if((int)instance[1] == -3 /* Mode->CREATE */) {
#ifdef _WIN32
      const HANDLE pipe = (HANDLE)instance[0];
#else
      const int pipe = (int)instance[0];
#endif
      Pipe::Close(pipe);
    }
    // client pipe
    else {
#ifdef _WIN32
      const HANDLE pipe = (HANDLE)instance[0];
#else
      const int pipe = (int)instance[0];
#endif
      Pipe::Close(pipe);
    }
  }

  return true;
}

bool TrapProcessor::PipeInByte(StackProgram* program, size_t* inst, size_t*& op_stack, long*& stack_pos, StackFrame* frame)
{
  const size_t* instance = (size_t*)PopInt(op_stack, stack_pos);
  if(instance && instance[0]) {
#ifdef _WIN32
    HANDLE pipe = (HANDLE)instance[0];
    PushInt(Pipe::ReadByte(pipe), op_stack, stack_pos);
#else
    int pipe = (int)instance[0];
    PushInt(Pipe::ReadByte(pipe), op_stack, stack_pos);
#endif
  }
  else {
    PushInt(0, op_stack, stack_pos);
  }

  return true;
}

bool TrapProcessor::PipeOutByte(StackProgram* program, size_t* inst, size_t*& op_stack, long*& stack_pos, StackFrame* frame) 
{
  const int value = (int)PopInt(op_stack, stack_pos);
  const size_t* instance = (size_t*)PopInt(op_stack, stack_pos);

  if(instance && (FILE*)instance[0]) {
#ifdef _WIN32
    HANDLE pipe = (HANDLE)instance[0];
    PushInt(Pipe::WriteByte(value, pipe), op_stack, stack_pos);
#else
    int pipe = (int)instance[0];
    PushInt(Pipe::WriteByte(value, pipe), op_stack, stack_pos);
#endif
  }
  else {
    PushInt(0, op_stack, stack_pos);
  }

  return true;
}

bool TrapProcessor::PipeInByteAry(StackProgram* program, size_t* inst, size_t*& op_stack, long*& stack_pos, StackFrame* frame)
{
  const size_t* array = (size_t*)PopInt(op_stack, stack_pos);
<<<<<<< HEAD
  const long num = (int64_t)PopInt(op_stack, stack_pos);
  const long offset = (int64_t)PopInt(op_stack, stack_pos);
=======
  const int64_t num = (int64_t)PopInt(op_stack, stack_pos);
  const int64_t offset = (int64_t)PopInt(op_stack, stack_pos);
>>>>>>> 6d54c443
  const size_t* instance = (size_t*)PopInt(op_stack, stack_pos);

  if(array && instance && (FILE*)instance[0] && offset > -1 && offset + num <= (int64_t)array[0]) {
#ifdef _WIN32
    HANDLE pipe = (HANDLE)instance[0];
#else
    int pipe = (int)instance[0];
#endif
    char* buffer = (char*)(array + 3);
    PushInt(Pipe::ReadByteArray(buffer, offset, num, pipe), op_stack, stack_pos);
  }
  else {
    PushInt(-1, op_stack, stack_pos);
  }

  return true;
}

bool TrapProcessor::PipeInCharAry(StackProgram* program, size_t* inst, size_t*& op_stack, long*& stack_pos, StackFrame* frame)
{
  const size_t* array = (size_t*)PopInt(op_stack, stack_pos);
<<<<<<< HEAD
  const long num = (int64_t)PopInt(op_stack, stack_pos);
  const long offset = (int64_t)PopInt(op_stack, stack_pos);
=======
  const int64_t num = (int64_t)PopInt(op_stack, stack_pos);
  const int64_t offset = (int64_t)PopInt(op_stack, stack_pos);
>>>>>>> 6d54c443
  const size_t* instance = (size_t*)PopInt(op_stack, stack_pos);

  if(array && instance && (FILE*)instance[0] && offset > -1 && offset + num <= (int64_t)array[0]) {
    wchar_t* out = (wchar_t*)(array + 3);
#ifdef _WIN32
    HANDLE pipe = (HANDLE)instance[0];
#else
    int pipe = (int)instance[0];
#endif

    // read from pipe
    char* byte_buffer = new char[num * 2 + 1];
    const size_t read = Pipe::ReadByteArray(byte_buffer, offset, num, pipe);
    byte_buffer[read] = '\0';
    std::wstring in(BytesToUnicode(byte_buffer));

    // copy and remove file BOM UTF (8, 16, 32)
    if(in.size() > 0 && (in[0] == (wchar_t)0xFEFF || in[0] == (wchar_t)0xFFFE || in[0] == (wchar_t)0xFFFE0000 || in[0] == (wchar_t)0xEFBBBF)) {
      in.erase(in.begin(), in.begin() + 1);
    }

    // copy
#ifdef _WIN32
    wcsncpy_s(out, array[0] + 1, in.c_str(), in.size());
#else
    wcsncpy(out, in.c_str(), in.size());
#endif

    // clean up
    delete[] byte_buffer;
    byte_buffer = nullptr;

    PushInt(read, op_stack, stack_pos);
  }
  else {
    PushInt(-1, op_stack, stack_pos);
  }

  return true;
}

bool TrapProcessor::PipeOutByteAry(StackProgram* program, size_t* inst, size_t*& op_stack, long*& stack_pos, StackFrame* frame) 
{
  const size_t* array = (size_t*)PopInt(op_stack, stack_pos);
<<<<<<< HEAD
  const long num = (int64_t)PopInt(op_stack, stack_pos);
  const long offset = (int64_t)PopInt(op_stack, stack_pos);
=======
  const int64_t num = (int64_t)PopInt(op_stack, stack_pos);
  const int64_t offset = (int64_t)PopInt(op_stack, stack_pos);
>>>>>>> 6d54c443
  const size_t* instance = (size_t*)PopInt(op_stack, stack_pos);

  if(array && instance && (FILE*)instance[0] && offset > -1 && offset + num <= (int64_t)array[0]) {
#ifdef _WIN32
    HANDLE pipe = (HANDLE)instance[0];
#else
    int pipe = (int)instance[0];
#endif
    char* buffer = (char*)(array + 3);
    PushInt(Pipe::WriteByteArray(buffer, offset, num, pipe), op_stack, stack_pos);
  }
  else {
    PushInt(-1, op_stack, stack_pos);
  }

  return true;
}

bool TrapProcessor::PipeOutCharAry(StackProgram* program, size_t* inst, size_t*& op_stack, long*& stack_pos, StackFrame* frame) 
{
  const size_t* array = (size_t*)PopInt(op_stack, stack_pos);
<<<<<<< HEAD
  const long num = (int64_t)PopInt(op_stack, stack_pos);
  const long offset = (int64_t)PopInt(op_stack, stack_pos);
=======
  const int64_t num = (int64_t)PopInt(op_stack, stack_pos);
  const int64_t offset = (int64_t)PopInt(op_stack, stack_pos);
>>>>>>> 6d54c443
  const size_t* instance = (size_t*)PopInt(op_stack, stack_pos);

  if(array && instance && (FILE*)instance[0] && offset > -1 && offset + num <= (int64_t)array[0]) {
#ifdef _WIN32
    HANDLE pipe = (HANDLE)instance[0];
#else
    int pipe = (int)instance[0];
#endif
    const wchar_t* buffer = (wchar_t*)(array + 3);
    // copy sub buffer
    std::wstring sub_buffer(buffer + offset, num);
    // convert to bytes and write out
    std::string buffer_out = UnicodeToBytes(sub_buffer);
    PushInt(Pipe::WriteByteArray(buffer_out.c_str(), 0, buffer_out.size(), pipe), op_stack, stack_pos);
  }
  else {
    PushInt(-1, op_stack, stack_pos);
  }

  return true;
}

bool TrapProcessor::PipeInString(StackProgram* program, size_t* inst, size_t*& op_stack, long*& stack_pos, StackFrame* frame) 
{
  const size_t* array = (size_t*)PopInt(op_stack, stack_pos);
  const size_t* instance = (size_t*)PopInt(op_stack, stack_pos);
  if(array && instance && instance[0]) {
#ifdef _WIN32
    HANDLE pipe = (HANDLE)instance[0];
    std::string buffer = Pipe::ReadString(pipe);
#else
    int pipe = (int)instance[0];
    std::string buffer = Pipe::ReadString(pipe);
#endif
    
    if(!buffer.empty()) {
      // copy and remove file BOM UTF (8, 16, 32)
      std::wstring in = BytesToUnicode(buffer);
      if(in.size() > 0 && (in[0] == (wchar_t)0xFEFF || in[0] == (wchar_t)0xFFFE || in[0] == (wchar_t)0xFFFE0000 || in[0] == (wchar_t)0xEFBBBF)) {
        in.erase(in.begin(), in.begin() + 1);
      }
      
      wchar_t* out = (wchar_t*)(array + 3);
#ifdef _WIN32
      wcsncpy_s(out, array[0] + 1, in.c_str(), in.size());
#else
      wcsncpy(out, in.c_str(), in.size());
#endif
    }
  }
  
  return true;
}

bool TrapProcessor::PipeOutString(StackProgram* program, size_t* inst, size_t*& op_stack, long*& stack_pos, StackFrame* frame) 
{
  const size_t* array = (size_t*)PopInt(op_stack, stack_pos);
  const size_t* instance = (size_t*)PopInt(op_stack, stack_pos);
  if(array && instance && instance[0]) {
    const std::string output = UnicodeToBytes((wchar_t*)(array + 3));
#ifdef _WIN32
    HANDLE pipe = (HANDLE)instance[0];
#else
    int pipe = (int)instance[0];
#endif
    Pipe::WriteString(output, pipe);
  }

  return true;
}

// socket operations
bool TrapProcessor::SockTcpIsConnected(StackProgram* program, size_t* inst, size_t* &op_stack, long* &stack_pos, StackFrame* frame)
{
  size_t* instance = (size_t*)PopInt(op_stack, stack_pos);
  if(instance && (int64_t)instance[0] > -1) {
    PushInt(1, op_stack, stack_pos);
  }
  else {
    PushInt(0, op_stack, stack_pos);
  }

  return true;
}

bool TrapProcessor::SockTcpInByte(StackProgram* program, size_t* inst, size_t* &op_stack, long* &stack_pos, StackFrame* frame)
{
  size_t* instance = (size_t*)PopInt(op_stack, stack_pos);
  if(instance && (int64_t)instance[0] > -1) {
    SOCKET sock = (SOCKET)instance[0];
    int status;
    PushInt(IPSocket::ReadByte(sock, status), op_stack, stack_pos);
  }
  else {
    PushInt(0, op_stack, stack_pos);
  }

  return true;
}

bool TrapProcessor::SockTcpInByteAry(StackProgram* program, size_t* inst, size_t* &op_stack, long* &stack_pos, StackFrame* frame)
{
  size_t* array = (size_t*)PopInt(op_stack, stack_pos);
<<<<<<< HEAD
  const long num = (int64_t)PopInt(op_stack, stack_pos);
  const long offset = (int64_t)PopInt(op_stack, stack_pos);
=======
  const long num = (long)PopInt(op_stack, stack_pos);
  const int64_t offset = (int64_t)PopInt(op_stack, stack_pos);
>>>>>>> 6d54c443
  size_t* instance = (size_t*)PopInt(op_stack, stack_pos);

  if(array && instance && (int64_t)instance[0] > -1 && offset > -1 && offset + num <= (int64_t)array[0]) {
    SOCKET sock = (SOCKET)instance[0];
    char* buffer = (char*)(array + 3);
    PushInt(IPSocket::ReadBytes(buffer + offset, num, sock), op_stack, stack_pos);
  }
  else {
    PushInt(-1, op_stack, stack_pos);
  }

  return true;
}

bool TrapProcessor::SockTcpInCharAry(StackProgram* program, size_t* inst, size_t* &op_stack, long* &stack_pos, StackFrame* frame)
{
  size_t* array = (size_t*)PopInt(op_stack, stack_pos);
<<<<<<< HEAD
  const long num = (int64_t)PopInt(op_stack, stack_pos);
  const long offset = (int64_t)PopInt(op_stack, stack_pos);
=======
  const long num = (long)PopInt(op_stack, stack_pos);
  const int64_t offset = (int64_t)PopInt(op_stack, stack_pos);
>>>>>>> 6d54c443
  size_t* instance = (size_t*)PopInt(op_stack, stack_pos);

  if(array && instance && (int64_t)instance[0] > -1 && offset > -1 && offset + num <= (int64_t)array[0]) {
    SOCKET sock = (SOCKET)instance[0];
    wchar_t* buffer = (wchar_t*)(array + 3);
    // allocate temporary buffer
    char* byte_buffer = new char[num * 2 + 1];
    int read = IPSocket::ReadBytes(byte_buffer + offset, num, sock);
    if(read > -1) {
      byte_buffer[read] = '\0';
      std::wstring in = BytesToUnicode(byte_buffer);
#ifdef _WIN32
      wcsncpy_s(buffer, array[0] + 1, in.c_str(), in.size());
#else
      wcsncpy(buffer, in.c_str(), in.size());
#endif
      PushInt(in.size(), op_stack, stack_pos);
    }
    else {
      PushInt(-1, op_stack, stack_pos);
    }
    // clean up
    delete[] byte_buffer;
    byte_buffer = nullptr;
  }
  else {
    PushInt(-1, op_stack, stack_pos);
  }

  return true;
}

bool TrapProcessor::SockTcpOutByte(StackProgram* program, size_t* inst, size_t* &op_stack, long* &stack_pos, StackFrame* frame)
{
<<<<<<< HEAD
  long value = (int64_t)PopInt(op_stack, stack_pos);
=======
  int64_t value = (int64_t)PopInt(op_stack, stack_pos);
>>>>>>> 6d54c443
  size_t* instance = (size_t*)PopInt(op_stack, stack_pos);
  if(instance && (int64_t)instance[0] > -1) {
    SOCKET sock = (SOCKET)instance[0];
    IPSocket::WriteByte((char)value, sock);
    PushInt(1, op_stack, stack_pos);
  }
  else {
    PushInt(0, op_stack, stack_pos);
  }

  return true;
}

bool TrapProcessor::SockTcpOutByteAry(StackProgram* program, size_t* inst, size_t* &op_stack, long* &stack_pos, StackFrame* frame)
{
  size_t* array = (size_t*)PopInt(op_stack, stack_pos);
<<<<<<< HEAD
  const long num = (int64_t)PopInt(op_stack, stack_pos);
  const long offset = (int64_t)PopInt(op_stack, stack_pos);
=======
  const long num = (long)PopInt(op_stack, stack_pos);
  const int64_t offset = (int64_t)PopInt(op_stack, stack_pos);
>>>>>>> 6d54c443
  size_t* instance = (size_t*)PopInt(op_stack, stack_pos);

  if(array && instance && (int64_t)instance[0] > -1 && offset > -1 && offset + num <= (int64_t)array[0]) {
    SOCKET sock = (SOCKET)instance[0];
    char* buffer = (char*)(array + 3);
    PushInt(IPSocket::WriteBytes(buffer + offset, num, sock), op_stack, stack_pos);
  }
  else {
    PushInt(-1, op_stack, stack_pos);
  }

  return true;
}

bool TrapProcessor::SockTcpOutCharAry(StackProgram* program, size_t* inst, size_t* &op_stack, long* &stack_pos, StackFrame* frame)
{
  size_t* array = (size_t*)PopInt(op_stack, stack_pos);
<<<<<<< HEAD
  const long num = (int64_t)PopInt(op_stack, stack_pos);
  const long offset = (int64_t)PopInt(op_stack, stack_pos);
=======
  const int64_t num = (int64_t)PopInt(op_stack, stack_pos);
  const int64_t offset = (int64_t)PopInt(op_stack, stack_pos);
>>>>>>> 6d54c443
  size_t* instance = (size_t*)PopInt(op_stack, stack_pos);

  if(array && instance && (int64_t)instance[0] > -1 && offset > -1 && offset + num <= (int64_t)array[0]) {
    SOCKET sock = (SOCKET)instance[0];
    const wchar_t* buffer = (wchar_t*)(array + 3);
    // copy sub buffer
    std::wstring sub_buffer(buffer + offset, num);
    // convert to bytes and write out
    std::string buffer_out = UnicodeToBytes(sub_buffer);
    PushInt(IPSocket::WriteBytes(buffer_out.c_str(), (int)buffer_out.size(), sock), op_stack, stack_pos);
  }
  else {
    PushInt(-1, op_stack, stack_pos);
  }

  return true;
}

bool TrapProcessor::SockTcpSslInByte(StackProgram* program, size_t* inst, size_t* &op_stack, long* &stack_pos, StackFrame* frame)
{
  size_t* instance = (size_t*)PopInt(op_stack, stack_pos);
  if(instance) {
    SSL_CTX* ctx = (SSL_CTX*)instance[0];
    BIO* bio = (BIO*)instance[1];
    int status;
    PushInt(IPSecureSocket::ReadByte(ctx, bio, status), op_stack, stack_pos);
  }
  else {
    PushInt(0, op_stack, stack_pos);
  }

  return true;
}

bool TrapProcessor::SockTcpSslInByteAry(StackProgram* program, size_t* inst, size_t* &op_stack, long* &stack_pos, StackFrame* frame)
{
  size_t* array = (size_t*)PopInt(op_stack, stack_pos);
<<<<<<< HEAD
  const long num = (int64_t)PopInt(op_stack, stack_pos);
  const long offset = (int64_t)PopInt(op_stack, stack_pos);
=======
  const long num = (long)PopInt(op_stack, stack_pos);
  const int64_t offset = (int64_t)PopInt(op_stack, stack_pos);
>>>>>>> 6d54c443
  size_t* instance = (size_t*)PopInt(op_stack, stack_pos);

  if(array && instance && offset > -1 && offset + num <= (int64_t)array[0]) {
    SSL_CTX* ctx = (SSL_CTX*)instance[0];
    BIO* bio = (BIO*)instance[1];
    char* buffer = (char*)(array + 3);
    PushInt(IPSecureSocket::ReadBytes(buffer + offset, num, ctx, bio), op_stack, stack_pos);
  }
  else {
    PushInt(-1, op_stack, stack_pos);
  }

  return true;
}

bool TrapProcessor::SockTcpSslInCharAry(StackProgram* program, size_t* inst, size_t* &op_stack, long* &stack_pos, StackFrame* frame)
{
  size_t* array = (size_t*)PopInt(op_stack, stack_pos);
<<<<<<< HEAD
  const long num = (int64_t)PopInt(op_stack, stack_pos);
  const long offset = (int64_t)PopInt(op_stack, stack_pos);
=======
  const long num = (long)PopInt(op_stack, stack_pos);
  const int64_t offset = (long)PopInt(op_stack, stack_pos);
>>>>>>> 6d54c443
  size_t* instance = (size_t*)PopInt(op_stack, stack_pos);

  if(array && instance && offset > -1 && offset + num <= (int64_t)array[0]) {
    SSL_CTX* ctx = (SSL_CTX*)instance[0];
    BIO* bio = (BIO*)instance[1];
    wchar_t* buffer = (wchar_t*)(array + 3);
    char* byte_buffer = new char[num * 2 + 1];
    int read = IPSecureSocket::ReadBytes(byte_buffer + offset, num, ctx, bio);
    if(read > -1) {
      byte_buffer[read] = '\0';
      std::wstring in = BytesToUnicode(byte_buffer);
#ifdef _WIN32
      wcsncpy_s(buffer, array[0] + 1, in.c_str(), in.size());
#else
      wcsncpy(buffer, in.c_str(), in.size());
#endif
      PushInt(in.size(), op_stack, stack_pos);
    }
    else {
      PushInt(-1, op_stack, stack_pos);
    }
    // clean up
    delete[] byte_buffer;
    byte_buffer = nullptr;
  }
  else {
    PushInt(-1, op_stack, stack_pos);
  }

  return true;
}

bool TrapProcessor::SockTcpSslOutByte(StackProgram* program, size_t* inst, size_t* &op_stack, long* &stack_pos, StackFrame* frame)
{
<<<<<<< HEAD
  long value = (int64_t)PopInt(op_stack, stack_pos);
=======
  int64_t value = (int64_t)PopInt(op_stack, stack_pos);
>>>>>>> 6d54c443
  size_t* instance = (size_t*)PopInt(op_stack, stack_pos);
  if(instance) {
    SSL_CTX* ctx = (SSL_CTX*)instance[0];
    BIO* bio = (BIO*)instance[1];
    IPSecureSocket::WriteByte((char)value, ctx, bio);
    PushInt(1, op_stack, stack_pos);
  }
  else {
    PushInt(0, op_stack, stack_pos);
  }

  return true;
}

bool TrapProcessor::SockTcpSslOutByteAry(StackProgram* program, size_t* inst, size_t* &op_stack, long* &stack_pos, StackFrame* frame)
{
  size_t* array = (size_t*)PopInt(op_stack, stack_pos);
<<<<<<< HEAD
  const long num = (int64_t)PopInt(op_stack, stack_pos);
  const long offset = (int64_t)PopInt(op_stack, stack_pos);
=======
  const long num = (long)PopInt(op_stack, stack_pos);
  const int64_t offset = (int64_t)PopInt(op_stack, stack_pos);
>>>>>>> 6d54c443
  size_t* instance = (size_t*)PopInt(op_stack, stack_pos);

  if(array && instance && offset > -1 && offset + num <= (int64_t)array[0]) {
    SSL_CTX* ctx = (SSL_CTX*)instance[0];
    BIO* bio = (BIO*)instance[1];
    char* buffer = (char*)(array + 3);
    PushInt(IPSecureSocket::WriteBytes(buffer + offset, num, ctx, bio), op_stack, stack_pos);
  }
  else {
    PushInt(-1, op_stack, stack_pos);
  }

  return true;
}

bool TrapProcessor::SockTcpSslOutCharAry(StackProgram* program, size_t* inst, size_t* &op_stack, long* &stack_pos, StackFrame* frame)
{
  size_t* array = (size_t*)PopInt(op_stack, stack_pos);
<<<<<<< HEAD
  const long num = (int64_t)PopInt(op_stack, stack_pos);
  const long offset = (int64_t)PopInt(op_stack, stack_pos);
=======
  const int64_t num = (int64_t)PopInt(op_stack, stack_pos);
  const int64_t offset = (int64_t)PopInt(op_stack, stack_pos);
>>>>>>> 6d54c443
  size_t* instance = (size_t*)PopInt(op_stack, stack_pos);

  if(array && instance && offset > -1 && offset + num <= (int64_t)array[0]) {
    SSL_CTX* ctx = (SSL_CTX*)instance[0];
    BIO* bio = (BIO*)instance[1];
    const wchar_t* buffer = (wchar_t*)(array + 3);
    // copy sub buffer
    std::wstring sub_buffer(buffer + offset, num);
    // convert to bytes and write out
    std::string buffer_out = UnicodeToBytes(sub_buffer);
    PushInt(IPSecureSocket::WriteBytes(buffer_out.c_str(), (int)buffer_out.size(), ctx, bio), op_stack, stack_pos);
  }
  else {
    PushInt(-1, op_stack, stack_pos);
  }

  return true;
}

bool TrapProcessor::FileInByte(StackProgram* program, size_t* inst, size_t* &op_stack, long* &stack_pos, StackFrame* frame)
{
  const size_t* instance = (size_t*)PopInt(op_stack, stack_pos);
  if((FILE*)instance[0]) {
    FILE* file = (FILE*)instance[0];
    const int value = fgetc(file);
    PushInt(value < 0 ? 0 : value, op_stack, stack_pos);
  }
  else {
    PushInt(0, op_stack, stack_pos);
  }

  return true;
}

bool TrapProcessor::FileInCharAry(StackProgram* program, size_t* inst, size_t* &op_stack, long* &stack_pos, StackFrame* frame)
{
  const size_t* array = (size_t*)PopInt(op_stack, stack_pos);
<<<<<<< HEAD
  const long num = (int64_t)PopInt(op_stack, stack_pos);
  const long offset = (int64_t)PopInt(op_stack, stack_pos);
=======
  const int64_t num = (int64_t)PopInt(op_stack, stack_pos);
  const int64_t offset = (int64_t)PopInt(op_stack, stack_pos);
>>>>>>> 6d54c443
  const size_t* instance = (size_t*)PopInt(op_stack, stack_pos);
  
  if(array && instance && (FILE*)instance[0] && offset > -1 && offset + num <= (int64_t)array[0]) {
    FILE* file = (FILE*)instance[0];
    wchar_t* out = (wchar_t*)(array + 3);

    // read from file
    char* byte_buffer = new char[num * 2 + 1];
    const size_t read = fread(byte_buffer + offset, 1, num, file);
    byte_buffer[read] = '\0';
    std::wstring in(BytesToUnicode(byte_buffer));
    
    // remove file BOM UTF (8, 16, 32)
    if(in.size() > 0 && ((size_t)in[0] == 0xFEFF || (size_t)in[0] == 0xFFFE || (size_t)in[0] == 0xFFFE0000 || (size_t)in[0] == 0xEFBBBF)) {
      in.erase(in.begin(), in.begin() + 1);
    }

    // copy
#ifdef _WIN32
    wcsncpy_s(out, array[0] + 1, in.c_str(), in.size());
#else
    wcsncpy(out, in.c_str(), array[2]);
#endif

    // clean up
    delete[] byte_buffer;
    byte_buffer = nullptr;

    PushInt(read, op_stack, stack_pos);
  }
  else {
    PushInt(-1, op_stack, stack_pos);
  }

  return true;
}

bool TrapProcessor::FileInByteAry(StackProgram* program, size_t* inst, size_t* &op_stack, long* &stack_pos, StackFrame* frame)
{
  const size_t* array = (size_t*)PopInt(op_stack, stack_pos);
<<<<<<< HEAD
  const long num = (int64_t)PopInt(op_stack, stack_pos);
  const long offset = (int64_t)PopInt(op_stack, stack_pos);
=======
  const int64_t num = (int64_t)PopInt(op_stack, stack_pos);
  const int64_t offset = (int64_t)PopInt(op_stack, stack_pos);
>>>>>>> 6d54c443
  const size_t* instance = (size_t*)PopInt(op_stack, stack_pos);

  if(array && instance && (FILE*)instance[0] && offset > -1 && offset + num <= (int64_t)array[0]) {
    FILE* file = (FILE*)instance[0];
    char* buffer = (char*)(array + 3);
    const size_t read = fread(buffer + offset, 1, num, file);
    PushInt(read, op_stack, stack_pos);
  }
  else {
    PushInt(-1, op_stack, stack_pos);
  }

  return true;
}

bool TrapProcessor::FileOutByte(StackProgram* program, size_t* inst, size_t* &op_stack, long* &stack_pos, StackFrame* frame)
{
  const int value = (int)PopInt(op_stack, stack_pos);
  const size_t* instance = (size_t*)PopInt(op_stack, stack_pos);

  if(instance && (FILE*)instance[0]) {
    FILE* file = (FILE*)instance[0];
    if(fputc(value, file) != value) {
      PushInt(0, op_stack, stack_pos);
    }
    else {
      PushInt(1, op_stack, stack_pos);
    }
  }
  else {
    PushInt(0, op_stack, stack_pos);
  }

  return true;
}

bool TrapProcessor::FileOutByteAry(StackProgram* program, size_t* inst, size_t* &op_stack, long* &stack_pos, StackFrame* frame)
{
  const size_t* array = (size_t*)PopInt(op_stack, stack_pos);
<<<<<<< HEAD
  const long num = (int64_t)PopInt(op_stack, stack_pos);
  const long offset = (int64_t)PopInt(op_stack, stack_pos);
=======
  const int64_t num = (int64_t)PopInt(op_stack, stack_pos);
  const int64_t offset = (int64_t)PopInt(op_stack, stack_pos);
>>>>>>> 6d54c443
  const size_t* instance = (size_t*)PopInt(op_stack, stack_pos);

  if(array && instance && (FILE*)instance[0] && offset > -1 && offset + num <= (int64_t)array[0]) {
    FILE* file = (FILE*)instance[0];
    char* buffer = (char*)(array + 3);
    PushInt(fwrite(buffer + offset, 1, num, file), op_stack, stack_pos);
  }
  else {
    PushInt(-1, op_stack, stack_pos);
  }

  return true;
}

bool TrapProcessor::FileOutCharAry(StackProgram* program, size_t* inst, size_t* &op_stack, long* &stack_pos, StackFrame* frame)
{
  const size_t* array = (size_t*)PopInt(op_stack, stack_pos);
<<<<<<< HEAD
  const long num = (int64_t)PopInt(op_stack, stack_pos);
  const long offset = (int64_t)PopInt(op_stack, stack_pos);
=======
  const int64_t num = (int64_t)PopInt(op_stack, stack_pos);
  const int64_t offset = (int64_t)PopInt(op_stack, stack_pos);
>>>>>>> 6d54c443
  const size_t* instance = (size_t*)PopInt(op_stack, stack_pos);

  if(array && instance && (FILE*)instance[0] && offset > -1 && offset + num <= (int64_t)array[0]) {
    FILE* file = (FILE*)instance[0];
    const wchar_t* buffer = (wchar_t*)(array + 3);
    // copy sub buffer
    std::wstring sub_buffer(buffer + offset, num);
    // convert to bytes and write out
    std::string buffer_out = UnicodeToBytes(sub_buffer);
    PushInt(fwrite(buffer_out.c_str(), 1, buffer_out.size(), file), op_stack, stack_pos);
  }
  else {
    PushInt(-1, op_stack, stack_pos);
  }

  return true;
}

bool TrapProcessor::FileSeek(StackProgram* program, size_t* inst, size_t* &op_stack, long* &stack_pos, StackFrame* frame)
{
  long pos = (int64_t)PopInt(op_stack, stack_pos);
  size_t* instance = (size_t*)PopInt(op_stack, stack_pos);

  if(instance && (FILE*)instance[0]) {
    FILE* file = (FILE*)instance[0];
    if(fseek(file, pos, SEEK_CUR) != 0) {
      PushInt(0, op_stack, stack_pos);
    }
    else {
      PushInt(1, op_stack, stack_pos);
    }
  }
  else {
    PushInt(0, op_stack, stack_pos);
  }

  return true;
}

bool TrapProcessor::FileEof(StackProgram* program, size_t* inst, size_t* &op_stack, long* &stack_pos, StackFrame* frame)
{
  const size_t* instance = (size_t*)PopInt(op_stack, stack_pos);
  if(instance && (FILE*)instance[0]) {
    FILE* file = (FILE*)instance[0];
    PushInt(feof(file) != 0, op_stack, stack_pos);
  }
  else {
    PushInt(1, op_stack, stack_pos);
  }

  return true;
}

bool TrapProcessor::FileIsOpen(StackProgram* program, size_t* inst, size_t* &op_stack, long* &stack_pos, StackFrame* frame)
{
  const size_t* instance = (size_t*)PopInt(op_stack, stack_pos);
  if(instance && (FILE*)instance[0]) {
    PushInt(1, op_stack, stack_pos);
  }
  else {
    PushInt(0, op_stack, stack_pos);
  }

  return true;
}

bool TrapProcessor::FileCanWriteOnly(StackProgram* program, size_t* inst, size_t* &op_stack, long* &stack_pos, StackFrame* frame)
{
  size_t* array = (size_t*)PopInt(op_stack, stack_pos);
  if(array) {
    array = (size_t*)array[0];
    const std::wstring wname((wchar_t*)(array + 3));
    const std::string name =  UnicodeToBytes(wname);
    PushInt(File::FileWriteOnly(name.c_str()), op_stack, stack_pos);
  }
  else {
    PushInt(0, op_stack, stack_pos);
  }

  return true;
}

bool TrapProcessor::FileCanReadOnly(StackProgram* program, size_t* inst, size_t* &op_stack, long* &stack_pos, StackFrame* frame)
{
  size_t* array = (size_t*)PopInt(op_stack, stack_pos);
  if(array) {
    array = (size_t*)array[0];
    const std::wstring wname((wchar_t*)(array + 3));
    const std::string name =  UnicodeToBytes(wname);
    PushInt(File::FileReadOnly(name.c_str()), op_stack, stack_pos);
  }
  else {
    PushInt(0, op_stack, stack_pos);
  }

  return true;
}

bool TrapProcessor::FileCanReadWrite(StackProgram* program, size_t* inst, size_t* &op_stack, long* &stack_pos, StackFrame* frame)
{
  size_t* array = (size_t*)PopInt(op_stack, stack_pos);
  if(array) {
    array = (size_t*)array[0];
    const std::wstring wname((wchar_t*)(array + 3));
    const std::string name =  UnicodeToBytes(wname);
    PushInt(File::FileReadWrite(name.c_str()), op_stack, stack_pos);
  }
  else {
    PushInt(0, op_stack, stack_pos);
  }

  return true;
}

bool TrapProcessor::FileExists(StackProgram* program, size_t* inst, size_t* &op_stack, long* &stack_pos, StackFrame* frame)
{
  size_t* array = (size_t*)PopInt(op_stack, stack_pos);
  if(array) {
    array = (size_t*)array[0];
    const std::wstring wname((wchar_t*)(array + 3));
    const std::string name =  UnicodeToBytes(wname);
    PushInt(File::FileExists(name.c_str()), op_stack, stack_pos);
  }
  else {
    PushInt(0, op_stack, stack_pos);
  }

  return true;
}

bool TrapProcessor::FileSize(StackProgram* program, size_t* inst, size_t* &op_stack, long* &stack_pos, StackFrame* frame)
{
  size_t* array = (size_t*)PopInt(op_stack, stack_pos);
  if(array) {
    array = (size_t*)array[0];
    const std::wstring wname((wchar_t*)(array + 3));
    const std::string name =  UnicodeToBytes(wname);
    PushInt(File::FileSize(name.c_str()), op_stack, stack_pos);
  }
  else {
    PushInt(-1, op_stack, stack_pos);
  }

  return true;
}

bool TrapProcessor::FileTempName(StackProgram* program, size_t* inst, size_t*& op_stack, long*& stack_pos, StackFrame* frame) 
{
  const std::string full_path = File::TempName();
  if(full_path.size() > 0) {
    const std::wstring wfull_path(full_path.begin(), full_path.end());
    const size_t str_obj = (size_t)CreateStringObject(wfull_path, program, op_stack, stack_pos);
    PushInt(str_obj, op_stack, stack_pos);
  }
  else {
    PushInt(0, op_stack, stack_pos);
  }

  return true;
}

bool TrapProcessor::FileFullPath(StackProgram* program, size_t* inst, size_t* &op_stack, long* &stack_pos, StackFrame* frame)
{
  size_t* array = (size_t*)PopInt(op_stack, stack_pos);
  if(array) {
    array = (size_t*)array[0];
    const std::wstring wname((wchar_t*)(array + 3));
    const std::string name =  UnicodeToBytes(wname);
    std::string full_path = File::FullPathName(name);
    if(full_path.size() > 0) {
      const std::wstring wfull_path(full_path.begin(), full_path.end());
      const size_t str_obj = (size_t)CreateStringObject(wfull_path, program, op_stack, stack_pos);
      PushInt(str_obj, op_stack, stack_pos);
    }
    else {
      PushInt(0, op_stack, stack_pos);
    }
  }

  return true;
}

bool TrapProcessor::FileAccountOwner(StackProgram* program, size_t* inst, size_t* &op_stack, long* &stack_pos, StackFrame* frame)
{
  size_t* array = (size_t*)PopInt(op_stack, stack_pos);
  if(array) {
    array = (size_t*)array[0];
    const std::wstring wname((wchar_t*)(array + 3));
    const std::string name =  UnicodeToBytes(wname);
    ProcessFileOwner(name.c_str(), true, program, op_stack, stack_pos);
  }
  else {
    PushInt(0, op_stack, stack_pos);
  }

  return true;
}

bool TrapProcessor::FileGroupOwner(StackProgram* program, size_t* inst, size_t* &op_stack, long* &stack_pos, StackFrame* frame)
{
  size_t* array = (size_t*)PopInt(op_stack, stack_pos);
  if(array) {
    array = (size_t*)array[0];
    const std::wstring wname((wchar_t*)(array + 3));
    const std::string name =  UnicodeToBytes(wname);
    ProcessFileOwner(name.c_str(), false, program, op_stack, stack_pos);
  }
  else {
    PushInt(0, op_stack, stack_pos);
  }

  return true;
}

bool TrapProcessor::FileDelete(StackProgram* program, size_t* inst, size_t* &op_stack, long* &stack_pos, StackFrame* frame)
{
  size_t* array = (size_t*)PopInt(op_stack, stack_pos);
  if(array) {
    array = (size_t*)array[0];
    const std::wstring wname((wchar_t*)(array + 3));
    const std::string name =  UnicodeToBytes(wname);
    if(remove(name.c_str()) != 0) {
      PushInt(0, op_stack, stack_pos);
    }
    else {
      PushInt(1, op_stack, stack_pos);
    }
  }
  else {
    PushInt(0, op_stack, stack_pos);
  }

  return true;
}

bool TrapProcessor::FileRename(StackProgram* program, size_t* inst, size_t* &op_stack, long* &stack_pos, StackFrame* frame)
{
  const size_t* to = (size_t*)PopInt(op_stack, stack_pos);
  const size_t* from = (size_t*)PopInt(op_stack, stack_pos);

  if(!to || !from) {
    PushInt(0, op_stack, stack_pos);
    return true;
  }

  to = (size_t*)to[0];
  const std::wstring wto_name((wchar_t*)(to + 3));

  from = (size_t*)from[0];
  const std::wstring wfrom_name((wchar_t*)(from + 3));

  const std::string to_name = UnicodeToBytes(wto_name);
  const std::string from_name = UnicodeToBytes(wfrom_name);
  if(rename(from_name.c_str(), to_name.c_str()) != 0) {
    PushInt(0, op_stack, stack_pos);
  }
  else {
    PushInt(1, op_stack, stack_pos);
  }

  return true;
}

bool TrapProcessor::FileCopy(StackProgram* program, size_t* inst, size_t*& op_stack, long*& stack_pos, StackFrame* frame)
{
  const bool overwrite = PopInt(op_stack, stack_pos);
  const size_t* to = (size_t*)PopInt(op_stack, stack_pos);
  const size_t* from = (size_t*)PopInt(op_stack, stack_pos);

  if(!to || !from) {
    PushInt(0, op_stack, stack_pos);
    return true;
  }

  to = (size_t*)to[0];
  const std::wstring wto_name((wchar_t*)(to + 3));

  from = (size_t*)from[0];
  const std::wstring wfrom_name((wchar_t*)(from + 3));

  const std::string to_name = UnicodeToBytes(wto_name);
  const std::string from_name = UnicodeToBytes(wfrom_name);

  std::filesystem::copy_options options = std::filesystem::copy_options::none;
  if(overwrite) {
    options |= std::filesystem::copy_options::overwrite_existing;
  }

  std::error_code error_code;
  std::filesystem::copy_file(from_name, to_name, options, error_code);
  if(error_code) {
    PushInt(0, op_stack, stack_pos);
  }
  else {
    PushInt(1, op_stack, stack_pos);
  }

  return true;
}

bool TrapProcessor::DirCopy(StackProgram* program, size_t* inst, size_t*& op_stack, long*& stack_pos, StackFrame* frame)
{
  const bool recursive = PopInt(op_stack, stack_pos);
  const size_t* to = (size_t*)PopInt(op_stack, stack_pos);
  const size_t* from = (size_t*)PopInt(op_stack, stack_pos);

  if(!to || !from) {
    PushInt(0, op_stack, stack_pos);
    return true;
  }

  to = (size_t*)to[0];
  const std::wstring wto_name((wchar_t*)(to + 3));

  from = (size_t*)from[0];
  const std::wstring wfrom_name((wchar_t*)(from + 3));

  const std::string to_name = UnicodeToBytes(wto_name);
  const std::string from_name = UnicodeToBytes(wfrom_name);

  if(File::DirExists(from_name.c_str())) {
    std::filesystem::copy_options copy_options = std::filesystem::copy_options::overwrite_existing;
    if(recursive) {
      copy_options |= std::filesystem::copy_options::recursive;
    }

    std::error_code error_code;
    std::filesystem::copy(from_name, to_name, copy_options, error_code);
    if(error_code) {
      PushInt(0, op_stack, stack_pos);
    }
    else {
      PushInt(1, op_stack, stack_pos);
    }
  }
  else {
    PushInt(0, op_stack, stack_pos);
  }
  
  return true;
}

bool TrapProcessor::FileCreateTime(StackProgram* program, size_t* inst, size_t* &op_stack, long* &stack_pos, StackFrame* frame)
{
<<<<<<< HEAD
  const long is_gmt = (int64_t)PopInt(op_stack, stack_pos);
=======
  const bool is_gmt = (int64_t)PopInt(op_stack, stack_pos);
>>>>>>> 6d54c443
  size_t* array = (size_t*)PopInt(op_stack, stack_pos);
  if(array) {
    array = (size_t*)array[0];
    const std::wstring wname((wchar_t*)(array + 3));
    const std::string name =  UnicodeToBytes(wname);
    time_t raw_time = File::FileCreatedTime(name.c_str());
    if(raw_time > 0) {
      struct tm* curr_time;
      const bool got_time = GetTime(curr_time, raw_time, is_gmt);

      if(got_time) {
        frame->mem[3] = curr_time->tm_mday;          // day
        frame->mem[4] = curr_time->tm_mon + 1;       // month
        frame->mem[5] = curr_time->tm_year + 1900;   // year
        frame->mem[6] = curr_time->tm_hour;          // hours
        frame->mem[7] = curr_time->tm_min;           // mins
        frame->mem[8] = curr_time->tm_sec;           // secs
      }
    }
    else {
      return false;
    }
  }
  else {
    return false;
  }

  return true;
}

bool TrapProcessor::FileModifiedTime(StackProgram* program, size_t* inst, size_t* &op_stack, long* &stack_pos, StackFrame* frame)
{
<<<<<<< HEAD
  const long is_gmt = (int64_t)PopInt(op_stack, stack_pos);
=======
  const long is_gmt = !PopInt(op_stack, stack_pos) ? false : true;
>>>>>>> 6d54c443
  size_t* array = (size_t*)PopInt(op_stack, stack_pos);
  if(array) {
    array = (size_t*)array[0];
    const std::wstring wname((wchar_t*)(array + 3));
    const std::string name =  UnicodeToBytes(wname);
    time_t raw_time = File::FileModifiedTime(name.c_str());
    if(raw_time > 0) {
      struct tm* curr_time;
      const bool got_time = GetTime(curr_time, raw_time, is_gmt);

      if(got_time) {
        frame->mem[3] = curr_time->tm_mday;          // day
        frame->mem[4] = curr_time->tm_mon + 1;       // month
        frame->mem[5] = curr_time->tm_year + 1900;   // year
        frame->mem[6] = curr_time->tm_hour;          // hours
        frame->mem[7] = curr_time->tm_min;           // mins
        frame->mem[8] = curr_time->tm_sec;           // secs
      }
    }
    else {
      return false;
    }
  }
  else {
    return false;
  }

  return true;
}

bool TrapProcessor::FileAccessedTime(StackProgram* program, size_t* inst, size_t* &op_stack, long* &stack_pos, StackFrame* frame)
{
<<<<<<< HEAD
  const long is_gmt = (int64_t)PopInt(op_stack, stack_pos);
=======
  const bool is_gmt = (bool)PopInt(op_stack, stack_pos);
>>>>>>> 6d54c443
  size_t* array = (size_t*)PopInt(op_stack, stack_pos);
  if(array) {
    array = (size_t*)array[0];
    const std::wstring wname((wchar_t*)(array + 3));
    const std::string name =  UnicodeToBytes(wname);
    time_t raw_time = File::FileAccessedTime(name.c_str());
    if(raw_time > 0) {
      struct tm* curr_time;
      const bool got_time = GetTime(curr_time, raw_time, is_gmt);

      if(got_time) {
        frame->mem[3] = curr_time->tm_mday;          // day
        frame->mem[4] = curr_time->tm_mon + 1;       // month
        frame->mem[5] = curr_time->tm_year + 1900;   // year
        frame->mem[6] = curr_time->tm_hour;          // hours
        frame->mem[7] = curr_time->tm_min;           // mins
        frame->mem[8] = curr_time->tm_sec;           // secs
      }
    }
    else {
      return false;
    }
  }
  else {
    return false;
  }

  return true;
}

bool TrapProcessor::DirSlash(StackProgram* program, size_t* inst, size_t*& op_stack, long*& stack_pos, StackFrame* frame)
{
#ifdef _WIN32  
  PushInt('\\', op_stack, stack_pos);
#else
  PushInt('/', op_stack, stack_pos);
#endif

  return true;
}

bool TrapProcessor::DirCreate(StackProgram* program, size_t* inst, size_t* &op_stack, long* &stack_pos, StackFrame* frame)
{
  size_t* array = (size_t*)PopInt(op_stack, stack_pos);
  if(array) {
    array = (size_t*)array[0];
    const std::wstring wname((wchar_t*)(array + 3));
    const std::string name =  UnicodeToBytes(wname);
    PushInt(File::MakeDir(name.c_str()), op_stack, stack_pos);
  }
  else {
    PushInt(0, op_stack, stack_pos);
  }

  return true;
}

bool TrapProcessor::DirExists(StackProgram* program, size_t* inst, size_t* &op_stack, long* &stack_pos, StackFrame* frame)
{
  size_t* array = (size_t*)PopInt(op_stack, stack_pos);
  if(array) {
    array = (size_t*)array[0];
    const std::wstring wname((wchar_t*)(array + 3));
    const std::string name =  UnicodeToBytes(wname);
    PushInt(File::DirExists(name.c_str()), op_stack, stack_pos);
  }
  else {
    PushInt(0, op_stack, stack_pos);
  }

  return true;
}

bool TrapProcessor::DirList(StackProgram* program, size_t* inst, size_t* &op_stack, long* &stack_pos, StackFrame* frame)
{
  size_t* array = (size_t*)PopInt(op_stack, stack_pos);
  array = (size_t*)array[0];
  if(array) {
    const std::wstring wname((wchar_t*)(array + 3));
    const std::string name =  UnicodeToBytes(wname);
    std::vector<std::string> files = File::ListDir(name.c_str());

    // create 'System.String' object array
    const long str_obj_array_size = (int64_t)files.size();
    const long str_obj_array_dim = 1;
    size_t* str_obj_array = MemoryManager::AllocateArray(str_obj_array_size + str_obj_array_dim + 2,
                                                         instructions::INT_TYPE, op_stack, *stack_pos, false);
    str_obj_array[0] = str_obj_array_size;
    str_obj_array[1] = str_obj_array_dim;
    str_obj_array[2] = str_obj_array_size;
    size_t* str_obj_array_ptr = str_obj_array + 3;

    // create and assign 'System.String' instances to array
    for(size_t i = 0; i < files.size(); ++i) {
      const std::wstring wfile = BytesToUnicode(files[i]);
      str_obj_array_ptr[i] = (size_t)CreateStringObject(wfile, program, op_stack, stack_pos);
    }

    PushInt((size_t)str_obj_array, op_stack, stack_pos);
  }
  else {
    PushInt(0, op_stack, stack_pos);
  }

  return true;
}

void TrapProcessor::WriteSerializedBytes(const char* array, const long src_buffer_size, size_t* inst, size_t*& op_stack, long*& stack_pos)
{
  size_t* dest_buffer = (size_t*)inst[0];
  if(array && dest_buffer) {
    const long dest_pos = (int64_t)inst[1];

    // expand buffer, if needed
    dest_buffer = ExpandSerialBuffer(src_buffer_size, dest_buffer, inst, op_stack, stack_pos);
    inst[0] = (size_t)dest_buffer;

    // copy content
    char* dest_buffer_ptr = (char*)(dest_buffer + 3);
    memcpy(dest_buffer_ptr + dest_pos, array, src_buffer_size);
    inst[1] = dest_pos + src_buffer_size;
  }
}

void TrapProcessor::SerializeArray(const size_t* array, ParamType type, size_t* inst, size_t*& op_stack, long*& stack_pos)
{
  if(array) {
    SerializeByte(1, inst, op_stack, stack_pos);
    const long array_size = (int64_t)array[0];

    // write values
    switch(type) {
    case BYTE_ARY_PARM: {
      // write metadata
      char* array_ptr = (char*)(array + 3);
      SerializeInt((INT_VALUE)array[0], inst, op_stack, stack_pos);
      SerializeInt((INT_VALUE)array[1], inst, op_stack, stack_pos);
      SerializeInt((INT_VALUE)array[2], inst, op_stack, stack_pos);
      // write data
      WriteSerializedBytes(array_ptr, array_size, inst, op_stack, stack_pos);
    }
                        break;

    case CHAR_ARY_PARM: {
      // convert
      char* array_ptr = (char*)(array + 3);
      const std::string buffer = UnicodeToBytes((const wchar_t*)array_ptr);
      // write metadata  
      SerializeInt((INT_VALUE)buffer.size(), inst, op_stack, stack_pos);
      SerializeInt((INT_VALUE)array[1], inst, op_stack, stack_pos);
      SerializeInt((INT_VALUE)buffer.size(), inst, op_stack, stack_pos);
      // write data
      WriteSerializedBytes((const char*)buffer.c_str(), (int64_t)buffer.size(), inst, op_stack, stack_pos);
    }
                        break;

    case INT_ARY_PARM: {
      // write metadata
      char* array_ptr = (char*)(array + 3);
      SerializeInt((INT_VALUE)array[0], inst, op_stack, stack_pos);
      SerializeInt((INT_VALUE)array[1], inst, op_stack, stack_pos);
      SerializeInt((INT_VALUE)array[2], inst, op_stack, stack_pos);
      // write data
      WriteSerializedBytes(array_ptr, array_size * sizeof(INT_VALUE), inst, op_stack, stack_pos);
    }
                       break;

    case OBJ_ARY_PARM: {
      SerializeInt((INT_VALUE)array[0], inst, op_stack, stack_pos);
      SerializeInt((INT_VALUE)array[1], inst, op_stack, stack_pos);
      SerializeInt((INT_VALUE)array[2], inst, op_stack, stack_pos);

      size_t* array_ptr = (size_t*)(array + 3);
      for(int i = 0; i < array_size; ++i) {
        size_t* obj = (size_t*)array_ptr[i];
        ObjectSerializer serializer(obj);
        std::vector<char> src_buffer = serializer.GetValues();
        const long src_buffer_size = (int64_t)src_buffer.size();
        size_t* dest_buffer = (size_t*)inst[0];
        long dest_pos = (int64_t)inst[1];

        // expand buffer, if needed
        dest_buffer = ExpandSerialBuffer(src_buffer_size, dest_buffer, inst, op_stack, stack_pos);
        inst[0] = (size_t)dest_buffer;

        // copy content
        char* dest_buffer_ptr = ((char*)(dest_buffer + 3) + dest_pos);
        for(int j = 0; j < src_buffer_size; ++j, dest_pos++) {
          dest_buffer_ptr[j] = src_buffer[j];
        }
        inst[1] = dest_pos;
      }
    }
                       break;

    case FLOAT_ARY_PARM: {
      // write metadata
      char* array_ptr = (char*)(array + 3);
      SerializeInt((INT_VALUE)array[0], inst, op_stack, stack_pos);
      SerializeInt((INT_VALUE)array[1], inst, op_stack, stack_pos);
      SerializeInt((INT_VALUE)array[2], inst, op_stack, stack_pos);
      // write data
      WriteSerializedBytes(array_ptr, array_size * sizeof(FLOAT_VALUE), inst, op_stack, stack_pos);
    }
                         break;

    default:
      break;
    }
  }
  else {
    SerializeByte(0, inst, op_stack, stack_pos);
  }
}

void TrapProcessor::ReadSerializedBytes(size_t* dest_array, const size_t* src_array, ParamType type, size_t* inst)
{
  if(dest_array && src_array) {
    const long dest_pos = (int64_t)inst[1];
    const long src_array_size = (int64_t)src_array[0];
    long dest_array_size = (int64_t)dest_array[0];

    if(dest_pos < src_array_size) {
      const char* src_array_ptr = (char*)(src_array + 3);
      char* dest_array_ptr = (char*)(dest_array + 3);

      switch(type) {
      case BYTE_ARY_PARM:
        memcpy(dest_array_ptr, src_array_ptr + dest_pos, dest_array_size);
        break;

      case CHAR_ARY_PARM: {
        // convert
        const std::string in((const char*)src_array_ptr + dest_pos, dest_array_size);
        const std::wstring out = BytesToUnicode(in);
        // copy
        dest_array[0] = out.size();
        dest_array[2] = out.size();
        dest_array_size *= sizeof(wchar_t);
        memcpy(dest_array_ptr, out.c_str(), out.size() * sizeof(wchar_t));
      }
                          break;

      case INT_ARY_PARM:
        dest_array_size *= sizeof(INT_VALUE);
        memcpy(dest_array_ptr, src_array_ptr + dest_pos, dest_array_size);
        break;

      case FLOAT_ARY_PARM:
        dest_array_size *= sizeof(FLOAT_VALUE);
        memcpy(dest_array_ptr, src_array_ptr + dest_pos, dest_array_size);
        break;

      default:
        break;
      }

      inst[1] = dest_pos + dest_array_size;
    }
  }
}

/********************************
 * Routines to format method 
 * signatures
 ********************************/
std::wstring MethodFormatter::Format(const std::wstring method_sig)
{
  std::wstring mthd_sig;

  size_t start = method_sig.rfind(':');
  if(start != std::wstring::npos) {
    std::wstring parameters = method_sig.substr(start + 1);
    mthd_sig = FormatParameters(parameters);
  }

  size_t mid = method_sig.rfind(':', start - 1);
  if(mid != std::wstring::npos) {
    const std::wstring mthd_name = method_sig.substr(mid + 1, start - mid - 1);
    const std::wstring cls_name = method_sig.substr(0, mid);
    return cls_name + L"->" + mthd_name + mthd_sig;
  }

  return L"<unknown>";
}

std::wstring MethodFormatter::FormatParameters(const std::wstring param_str)
{
  wchar_t param_name = L'a';
  std::wstring formatted_str = L"(";
  size_t index = 0;

  while(index < param_str.size() && param_name != L'{') {
    int dimension = 0;
    switch(param_str[index]) {
    case 'l':
      formatted_str += param_name++;
      formatted_str += L':';
      formatted_str += L"Boolean";
      index++;
      break;

    case 'b':
      formatted_str += param_name++;
      formatted_str += L':';
      formatted_str += L"Byte";
      index++;
      break;

    case 'i':
      formatted_str += param_name++;
      formatted_str += L':';
      formatted_str += L"Int";
      index++;
      break;

    case 'f':
      formatted_str += param_name++;
      formatted_str += L':';
      formatted_str += L"Float";
      index++;
      break;

    case 'c':
      formatted_str += param_name++;
      formatted_str += L':';
      formatted_str += L"Char";
      index++;
      break;

    case 'n':
      formatted_str += param_name++;
      formatted_str += L':';
      formatted_str += L"Nil";
      index++;
      break;

    case 'm': {
      formatted_str += param_name++;
      formatted_str += L':';

      size_t start = index;

      const std::wstring prefix = L"m.(";
      int nested_count = 1;
      size_t found = param_str.find(prefix);
      while(found != std::wstring::npos) {
        nested_count++;
        found = param_str.find(prefix, found + prefix.size());
      }

      while(nested_count--) {
        while(index < param_str.size() && param_str[index] != L'~') {
          index++;
        }
        if(param_str[index] == L'~') {
          index++;
        }
      }

      while(index < param_str.size() && param_str[index] != L',') {
        index++;
      }

      const std::wstring name = param_str.substr(start, index - start - 1);
      formatted_str += FormatFunctionalType(name);
    }
            break;

    case 'o': {
      formatted_str += param_name++;
      formatted_str += L':';

      index += 2;
      size_t start = index;
      while(index < param_str.size() && param_str[index] != L'*' && param_str[index] != L',' && param_str[index] != L'|') {
        index++;
      }
      size_t end = index;
      const std::wstring cls_name = param_str.substr(start, end - start);
      formatted_str += cls_name;
    }
            break;
    }

    // set generics
    if(index < param_str.size() && param_str[index] == L'|') {
      formatted_str += L"<";
      do {
        index++;
        size_t start = index;
        while(index < param_str.size() && param_str[index] != L'*' && param_str[index] != L',' && param_str[index] != L'|') {
          index++;
        }
        size_t end = index;

        const std::wstring generic_name = param_str.substr(start, end - start);
        formatted_str += generic_name;
      }       while(index < param_str.size() && param_str[index] == L'|');
      formatted_str += L">";
    }

    // set dimension
    if(index < param_str.size() && param_str[index] == L'*') {
      formatted_str += L"[";
      while(index < param_str.size() && param_str[index] == L'*') {
        dimension++;
        index++;

        if(index + 1 < param_str.size()) {
          formatted_str += L",";
        }
      }
      formatted_str += L"]";
    }

#ifdef _DEBUG
    assert(index >= param_str.size() || param_str[index] == L',');
#endif

    index++;
    if(index < param_str.size()) {
      formatted_str += L", ";
    }
  }
  formatted_str += L")";

  return formatted_str;
}

std::wstring MethodFormatter::FormatType(const std::wstring type_str)
{
  std::wstring formatted_str;

  size_t index = 0;
  switch(type_str[index]) {
  case L'l':
    formatted_str += L"Boolean";
    index++;
    break;

  case L'b':
    formatted_str += L"Byte";
    index++;
    break;

  case L'i':
    formatted_str += L"Int";
    index++;
    break;

  case L'f':
    formatted_str += L"Float";
    index++;
    break;

  case L'c':
    formatted_str += L"Char";
    index++;
    break;

  case L'n':
    formatted_str += L"Nil";
    index++;
    break;

  case L'm': {
    size_t start = index;

    int nested_count = 1;
    const std::wstring prefix = L"m.(";
    size_t found = type_str.find(prefix);
    while(found != std::wstring::npos) {
      nested_count++;
      found = type_str.find(prefix, found + prefix.size());
    }

    while(nested_count--) {
      while(index < type_str.size() && type_str[index] != L'~') {
        index++;
      }
      if(type_str[index] == L'~') {
        index++;
      }
    }

    while(index < type_str.size() && type_str[index] != L',') {
      index++;
    }

    const std::wstring name = type_str.substr(start, index - start - 1);
    formatted_str += FormatFunctionalType(name);
  }
    break;

  case L'o':
    index = 2;
    while(index < type_str.size() && type_str[index] != L'*' && type_str[index] != L'|') {
      index++;
    }
    const std::wstring cls_name = type_str.substr(2, index - 2);
    formatted_str += cls_name;
    break;
  }

  // set generics
  if(index < type_str.size() && type_str[index] == L'|') {
    formatted_str += L"<";
    do {
      index++;
      size_t start = index;
      while(index < type_str.size() && type_str[index] != L'*' && type_str[index] != L',' && type_str[index] != L'|') {
        index++;
      }
      size_t end = index;

      const std::wstring generic_name = type_str.substr(start, end - start);
      formatted_str += generic_name;
    } 
    while(index < type_str.size() && type_str[index] == L'|');
    formatted_str += L">";
  }

  // set dimension
  int dimension = 0;
  if(index < type_str.size() && type_str[index] == L'*') {
    formatted_str += L"[";
    while(index < type_str.size() && type_str[index] == L'*') {
      dimension++;
      index++;

      if(index + 1 < type_str.size()) {
        formatted_str += L",";
      }
    }
    formatted_str += L"]";
  }

  return formatted_str;
}

std::wstring MethodFormatter::FormatFunctionalType(const std::wstring func_str)
{
  std::wstring formatted_str;

  // parse parameters
  size_t start = func_str.rfind(L'(');
  size_t middle = func_str.find(L')');

  if(start != std::wstring::npos && middle != std::wstring::npos) {
    start++;
    const std::wstring params_str = func_str.substr(start, middle - start);
    formatted_str += FormatParameters(params_str);

    // parse return
    size_t end = func_str.find(L',', middle);
    if(end == std::wstring::npos) {
      end = func_str.size();
    }
    middle += 2;

    formatted_str += L"~";
    const std::wstring rtrn_str = func_str.substr(middle, end - middle);
    formatted_str += FormatType(rtrn_str);
  }

  return formatted_str;
}

bool EndsWith(std::wstring const& str, std::wstring const& ending)
{
  if(str.length() >= ending.length()) {
    return str.compare(str.length() - ending.length(), ending.length(), ending) == 0;
  }

  return false;
}
<|MERGE_RESOLUTION|>--- conflicted
+++ resolved
@@ -1,6463 +1,6297 @@
-/***************************************************************************
- * VM common.
- *
- * Copyright (c) 2023, Randy Hollines
- * All rights reserved.
- *
- * Redistribution and use in source and binary forms, with or without
- * modification, are permitted provided that the following conditions are met:
- *
- * - Redistributions of source code must retain the above copyright
- * notice, this list of conditions and the following disclaimer.
- * - Redistributions in binary form must reproduce the above copyright
- * notice, this list of conditions and the following disclaimer in
- * the documentation and/or other materials provided with the distribution.
- * - Neither the name of the Objeck team nor the names of its
- * contributors may be used to endorse or promote products derived
- * from this software without specific prior written permission.
- *
- * THIS SOFTWARE IS PROVIDED BY THE COPYRIGHT HOLDERS AND CONTRIBUTORS
- * "AS IS" AND ANY EXPRESS OR IMPLIED WARRANTIES, INCLUDING, BUT NOT
- * LIMITED TO, THE IMPLIED WARRANTIES OF MERCHANTABILITY AND FITNESS FOR
- * A PARTICULAR PURPOSE ARE DISCLAIMED. IN NO EVENT SHALL THE COPYRIGHT
- * OWNER OR CONTRIBUTORS BE LIABLE FOR ANY DIRECT, INDIRECT, INCIDENTAL,
- * SPECIAL, EXEMPLARY, OR CONSEQUENTIAL DAMAGES (INCLUDING, BUT NOT LIMITED
- * TO, PROCUREMENT OF SUBSTITUTE GOODS OR SERVICES; LOSS OF USE, DATA, OR
- *  PROFITS; OR BUSINESS INTERRUPTION) HOWEVER CAUSED AND ON ANY THEORY OF
- * LIABILITY, WHETHER IN CONTRACT, STRICT LIABILITY, OR TORT (INCLUDING
- * NEGLIGENCE OR OTHERWISE) ARISING IN ANY WAY OUT OF THE USE OF THIS
- * SOFTWARE, EVEN IF ADVISED OF THE POSSIBILITY OF SUCH DAMAGE.
- ***************************************************************************/
-
-#ifdef _WIN32
-#include <winsock2.h>
-#include <ws2tcpip.h>
-#endif
-
-#include "common.h"
-#include "loader.h"
-#include "interpreter.h"
-#include "../shared/version.h"
-
-#ifdef _WIN32
-#include "arch/win32/win32.h"
-#include "arch/memory.h"
-#else
-#include "arch/memory.h"
-#include "arch/posix/posix.h"
-#endif
-
-#include <csignal>
-#include <filesystem>
-
-#ifdef _WIN32
-CRITICAL_SECTION StackProgram::program_cs;
-CRITICAL_SECTION StackProgram::prop_cs;
-#else
-pthread_mutex_t StackProgram::program_mutex = PTHREAD_MUTEX_INITIALIZER;
-pthread_mutex_t StackProgram::prop_mutex = PTHREAD_MUTEX_INITIALIZER;
-#endif
-
-std::map<std::wstring, std::wstring> StackProgram::properties_map;
-std::unordered_map<long, StackMethod*> StackProgram::signal_handler_func;
-
-bool StackProgram::AddSignalHandler(long signal_id, StackMethod* mthd)
-{
-  signal_handler_func.insert(std::make_pair(signal_id, mthd));
-
-  switch(signal_id) {
-  case VM_SIGABRT:
-    std::signal(SIGABRT, StackProgram::SignalHandler);
-    break;
-
-  case VM_SIGFPE:
-    std::signal(SIGFPE, StackProgram::SignalHandler);
-    break;
-
-  case VM_SIGILL:
-    std::signal(SIGILL, StackProgram::SignalHandler);
-    break;
-
-  case VM_SIGINT:
-    std::signal(SIGINT, StackProgram::SignalHandler);
-    break;
-
-  case VM_SIGSEGV:
-    std::signal(SIGSEGV, StackProgram::SignalHandler);
-    break;
-
-  case VM_SIGTERM:
-    std::signal(SIGTERM, StackProgram::SignalHandler);
-    break;
-
-  default:
-    return false;
-  }
-
-  return true;
-}
-
-StackMethod* StackProgram::GetSignalHandler(long key)
-{
- std::unordered_map<long, StackMethod*>::iterator found = signal_handler_func.find(key);
-  if(found != signal_handler_func.end()) {
-    return found->second;
-  }
-
-  return nullptr;
-}
-
-void StackProgram::SignalHandler(int signal)
-{
-  StackMethod* called_method = nullptr;
-
-  long sys_value = 0;
-  switch(signal) {
-  case SIGABRT: {
-    std::unordered_map<long, StackMethod*>::iterator  found = signal_handler_func.find(VM_SIGABRT);
-    if(found != signal_handler_func.end()) {
-      called_method = found->second;
-      sys_value = VM_SIGABRT;
-    }
-  }
-    break;
-
-  case SIGFPE: {
-    std::unordered_map<long, StackMethod*>::iterator  found = signal_handler_func.find(VM_SIGFPE);
-    if(found != signal_handler_func.end()) {
-      called_method = found->second;
-      sys_value = VM_SIGFPE;
-    }
-  }
-    break;
-
-  case SIGILL: {
-    std::unordered_map<long, StackMethod*>::iterator  found = signal_handler_func.find(VM_SIGILL);
-    if(found != signal_handler_func.end()) {
-      called_method = found->second;
-      sys_value = VM_SIGILL;
-    }
-  }
-    break;
-
-  case SIGINT: {
-    std::unordered_map<long, StackMethod*>::iterator  found = signal_handler_func.find(VM_SIGINT);
-    if(found != signal_handler_func.end()) {
-      called_method = found->second;
-      sys_value = VM_SIGINT;
-    }
-  }
-    break;
-
-  case SIGSEGV: {
-   std::unordered_map<long, StackMethod*>::iterator  found = signal_handler_func.find(VM_SIGSEGV);
-    if(found != signal_handler_func.end()) {
-      called_method = found->second;
-      sys_value = VM_SIGSEGV;
-    }
-  }
-    break;
-
-  case SIGTERM: {
-     std::unordered_map<long, StackMethod*>::iterator  found = signal_handler_func.find(VM_SIGTERM);
-      if(found != signal_handler_func.end()) {
-        called_method = found->second;
-        sys_value = VM_SIGTERM;
-      }
-    }
-    break;
-  }
-
-  if(called_method) {
-    // init
-    size_t* op_stack = new size_t[OP_STACK_SIZE];
-    (*op_stack) = sys_value;
-    long* stack_pos = new long;
-    (*stack_pos) = 1;
-
-    // execute
-    Runtime::StackInterpreter* intpr = new Runtime::StackInterpreter;
-    Runtime::StackInterpreter::AddThread(intpr);
-    intpr->Execute(op_stack, stack_pos, 0, called_method, nullptr, false);
-
-    // clean up
-    delete[] op_stack;
-    op_stack = nullptr;
-
-    delete stack_pos;
-    stack_pos = nullptr;
-
-    Runtime::StackInterpreter::RemoveThread(intpr);
-
-    delete intpr;
-    intpr = nullptr;
-  }
-}
-
-void StackProgram::InitializeProprieties()
-{
-  // install directory
-#ifdef _DEBUG
-#ifdef _WIN32  
-  char install_path[MAX_PATH];
-  DWORD status = GetModuleFileNameA(nullptr, install_path, sizeof(install_path));
-  if(status > 0) {
-    std::string exe_path(install_path);
-    size_t install_index = exe_path.find_last_of('\\');
-    if(install_index != std::string::npos) {
-      std::wstring install_dir = BytesToUnicode(exe_path.substr(0, install_index));
-      properties_map.insert(std::pair<std::wstring, std::wstring>(L"install_dir", install_dir));
-    }
-  }
-#else
-  ssize_t status = 0;
-  char install_path[SMALL_BUFFER_MAX] = {0};
-#ifdef _OSX
-  uint32_t size = SMALL_BUFFER_MAX;
-  if(_NSGetExecutablePath(install_path, &size) != 0) {
-    status = -1;
-  }
-#else
-  status = ::readlink("/proc/self/exe", install_path, sizeof(install_path) - 1);
-#endif
-  if(status != -1) {
-    std::string exe_path(install_path);
-    size_t install_index = exe_path.find_last_of('/');
-    if(install_index != std::string::npos) {
-      std::wstring install_dir = BytesToUnicode(exe_path.substr(0, install_index));
-      properties_map.insert(std::pair<std::wstring, std::wstring>(L"install_dir", install_dir));
-    }
-  }
-#endif
-#else
-#ifdef _WIN32  
-  char install_path[MAX_PATH];
-  DWORD status = GetModuleFileNameA(nullptr, install_path, sizeof(install_path));
-  if(status > 0) {
-    std::string exe_path(install_path);
-    size_t install_index = exe_path.find_last_of('\\');
-    if(install_index != std::string::npos) {
-      exe_path = exe_path.substr(0, install_index);
-      install_index = exe_path.find_last_of('\\');
-      if(install_index != std::string::npos) {
-        std::wstring install_dir = BytesToUnicode(exe_path.substr(0, install_index));
-        properties_map.insert(std::pair<std::wstring, std::wstring>(L"install_dir", install_dir));
-      }
-    }
-  }
-#else
-  ssize_t status = 0;
-  char install_path[SMALL_BUFFER_MAX] = {0};
-#ifdef _OSX
-  uint32_t size = SMALL_BUFFER_MAX;
-  if(_NSGetExecutablePath(install_path, &size) != 0) {
-    status = -1;
-  }
-#else
-  status = ::readlink("/proc/self/exe", install_path, sizeof(install_path) - 1);
-  if(status != -1) {
-    install_path[status] = '\0';
-  }
-#endif
-  if(status != -1) {
-    std::string exe_path(install_path);
-    size_t install_index = exe_path.find_last_of('/');
-    if(install_index != std::string::npos) {
-      exe_path = exe_path.substr(0, install_index);
-      install_index = exe_path.find_last_of('/');
-      if(install_index != std::string::npos) {
-        std::wstring install_dir = BytesToUnicode(exe_path.substr(0, install_index));
-        properties_map.insert(std::pair<std::wstring, std::wstring>(L"install_dir", install_dir));
-      }
-    }
-  }
-#endif
-#endif
-
-  // user and temp directories
-#ifdef _WIN32  
-  char user_dir[MAX_PATH];
-  if(GetUserDirectory(user_dir, MAX_PATH)) {
-    std::wstring user_dir_value = BytesToUnicode(user_dir);
-    if(user_dir_value.back() == L'/' || user_dir_value.back() == L'\\') {
-      user_dir_value.pop_back();
-    }
-    properties_map.insert(std::pair<std::wstring, std::wstring>(L"user_dir", user_dir_value));
-  }
-
-  char tmp_dir[MAX_PATH];
-  if(GetTempPath(MAX_PATH, tmp_dir)) {
-    std::wstring tmp_dir_value = BytesToUnicode(tmp_dir);
-    if(tmp_dir_value.back() == L'/' || tmp_dir_value.back() == L'\\') {
-      tmp_dir_value.pop_back();
-    }
-    properties_map.insert(std::pair<std::wstring, std::wstring>(L"tmp_dir", tmp_dir_value));
-  }
-#else
-  struct passwd* user = getpwuid(getuid());
-  if(user) {
-    properties_map.insert(std::pair<std::wstring, std::wstring>(L"user_dir", BytesToUnicode(user->pw_dir)));
-  }
-
-  const char* tmp_dir = P_tmpdir;
-  if(tmp_dir) {
-    properties_map.insert(std::pair<std::wstring, std::wstring>(L"tmp_dir", BytesToUnicode(tmp_dir)));
-  }
-#endif
-
-  // read configuration properties
-  const int line_max = 80;
-  char buffer[line_max + 1];
-  std::ifstream config("config.prop");
-  if(config.good()) {
-    config.getline(buffer, line_max);
-    while(strlen(buffer) > 0) {
-      // read line and parse
-      std::wstring line = BytesToUnicode(buffer);
-      if(line.size() > 0 && line[0] != L'#') {
-        size_t offset = line.find_first_of(L'=');
-        // set name/value pairs
-        const std::wstring name = line.substr(0, offset);
-        const std::wstring value = line.substr(offset + 1);
-        if(name.size() > 0 && value.size() > 0) {
-          properties_map.insert(std::pair<std::wstring, std::wstring>(name, value));
-        }
-      }
-      // update
-      config.getline(buffer, 80);
-    }
-  }
-  config.close();
-}
-
-StackClass* StackClass::GetParent() {
-  if(!parent) {
-    parent = Loader::GetProgram()->GetClass(pid);
-  }
-
-  return parent;
-}
-
-const std::wstring StackMethod::ParseName(const std::wstring& name) const
-{
-  int state;
-  size_t index = name.find_last_of(L':');
-  if(index > 0) {
-    std::wstring params_name = name.substr(index + 1);
-
-    // check return type
-    index = 0;
-    while(index < params_name.size()) {
-#ifdef _DEBUG
-      ParamType param;
-#endif
-      switch(params_name[index]) {
-        // bool
-      case 'l':
-#ifdef _DEBUG
-        param = INT_PARM;
-#endif
-        state = 0;
-        index++;
-        break;
-
-        // byte
-      case 'b':
-#ifdef _DEBUG
-        param = INT_PARM;
-#endif
-        state = 1;
-        index++;
-        break;
-
-        // int
-      case 'i':
-#ifdef _DEBUG
-        param = INT_PARM;
-#endif
-        state = 2;
-        index++;
-        break;
-
-        // float
-      case 'f':
-#ifdef _DEBUG
-        param = FLOAT_PARM;
-#endif
-        state = 3;
-        index++;
-        break;
-
-        // char
-      case 'c':
-#ifdef _DEBUG
-        param = CHAR_PARM;
-#endif
-        state = 4;
-        index++;
-        break;
-
-        // obj
-      case 'o':
-#ifdef _DEBUG
-        param = OBJ_PARM;
-#endif
-        state = 5;
-        index++;
-        while(index < params_name.size() && params_name[index] != ',') {
-          index++;
-        }
-        break;
-
-        // func
-      case 'm':
-#ifdef _DEBUG
-        param = FUNC_PARM;
-#endif
-        state = 6;
-        index++;
-        while(index < params_name.size() && params_name[index] != '~') {
-          index++;
-        }
-        while(index < params_name.size() && params_name[index] != ',') {
-          index++;
-        }
-        break;
-
-      default:
-        throw std::runtime_error("Invalid method signature!");
-        break;
-      }
-
-      // check array
-      int dimension = 0;
-      while(index < params_name.size() && params_name[index] == '*') {
-        dimension++;
-        index++;
-      }
-
-      if(dimension) {
-        switch(state) {
-        case 0:
-        case 1:
-#ifdef _DEBUG
-          param = BYTE_ARY_PARM;
-#endif
-          break;
-
-        case 4:
-#ifdef _DEBUG
-          param = CHAR_ARY_PARM;
-#endif
-          break;
-
-        case 2:
-#ifdef _DEBUG
-          param = INT_ARY_PARM;
-#endif
-          break;
-
-        case 3:
-#ifdef _DEBUG
-          param = FLOAT_ARY_PARM;
-#endif
-          break;
-
-        case 5:
-#ifdef _DEBUG
-          param = OBJ_ARY_PARM;
-#endif
-          break;
-        }
-      }
-
-#ifdef _DEBUG
-      switch(param) {
-      case CHAR_PARM:
-        std::wcout << L"  CHAR_PARM" << std::endl;
-        break;
-
-      case INT_PARM:
-        std::wcout << L"  INT_PARM" << std::endl;
-        break;
-
-      case FLOAT_PARM:
-        std::wcout << L"  FLOAT_PARM" << std::endl;
-        break;
-
-      case BYTE_ARY_PARM:
-        std::wcout << L"  BYTE_ARY_PARM" << std::endl;
-        break;
-
-      case CHAR_ARY_PARM:
-        std::wcout << L"  CHAR_ARY_PARM" << std::endl;
-        break;
-
-      case INT_ARY_PARM:
-        std::wcout << L"  INT_ARY_PARM" << std::endl;
-        break;
-
-      case FLOAT_ARY_PARM:
-        std::wcout << L"  FLOAT_ARY_PARM" << std::endl;
-        break;
-
-      case OBJ_PARM:
-        std::wcout << L"  OBJ_PARM" << std::endl;
-        break;
-
-      case OBJ_ARY_PARM:
-        std::wcout << L"  OBJ_ARY_PARM" << std::endl;
-        break;
-
-      case FUNC_PARM:
-        std::wcout << L"  FUNC_PARM" << std::endl;
-        break;
-
-      default:
-        assert(false);
-        break;
-      }
-#endif
-
-      // match ','
-      index++;
-    }
-  }
-
-  return name;
-}
-
-/********************************
- * ObjectSerializer struct
- ********************************/
-void ObjectSerializer::CheckObject(size_t* mem, bool is_obj, long depth) {
-  if(mem) {
-    SerializeByte(1);
-    StackClass* cls = MemoryManager::GetClass(mem);
-    if(cls) {
-      // write object id
-      const std::string cls_name = UnicodeToBytes(cls->GetName());
-      const INT_VALUE cls_name_size = (INT_VALUE)cls_name.size();
-      SerializeInt(cls_name_size);
-      SerializeBytes(cls_name.c_str(), cls_name_size);
-      
-      if(!WasSerialized(mem)) {
-#ifdef _DEBUG
-        std::wcout << L"\t----- SERIALIZING object: cls_id=" << cls->GetId() << L", name='" << cls->GetName() << L"', mem_id="
-          << cur_id << L" -----" << std::endl;
-#endif
-        CheckMemory(mem, cls->GetInstanceDeclarations(), cls->GetNumberInstanceDeclarations(), depth);
-      }
-    }
-    else {
-#ifdef _DEBUG
-      for(int i = 0; i < depth; i++) {
-        std::wcout << L"\t";
-      }
-      std::wcout << L"$: addr/value=" << mem << std::endl;
-      if(is_obj) {
-        assert(cls);
-      }
-#endif
-      // primitive or object array
-      if(!WasSerialized(mem)) {
-        size_t* array = (mem);
-        const size_t size = array[0];
-        const size_t dim = array[1];
-        size_t* objects = (size_t*)(array + 2 + dim);
-
-#ifdef _DEBUG
-        for(int i = 0; i < depth; i++) {
-          std::wcout << L"\t";
-        }
-        std::wcout << L"\t----- SERIALIZE: size=" << (size * sizeof(INT_VALUE)) << L" -----" << std::endl;
-#endif
-
-        for(size_t k = 0; k < size; ++k) {
-          CheckObject((size_t*)objects[k], false, 2);
-        }
-      }
-    }
-  }
-  else {
-#ifdef _DEBUG
-    for(int i = 0; i < depth; i++) {
-      std::wcout << L"\t";
-    }
-    std::wcout << L"\t----- SERIALIZING object: value=Nil -----" << std::endl;
-#endif
-    SerializeByte(0);
-  }
-}
-
-void ObjectSerializer::CheckMemory(size_t* mem, StackDclr** dclrs, const long dcls_size, long depth) {
-  // check method
-  for(long i = 0; i < dcls_size; i++) {
-#ifdef _DEBUG
-    for(long j = 0; j < depth; j++) {
-      std::wcout << L"\t";
-    }
-#endif
-
-    // update address based upon type
-    switch(dclrs[i]->type) {
-      case CHAR_PARM:
-#ifdef _DEBUG
-        std::wcout << L"\t" << i << L": ----- serializing char: value="
-          << (*mem) << L", size=" << sizeof(INT_VALUE) << L" byte(s) -----" << std::endl;
-#endif
-        SerializeChar((wchar_t)*mem);
-        // update
-        mem++;
-        break;
-
-      case INT_PARM:
-#ifdef _DEBUG
-        std::wcout << L"\t" << i << L": ----- serializing int: value="
-          << (*mem) << L", size=" << sizeof(INT_VALUE) << L" byte(s) -----" << std::endl;
-#endif
-        SerializeInt((INT_VALUE)*mem);
-        // update
-        mem++;
-        break;
-
-      case FLOAT_PARM:
-      {
-        FLOAT_VALUE value;
-        memcpy(&value, mem, sizeof(FLOAT_VALUE));
-#ifdef _DEBUG
-        std::wcout << L"\t" << i << L": ----- serializing float: value=" << value << L", size="
-          << sizeof(FLOAT_VALUE) << L" byte(s) -----" << std::endl;
-#endif
-        SerializeFloat(value);
-        // update
-        mem += 2;
-      }
-      break;
-
-      case BYTE_ARY_PARM:
-      {
-        size_t* array = (size_t*)(*mem);
-        if(array) {
-          SerializeByte(1);
-          // mark data
-          if(!WasSerialized((size_t*)(*mem))) {
-            const long array_size = (int64_t)array[0];
-#ifdef _DEBUG
-            std::wcout << L"\t" << i << L": ----- serializing byte array: mem_id=" << cur_id << L", size="
-              << array_size << L" byte(s) -----" << std::endl;
-#endif
-            // write metadata
-            SerializeInt((INT_VALUE)array[0]);
-            SerializeInt((INT_VALUE)array[1]);
-            SerializeInt((INT_VALUE)array[2]);
-            char* array_ptr = (char*)(array + 3);
-
-            // values
-            SerializeBytes(array_ptr, array_size);
-          }
-        }
-        else {
-          SerializeByte(0);
-        }
-        // update
-        mem++;
-      }
-      break;
-
-      case CHAR_ARY_PARM:
-      {
-        size_t* array = (size_t*)(*mem);
-        if(array) {
-          SerializeByte(1);
-          // mark data
-          if(!WasSerialized((size_t*)(*mem))) {
-            // convert
-            const std::string buffer = UnicodeToBytes((wchar_t*)(array + 3));
-            const INT_VALUE array_size = (INT_VALUE)buffer.size();
-#ifdef _DEBUG
-            std::wcout << L"\t" << i << L": ----- serializing char array: value='" << ((wchar_t*)(array + 3)) << L", mem_id=" << cur_id << L", size=" << array_size << L" byte(s) -----" << std::endl;
-#endif
-            // write metadata
-            SerializeInt(array_size);
-            SerializeInt((INT_VALUE)array[1]);
-            SerializeInt(array_size);
-            
-            // values
-            SerializeBytes(buffer.c_str(), array_size);
-          }
-        }
-        else {
-          SerializeByte(0);
-        }
-        // update
-        mem++;
-      }
-      break;
-
-      case INT_ARY_PARM:
-      {
-        size_t* array = (size_t*)(*mem);
-        if(array) {
-          SerializeByte(1);
-          // mark data
-          if(!WasSerialized((size_t*)(*mem))) {
-            const long array_size = (int64_t)array[0];
-#ifdef _DEBUG
-            std::wcout << L"\t" << i << L": ----- serializing int array: mem_id=" << cur_id << L", size="
-              << array_size << L" byte(s) -----" << std::endl;
-#endif
-            // write metadata
-            SerializeInt((INT_VALUE)array[0]);
-            SerializeInt((INT_VALUE)array[1]);
-            SerializeInt((INT_VALUE)array[2]);
-            size_t* array_ptr = array + 3;
-
-            // values
-            for(int i = 0; i < array_size; i++) {
-              SerializeInt((INT_VALUE)array_ptr[i]);
-            }
-          }
-        }
-        else {
-          SerializeByte(0);
-        }
-        // update
-        mem++;
-      }
-      break;
-
-      case FLOAT_ARY_PARM:
-      {
-        size_t* array = (size_t*)(*mem);
-        if(array) {
-          SerializeByte(1);
-          // mark data
-          if(!WasSerialized((size_t*)(*mem))) {
-            const long array_size = (int64_t)array[0];
-#ifdef _DEBUG
-            std::wcout << L"\t" << i << L": ----- serializing float array: mem_id=" << cur_id << L", size="
-              << array_size << L" byte(s) -----" << std::endl;
-#endif
-            // write metadata
-            SerializeInt((INT_VALUE)array[0]);
-            SerializeInt((INT_VALUE)array[1]);
-            SerializeInt((INT_VALUE)array[2]);
-            FLOAT_VALUE* array_ptr = (FLOAT_VALUE*)(array + 3);
-
-            // write values
-            SerializeBytes(array_ptr, array_size * sizeof(FLOAT_VALUE));
-          }
-        }
-        else {
-          SerializeByte(0);
-        }
-        // update
-        mem++;
-      }
-      break;
-
-      case OBJ_ARY_PARM:
-      {
-        size_t* array = (size_t*)(*mem);
-        if(array) {
-          SerializeByte(1);
-          // mark data
-          if(!WasSerialized((size_t*)(*mem))) {
-            const long array_size = (int64_t)array[0];
-#ifdef _DEBUG
-            std::wcout << L"\t" << i << L": ----- serializing object array: mem_id=" << cur_id << L", size="
-              << array_size << L" byte(s) -----" << std::endl;
-#endif
-            // write metadata
-            SerializeInt((INT_VALUE)array[0]);
-            SerializeInt((INT_VALUE)array[1]);
-            SerializeInt((INT_VALUE)array[2]);
-            size_t* array_ptr = array + 3;
-
-            // write values
-            for(int i = 0; i < array_size; i++) {
-              CheckObject((size_t*)(array_ptr[i]), true, depth + 1);
-            }
-          }
-        }
-        else {
-          SerializeByte(0);
-        }
-        // update
-        mem++;
-      }
-      break;
-
-      case OBJ_PARM:
-      {
-        // check object
-        CheckObject((size_t*)(*mem), true, depth + 1);
-        // update
-        mem++;
-      }
-      break;
-
-      default:
-        break;
-    }
-  }
-}
-
-void ObjectSerializer::Serialize(size_t* inst) {
-  next_id = 0;
-  CheckObject(inst, true, 0);
-}
-
-/********************************
- * ObjectDeserializer class
- ********************************/
-size_t* ObjectDeserializer::DeserializeObject() {
-  // read object id
-  const INT_VALUE char_array_size = DeserializeInt();
-  char* temp = new char[char_array_size + 1];
-  memcpy(temp, buffer + buffer_offset, char_array_size);
-  buffer_offset += char_array_size;
-  temp[char_array_size] = '\0';
-  const std::wstring cls_name = BytesToUnicode(temp);
-  // clean up
-  delete[] temp;
-  temp = nullptr;
-  
-  cls = Loader::GetProgram()->GetClass(cls_name);
-  if(cls) {
-#ifdef _DEBUG
-    std::wcout << L"--- DESERIALIZING object: name='" << cls_name << L"' ---" << std::endl;
-#endif
-    
-    INT_VALUE mem_id = DeserializeInt();
-    if(mem_id < 0) {
-      instance = MemoryManager::AllocateObject(cls->GetId(), op_stack, *stack_pos, false);
-      mem_cache[-mem_id] = instance;
-    }
-    else {
-      std::map<INT_VALUE, size_t*>::iterator found = mem_cache.find(mem_id);
-      if(found == mem_cache.end()) {
-        return nullptr;
-      }
-      return found->second;
-    }
-  }
-  else {
-    std::wcerr << L">>> Unable to deserialize class " << cls_name << L", class appears to not be linked <<<" << std::endl;
-    exit(1);
-  }
-
-  long dclr_pos = 0;
-  StackDclr** dclrs = cls->GetInstanceDeclarations();
-  const long dclr_num = cls->GetNumberInstanceDeclarations();
-  while(dclr_pos < dclr_num && buffer_offset < buffer_array_size) {
-    ParamType type = dclrs[dclr_pos++]->type;
-
-    switch(type) {
-      case CHAR_PARM:
-        instance[instance_pos++] = DeserializeChar();
-#ifdef _DEBUG
-        std::wcout << L"--- DESERIALIZING char: value=" << instance[instance_pos - 1] << L" ---" << std::endl;
-#endif
-        break;
-
-      case INT_PARM:
-        instance[instance_pos++] = DeserializeInt();
-#ifdef _DEBUG
-        std::wcout << L"--- DESERIALIZING int: value=" << instance[instance_pos - 1] << L" ---" << std::endl;
-#endif
-        break;
-
-      case FLOAT_PARM:
-      {
-        FLOAT_VALUE value = DeserializeFloat();
-        memcpy(&instance[instance_pos], &value, sizeof(value));
-#ifdef _DEBUG
-        std::wcout << L"--- DESERIALIZING float: value=" << value << L" ---" << std::endl;
-#endif
-        instance_pos += 2;
-      }
-      break;
-
-      case BYTE_ARY_PARM:
-      {
-        if(!DeserializeByte()) {
-          instance[instance_pos++] = 0;
-        }
-        else {
-          INT_VALUE mem_id = DeserializeInt();
-          if(mem_id < 0) {
-            const long byte_array_size = DeserializeInt();
-            const long byte_array_dim = DeserializeInt();
-            const long byte_array_size_dim = DeserializeInt();
-            size_t* byte_array = MemoryManager::AllocateArray((size_t)(byte_array_size + ((byte_array_dim + 2) * sizeof(size_t))),
-                                                              BYTE_ARY_TYPE, op_stack, *stack_pos, false);
-            char* byte_array_ptr = (char*)(byte_array + 3);
-            byte_array[0] = byte_array_size;
-            byte_array[1] = byte_array_dim;
-            byte_array[2] = byte_array_size_dim;
-            // copy content
-            memcpy(byte_array_ptr, buffer + buffer_offset, byte_array_size);
-            buffer_offset += byte_array_size;
-#ifdef _DEBUG
-            std::wcout << L"--- DESERIALIZING: byte array; value=" << byte_array << L", size=" << byte_array_size << L" ---" << std::endl;
-#endif
-            // update cache
-            mem_cache[-mem_id] = byte_array;
-            instance[instance_pos++] = (size_t)byte_array;
-          }
-          else {
-            std::map<INT_VALUE, size_t*>::iterator found = mem_cache.find(mem_id);
-            if(found == mem_cache.end()) {
-              return nullptr;
-            }
-            instance[instance_pos++] = (size_t)found->second;
-          }
-        }
-      }
-      break;
-
-      case CHAR_ARY_PARM:
-      {
-        if(!DeserializeByte()) {
-          instance[instance_pos++] = 0;
-        }
-        else {
-          INT_VALUE mem_id = DeserializeInt();
-          if(mem_id < 0) {
-            long char_array_size = DeserializeInt();
-            const long char_array_dim = DeserializeInt();
-            long char_array_size_dim = DeserializeInt();
-            // copy content
-            char* in = new char[char_array_size + 1];
-            memcpy(in, buffer + buffer_offset, char_array_size);
-            buffer_offset += char_array_size;
-            in[char_array_size] = '\0';
-            const std::wstring out = BytesToUnicode(in);
-            // clean up
-            delete[] in;
-            in = nullptr;
-#ifdef _DEBUG
-            std::wcout << L"--- DESERIALIZING: char array; value=" << out << L", size="
-              << char_array_size << L" ---" << std::endl;
-#endif
-            char_array_size = char_array_size_dim = (int64_t)out.size();
-            size_t* char_array = MemoryManager::AllocateArray(char_array_size +
-              ((char_array_dim + 2) * sizeof(size_t)), CHAR_ARY_TYPE, op_stack, *stack_pos, false);
-            char_array[0] = char_array_size;
-            char_array[1] = char_array_dim;
-            char_array[2] = char_array_size_dim;
-
-            wchar_t* char_array_ptr = (wchar_t*)(char_array + 3);
-            memcpy(char_array_ptr, out.c_str(), char_array_size * sizeof(wchar_t));
-
-            // update cache
-            mem_cache[-mem_id] = char_array;
-            instance[instance_pos++] = (size_t)char_array;
-          }
-          else {
-            std::map<INT_VALUE, size_t*>::iterator found = mem_cache.find(mem_id);
-            if(found == mem_cache.end()) {
-              return nullptr;
-            }
-            instance[instance_pos++] = (size_t)found->second;
-          }
-        }
-      }
-      break;
-
-      case INT_ARY_PARM:
-      {
-        if(!DeserializeByte()) {
-          instance[instance_pos++] = 0;
-        }
-        else {
-          INT_VALUE mem_id = DeserializeInt();
-          if(mem_id < 0) {
-            const long array_size = DeserializeInt();
-            const long array_dim = DeserializeInt();
-            const long array_size_dim = DeserializeInt();
-            size_t* array = MemoryManager::AllocateArray(array_size + array_dim + 2, instructions::INT_TYPE,
-                                                         op_stack, *stack_pos, false);
-            array[0] = array_size;
-            array[1] = array_dim;
-            array[2] = array_size_dim;
-            size_t* array_ptr = array + 3;
-            // copy content
-            for(int i = 0; i < array_size; i++) {
-              array_ptr[i] = DeserializeInt();
-            }
-#ifdef _DEBUG
-            std::wcout << L"--- DESERIALIZING: int array; value=" << array << L",  size=" << array_size << L" ---" << std::endl;
-#endif
-            // update cache
-            mem_cache[-mem_id] = array;
-            instance[instance_pos++] = (size_t)array;
-          }
-          else {
-            std::map<INT_VALUE, size_t*>::iterator found = mem_cache.find(mem_id);
-            if(found == mem_cache.end()) {
-              return nullptr;
-            }
-            instance[instance_pos++] = (size_t)found->second;
-          }
-        }
-      }
-      break;
-
-      case FLOAT_ARY_PARM:
-      {
-        if(!DeserializeByte()) {
-          instance[instance_pos++] = 0;
-        }
-        else {
-          INT_VALUE mem_id = DeserializeInt();
-          if(mem_id < 0) {
-            const long array_size = DeserializeInt();
-            const long array_dim = DeserializeInt();
-            const long array_size_dim = DeserializeInt();
-            size_t* array = MemoryManager::AllocateArray(array_size * 2 + array_dim + 2, instructions::INT_TYPE,
-                                                         op_stack, *stack_pos, false);
-
-            array[0] = array_size;
-            array[1] = array_dim;
-            array[2] = array_size_dim;
-            FLOAT_VALUE* array_ptr = (FLOAT_VALUE*)(array + 3);
-            // copy content
-            memcpy(array_ptr, buffer + buffer_offset, array_size * sizeof(FLOAT_VALUE));
-            buffer_offset += array_size * sizeof(FLOAT_VALUE);
-#ifdef _DEBUG
-            std::wcout << L"--- DESERIALIZING: float array; value=" << array << L", size=" << array_size << L" ---" << std::endl;
-#endif
-            // update cache
-            mem_cache[-mem_id] = array;
-            instance[instance_pos++] = (size_t)array;
-          }
-          else {
-            std::map<INT_VALUE, size_t*>::iterator found = mem_cache.find(mem_id);
-            if(found == mem_cache.end()) {
-              return nullptr;
-            }
-            instance[instance_pos++] = (size_t)found->second;
-          }
-        }
-      }
-      break;
-
-      case OBJ_ARY_PARM:
-      {
-        if(!DeserializeByte()) {
-          instance[instance_pos++] = 0;
-        }
-        else {
-          INT_VALUE mem_id = DeserializeInt();
-          if(mem_id < 0) {
-            const long array_size = DeserializeInt();
-            const long array_dim = DeserializeInt();
-            const long array_size_dim = DeserializeInt();
-            size_t* array = MemoryManager::AllocateArray((size_t)(array_size + array_dim + 2), instructions::INT_TYPE,
-                                                         op_stack, *stack_pos, false);
-            array[0] = array_size;
-            array[1] = array_dim;
-            array[2] = array_size_dim;
-            size_t* array_ptr = array + 3;
-
-            // copy content
-            for(int i = 0; i < array_size; i++) {
-              if(!DeserializeByte()) {
-                instance[instance_pos++] = 0;
-              }
-              else {
-                ObjectDeserializer deserializer(buffer, buffer_offset, mem_cache,
-                                                buffer_array_size, op_stack, stack_pos);
-                array_ptr[i] = (size_t)deserializer.DeserializeObject();
-                buffer_offset = deserializer.GetOffset();
-                mem_cache = deserializer.GetMemoryCache();
-              }
-            }
-#ifdef _DEBUG
-            std::wcout << L"--- DESERIALIZING: object array; value=" << array << L",  size="
-              << array_size << L" ---" << std::endl;
-#endif
-            // update cache
-            mem_cache[-mem_id] = array;
-            instance[instance_pos++] = (size_t)array;
-          }
-          else {
-            std::map<INT_VALUE, size_t*>::iterator found = mem_cache.find(mem_id);
-            if(found == mem_cache.end()) {
-              return nullptr;
-            }
-            instance[instance_pos++] = (size_t)found->second;
-          }
-        }
-      }
-      break;
-
-      case OBJ_PARM:
-      {
-        if(!DeserializeByte()) {
-          instance[instance_pos++] = 0;
-        }
-        else {
-          ObjectDeserializer deserializer(buffer, buffer_offset, mem_cache, buffer_array_size, op_stack, stack_pos);
-          instance[instance_pos++] = (size_t)deserializer.DeserializeObject();
-          buffer_offset = deserializer.GetOffset();
-          mem_cache = deserializer.GetMemoryCache();
-        }
-      }
-      break;
-
-      default:
-        break;
-    }
-  }
-
-  return instance;
-}
-
-/********************************
- * SDK functions
- ********************************/
-void APITools_MethodCall(size_t* op_stack, long *stack_pos, size_t* instance, int cls_id, int mthd_id) {
-  StackClass* cls = Loader::GetProgram()->GetClass(cls_id);
-  if(cls) {
-    StackMethod* mthd = cls->GetMethod(mthd_id);
-    if(mthd) {
-      Runtime::StackInterpreter intpr;
-      intpr.Execute(op_stack, stack_pos, 0, mthd, instance, false);
-    }
-    else {
-      std::wcerr << L">>> DLL call: Unable to locate method; id=" << mthd_id << L" <<<" << std::endl;
-      exit(1);
-    }
-  }
-  else {
-    std::wcerr << L">>> DLL call: Unable to locate class; id=" << cls_id << L" <<<" << std::endl;
-    exit(1);
-  }
-}
-
-void APITools_MethodCall(size_t* op_stack, long* stack_pos, size_t* instance,
-                         const wchar_t* cls_id, const wchar_t* mthd_id)
-{
-  StackClass* cls = Loader::GetProgram()->GetClass(cls_id);
-  if(cls) {
-    StackMethod* mthd = cls->GetMethod(mthd_id);
-    if(mthd) {
-      Runtime::StackInterpreter intpr;
-      intpr.Execute(op_stack, stack_pos, 0, mthd, instance, false);
-    }
-    else {
-      std::wcerr << L">>> Unable to locate method; name=': " << mthd_id << L"' <<<" << std::endl;
-      exit(1);
-    }
-  }
-  else {
-    std::wcerr << L">>> Unable to locate class; name='" << cls_id << L"' <<<" << std::endl;
-    exit(1);
-  }
-}
-
-void APITools_MethodCallId(size_t* op_stack, long *stack_pos, size_t* instance,
-                           const int cls_id, const int mthd_id)
-{
-  StackClass* cls = Loader::GetProgram()->GetClass(cls_id);
-  if(cls) {
-    StackMethod* mthd = cls->GetMethod(mthd_id);
-    if(mthd) {
-      Runtime::StackInterpreter intpr;
-      intpr.Execute(op_stack, stack_pos, 0, mthd, instance, false);
-    }
-    else {
-      std::wcerr << L">>> DLL call: Unable to locate method; id=: " << mthd_id << L" <<<" << std::endl;
-      exit(1);
-    }
-  }
-  else {
-    std::wcerr << L">>> DLL call: Unable to locate class; id=" << cls_id << L" <<<" << std::endl;
-    exit(1);
-  }
-}
-
-/********************************
- *  TrapManager class
- ********************************/
-bool TrapProcessor::CreateNewObject(const std::wstring &cls_id, size_t* &op_stack, long* &stack_pos) {
-  size_t* obj = MemoryManager::AllocateObject(cls_id.c_str(), op_stack, *stack_pos, false);
-  if(obj) {
-    // instance will be put on stack by method call
-    const std::wstring mthd_name = cls_id + L":New:";
-    APITools_MethodCall(op_stack, stack_pos, obj, cls_id.c_str(), mthd_name.c_str());
-  }
-  else {
-    std::wcerr << L">>> Unable to load class; name='" << cls_id.c_str() << L"' <<<" << std::endl;
-    return false;
-  }
-
-  return true;
-}
-
-/********************************
- * Creates a container for a method
- ********************************/
-size_t* TrapProcessor::CreateMethodObject(size_t* cls_obj, StackMethod* mthd, StackProgram* program,
-                                          size_t* &op_stack, long* &stack_pos) {
-  size_t* mthd_obj = MemoryManager::AllocateObject(program->GetMethodObjectId(),
-                                                   op_stack, *stack_pos,
-                                                   false);
-  // method and class object
-  mthd_obj[0] = (size_t)mthd;
-  mthd_obj[1] = (size_t)cls_obj;
-
-  // set method name
-  const std::wstring &qual_mthd_name = mthd->GetName();
-  const size_t semi_qual_mthd_index = qual_mthd_name.find(':');
-  if(semi_qual_mthd_index == std::wstring::npos) {
-    std::wcerr << L">>> Internal error: invalid method name <<<" << std::endl;
-    exit(1);
-  }
-
-  const std::wstring &semi_qual_mthd_string = qual_mthd_name.substr(semi_qual_mthd_index + 1);
-  const size_t mthd_index = semi_qual_mthd_string.find(':');
-  if(mthd_index == std::wstring::npos) {
-    std::wcerr << L">>> Internal error: invalid method name <<<" << std::endl;
-    exit(1);
-  }
-  const std::wstring &mthd_string = semi_qual_mthd_string.substr(0, mthd_index);
-  mthd_obj[2] = (size_t)CreateStringObject(mthd_string, program, op_stack, stack_pos);
-
-  // parse parameter string      
-  int index = 0;
-  const std::wstring &params_string = semi_qual_mthd_string.substr(mthd_index + 1);
-  std::vector<size_t*> data_type_obj_holder;
-  while(index < (int)params_string.size()) {
-    size_t* data_type_obj = MemoryManager::AllocateObject(program->GetDataTypeObjectId(),
-                                                          op_stack, *stack_pos,
-                                                          false);
-    data_type_obj_holder.push_back(data_type_obj);
-
-    switch(params_string[index]) {
-      case L'l':
-        data_type_obj[0] = -1000;
-        index++;
-        break;
-
-      case L'b':
-        data_type_obj[0] = -999;
-        index++;
-        break;
-
-      case L'i':
-        data_type_obj[0] = -997;
-        index++;
-        break;
-
-      case L'f':
-        data_type_obj[0] = -996;
-        index++;
-        break;
-
-      case L'c':
-        data_type_obj[0] = -998;
-        index++;
-        break;
-
-      case L'o': {
-        data_type_obj[0] = -995;
-        index++;
-        const int start_index = index + 1;
-        while(index < (int)params_string.size() && params_string[index] != L',') {
-          index++;
-        }
-        data_type_obj[1] = (size_t)CreateStringObject(params_string.substr(start_index, index - 2),
-                                                      program, op_stack, stack_pos);
-      }
-      break;
-
-      case L'm':
-        data_type_obj[0] = -994;
-        index++;
-        while(index < (int)params_string.size() && params_string[index] != L'~') {
-          index++;
-        }
-        while(index < (int)params_string.size() && params_string[index] != L',') {
-          index++;
-        }
-        break;
-
-      default:
-        throw std::runtime_error("Invalid method signature!");
-        break;
-    }
-
-    // check array dimension
-    int dimension = 0;
-    while(index < (int)params_string.size() && params_string[index] == L'*') {
-      dimension++;
-      index++;
-    }
-    data_type_obj[2] = dimension;
-
-    // match ','
-    index++;
-  }
-
-  // create type array
-  const long type_obj_array_size = (int64_t)data_type_obj_holder.size();
-  const long type_obj_array_dim = 1;
-  size_t* type_obj_array = MemoryManager::AllocateArray(type_obj_array_size +
-                                                        type_obj_array_dim + 2,
-                                                        instructions::INT_TYPE, op_stack,
-                                                        *stack_pos, false);
-  type_obj_array[0] = type_obj_array_size;
-  type_obj_array[1] = type_obj_array_dim;
-  type_obj_array[2] = type_obj_array_size;
-  size_t* type_obj_array_ptr = type_obj_array + 3;
-  // copy types objects
-  for(int i = 0; i < type_obj_array_size; i++) {
-    type_obj_array_ptr[i] = (size_t)data_type_obj_holder[i];
-  }
-  // set type array
-  mthd_obj[3] = (size_t)type_obj_array;
-
-  return mthd_obj;
-}
-
-/********************************
- * Creates a container for a class
- ********************************/
-void TrapProcessor::CreateClassObject(StackClass* cls, size_t* cls_obj, size_t* &op_stack,
-                                      long* &stack_pos, StackProgram* program) {
-  // create and set methods
-  const long mthd_obj_array_size = cls->GetMethodCount();
-  const long mthd_obj_array_dim = 1;
-  size_t* mthd_obj_array = MemoryManager::AllocateArray(mthd_obj_array_size +
-                                                        mthd_obj_array_dim + 2,
-                                                        instructions::INT_TYPE, op_stack,
-                                                        *stack_pos, false);
-
-  mthd_obj_array[0] = mthd_obj_array_size;
-  mthd_obj_array[1] = mthd_obj_array_dim;
-  mthd_obj_array[2] = mthd_obj_array_size;
-
-  StackMethod** methods = cls->GetMethods();
-  size_t* mthd_obj_array_ptr = mthd_obj_array + 3;
-  for(int i = 0; i < mthd_obj_array_size; i++) {
-    size_t* mthd_obj = CreateMethodObject(cls_obj, methods[i], program, op_stack, stack_pos);
-    mthd_obj_array_ptr[i] = (size_t)mthd_obj;
-  }
-  cls_obj[1] = (size_t)mthd_obj_array;
-}
-
-/********************************
- * Create a std::string instance
- ********************************/
-size_t* TrapProcessor::CreateStringObject(const std::wstring &value_str, StackProgram* program,
-                                          size_t* &op_stack, long* &stack_pos) {
-  // create character array
-  const long char_array_size = (int64_t)value_str.size();
-  const long char_array_dim = 1;
-  size_t* char_array = MemoryManager::AllocateArray(char_array_size + 1 + ((char_array_dim + 2) * sizeof(size_t)), 
-                                                    CHAR_ARY_TYPE, op_stack, *stack_pos, false);
-  char_array[0] = char_array_size + 1;
-  char_array[1] = char_array_dim;
-  char_array[2] = char_array_size;
-
-  // copy string
-  wchar_t* char_array_ptr = (wchar_t*)(char_array + 3);
-#ifdef _WIN32
-  wcsncpy_s(char_array_ptr, char_array_size + 1, value_str.c_str(), char_array_size);
-#else
-  wcsncpy(char_array_ptr, value_str.c_str(), char_array_size);
-#endif
-
-  // create 'System.String' object instance
-  size_t* str_obj = MemoryManager::AllocateObject(program->GetStringObjectId(), op_stack, *stack_pos, false);
-  str_obj[0] = (size_t)char_array;
-  str_obj[1] = char_array_size;
-  str_obj[2] = char_array_size;
-
-  return str_obj;
-}
-
-/********************************
- * Date/time calculations
- ********************************/
-void TrapProcessor::ProcessTimerStart(size_t* &op_stack, long* &stack_pos)
-{
-  size_t* instance = (size_t*)PopInt(op_stack, stack_pos);
-  instance[0] = clock();
-}
-
-void TrapProcessor::ProcessTimerEnd(size_t* &op_stack, long* &stack_pos)
-{
-  size_t* instance = (size_t*)PopInt(op_stack, stack_pos);
-  instance[0] = clock() - (clock_t)instance[0];
-}
-
-void TrapProcessor::ProcessTimerElapsed(size_t* &op_stack, long* &stack_pos)
-{
-  size_t* instance = (size_t*)PopInt(op_stack, stack_pos);
-  PushFloat((double)instance[0] / (double)CLOCKS_PER_SEC, op_stack, stack_pos);
-}
-
-/********************************
- * Creates a Date object with
- * current time
- ********************************/
-void TrapProcessor::ProcessCurrentTime(StackFrame* frame, bool is_gmt)
-{
-  time_t raw_time;
-  raw_time = time(nullptr);
-
-  struct tm* curr_time;
-  const bool got_time = GetTime(curr_time, raw_time, is_gmt);
-
-  size_t* instance = (size_t*)frame->mem[0];
-  if(got_time && instance) {
-    instance[0] = curr_time->tm_mday;          // day
-    instance[1] = curr_time->tm_mon + 1;       // month
-    instance[2] = curr_time->tm_year + 1900;   // year
-    instance[3] = curr_time->tm_hour;          // hours
-    instance[4] = curr_time->tm_min;           // mins
-    instance[5] = curr_time->tm_sec;           // secs
-    instance[6] = curr_time->tm_isdst;         // savings time
-    instance[7] = curr_time->tm_wday;          // day of week
-    instance[8] = is_gmt;                      // is GMT
-  }
-}
-
-/********************************
- * Set a time instance
- ********************************/
-void TrapProcessor::ProcessSetTime1(size_t* &op_stack, long* &stack_pos)
-{
-  // get time values
-  long is_gmt = (int64_t)PopInt(op_stack, stack_pos);
-  long year = (int64_t)PopInt(op_stack, stack_pos);
-  long month = (int64_t)PopInt(op_stack, stack_pos);
-  long day = (int64_t)PopInt(op_stack, stack_pos);
-  size_t* instance = (size_t*)PopInt(op_stack, stack_pos);
-
-  if(instance) {
-    // get current time
-    time_t raw_time;
-    time(&raw_time);
-        
-    struct tm* curr_time;
-    const bool got_time = GetTime(curr_time, raw_time, is_gmt);
-
-    // update time
-    if(got_time) {
-      curr_time->tm_year = year - 1900;
-      curr_time->tm_mon = month - 1;
-      curr_time->tm_mday = day;
-      curr_time->tm_hour = 0;
-      curr_time->tm_min = 0;
-      curr_time->tm_sec = 0;
-      curr_time->tm_isdst = -1;
-      mktime(curr_time);
-
-      // set instance values
-      instance[0] = curr_time->tm_mday;          // day
-      instance[1] = curr_time->tm_mon + 1;       // month
-      instance[2] = curr_time->tm_year + 1900;   // year
-      instance[3] = curr_time->tm_hour;          // hours
-      instance[4] = curr_time->tm_min;           // mins
-      instance[5] = curr_time->tm_sec;           // secs
-      instance[6] = curr_time->tm_isdst;         // savings time
-      instance[7] = curr_time->tm_wday;          // day of week
-      instance[8] = is_gmt;                      // is GMT
-    }
-  }
-}
-
-/********************************
- * Sets a time instance
- ********************************/
-void TrapProcessor::ProcessSetTime2(size_t* &op_stack, long* &stack_pos)
-{
-  // get time values
-  long is_gmt = (int64_t)PopInt(op_stack, stack_pos);
-  long secs = (int64_t)PopInt(op_stack, stack_pos);
-  long mins = (int64_t)PopInt(op_stack, stack_pos);
-  long hours = (int64_t)PopInt(op_stack, stack_pos);
-  long year = (int64_t)PopInt(op_stack, stack_pos);
-  long month = (int64_t)PopInt(op_stack, stack_pos);
-  long day = (int64_t)PopInt(op_stack, stack_pos);
-  size_t* instance = (size_t*)PopInt(op_stack, stack_pos);
-
-  if(instance) {
-    // get current time
-    time_t raw_time;
-    time(&raw_time);
-
-    struct tm* curr_time;
-    const bool got_time = GetTime(curr_time, raw_time, is_gmt);
-
-    if(got_time) {
-      // update time
-      curr_time->tm_year = year - 1900;
-      curr_time->tm_mon = month - 1;
-      curr_time->tm_mday = day;
-      curr_time->tm_hour = hours;
-      curr_time->tm_min = mins;
-      curr_time->tm_sec = secs;
-      curr_time->tm_isdst = -1;
-      mktime(curr_time);
-
-      // set instance values
-      instance[0] = curr_time->tm_mday;          // day
-      instance[1] = curr_time->tm_mon + 1;       // month
-      instance[2] = curr_time->tm_year + 1900;   // year
-      instance[3] = curr_time->tm_hour;          // hours
-      instance[4] = curr_time->tm_min;           // mins
-      instance[5] = curr_time->tm_sec;           // secs
-      instance[6] = curr_time->tm_isdst;         // savings time
-      instance[7] = curr_time->tm_wday;          // day of week
-      instance[8] = is_gmt;                      // is GMT
-    }
-  }
-}
-
-/********************************
- * Set a time instance
- ********************************/
-void TrapProcessor::ProcessSetTime3(size_t* &op_stack, long* &stack_pos)
-{
-}
-
-void TrapProcessor::ProcessAddTime(TimeInterval t, size_t* &op_stack, long* &stack_pos)
-{
-<<<<<<< HEAD
-  long value = (int64_t)PopInt(op_stack, stack_pos);
-=======
-  int64_t value = (int64_t)PopInt(op_stack, stack_pos);
->>>>>>> 6d54c443
-  size_t* instance = (size_t*)PopInt(op_stack, stack_pos);
-
-  if(instance) {
-    // calculate change in seconds
-    int64_t offset;
-    switch(t) {
-      case DAY_TIME:
-        offset = 86400 * value;
-        break;
-
-      case HOUR_TIME:
-        offset = 3600 * value;
-        break;
-
-      case MIN_TIME:
-        offset = 60 * value;
-        break;
-
-      default:
-        offset = value;
-        break;
-    }
-
-    // create time structure
-    struct tm set_time;
-    set_time.tm_mday = (int)instance[0];          // day
-    set_time.tm_mon = (int)instance[1] - 1;       // month
-    set_time.tm_year = (int)instance[2] - 1900;   // year
-    set_time.tm_hour = (int)instance[3];          // hours
-    set_time.tm_min = (int)instance[4];           // mins
-    set_time.tm_sec = (int)instance[5];           // secs
-    set_time.tm_isdst = (int)instance[6];         // savings time
-
-    // calculate difference
-    time_t raw_time = mktime(&set_time);
-    raw_time += offset;
-
-    const bool is_gmt = instance[8];
-    struct tm* curr_time;
-    const bool got_time = GetTime(curr_time, raw_time, is_gmt);
-
-    // set instance values
-    if(got_time) {
-      instance[0] = curr_time->tm_mday;          // day
-      instance[1] = curr_time->tm_mon + 1;       // month
-      instance[2] = curr_time->tm_year + 1900;   // year
-      instance[3] = curr_time->tm_hour;          // hours
-      instance[4] = curr_time->tm_min;           // mins
-      instance[5] = curr_time->tm_sec;           // secs
-      instance[6] = curr_time->tm_isdst;         // savings time
-      instance[7] = curr_time->tm_wday;          // day of week
-    }
-  }
-}
-
-/********************************
- * Get platform std::string
- ********************************/
-void TrapProcessor::ProcessPlatform(StackProgram* program, size_t* &op_stack, long* &stack_pos)
-{
-  const std::wstring value_str = BytesToUnicode(System::GetPlatform());
-  size_t* str_obj = CreateStringObject(value_str, program, op_stack, stack_pos);
-  PushInt((size_t)str_obj, op_stack, stack_pos);
-}
-
-/********************************
- * Get file owner std::string
- ********************************/
-void TrapProcessor::ProcessFileOwner(const char* name, bool is_account,
-                                     StackProgram* program, size_t* &op_stack, long* &stack_pos) {
-  const std::wstring value_str = File::FileOwner(name, is_account);
-  if(value_str.size() > 0) {
-    size_t* str_obj = CreateStringObject(value_str, program, op_stack, stack_pos);
-    PushInt((size_t)str_obj, op_stack, stack_pos);
-  }
-  else {
-    PushInt(0, op_stack, stack_pos);
-  }
-}
-
-/********************************
- * Get version string
- ********************************/
-void TrapProcessor::ProcessVersion(StackProgram* program, size_t* &op_stack, long* &stack_pos)
-{
-  size_t* str_obj = CreateStringObject(VERSION_STRING, program, op_stack, stack_pos);
-  PushInt((size_t)str_obj, op_stack, stack_pos);
-}
-
-//
-// deserializes an array of objects
-// 
-inline size_t* TrapProcessor::DeserializeArray(ParamType type, size_t* inst, size_t* &op_stack, long* &stack_pos) {
-  if(!DeserializeByte(inst)) {
-    return nullptr;
-  }
-
-  size_t* src_array = (size_t*)inst[0];
-  long dest_pos = (int64_t)inst[1];
-
-  if(dest_pos < (int64_t)src_array[0]) {
-    const long dest_array_size = DeserializeInt(inst);
-    const long dest_array_dim = DeserializeInt(inst);
-    const long dest_array_dim_size = DeserializeInt(inst);
-
-    size_t* dest_array;
-    if(type == BYTE_ARY_PARM) {
-      dest_array = MemoryManager::AllocateArray(dest_array_size + ((dest_array_dim + 2) * sizeof(size_t)),
-                                                instructions::BYTE_ARY_TYPE, op_stack, *stack_pos, false);
-    }
-    else if(type == CHAR_ARY_PARM) {
-      dest_array = MemoryManager::AllocateArray(dest_array_size + ((dest_array_dim + 2) * sizeof(size_t)),
-                                                instructions::CHAR_ARY_TYPE, op_stack, *stack_pos, false);
-    }
-    else if(type == INT_ARY_PARM || type == OBJ_ARY_PARM) {
-      dest_array = MemoryManager::AllocateArray(dest_array_size + dest_array_dim + 2,
-                                                instructions::INT_TYPE, op_stack, *stack_pos, false);
-    }
-    else {
-      dest_array = MemoryManager::AllocateArray(dest_array_size + dest_array_dim + 2,
-                                                instructions::FLOAT_TYPE, op_stack, *stack_pos, false);
-    }
-
-    // read array meta data
-    dest_array[0] = dest_array_size;
-    dest_array[1] = dest_array_dim;
-    dest_array[2] = dest_array_dim_size;
-
-    if(type == OBJ_ARY_PARM) {
-      size_t* dest_array_ptr = dest_array + 3;
-      for(int i = 0; i < dest_array_size; ++i) {
-        if(!DeserializeByte(inst)) {
-          dest_array_ptr[i] = 0;
-        }
-        else {
-          const long dest_pos = (int64_t)inst[1];
-          const long byte_array_dim_size = (int64_t)src_array[2];
-          const char* byte_array_ptr = ((char*)(src_array + 3) + dest_pos);
-
-          ObjectDeserializer deserializer(byte_array_ptr, byte_array_dim_size, op_stack, stack_pos);
-          dest_array_ptr[i] = (size_t)deserializer.DeserializeObject();
-          inst[1] = dest_pos + deserializer.GetOffset();
-        }
-      }
-    }
-    else {
-      ReadSerializedBytes(dest_array, src_array, type, inst);
-    }
-
-    return dest_array;
-  }
-
-  return nullptr;
-}
-
-//
-// expand buffer
-//
-size_t* TrapProcessor::ExpandSerialBuffer(const long src_buffer_size, size_t* dest_buffer,
-                                          size_t* inst, size_t* &op_stack, long* &stack_pos) {
-  long dest_buffer_size = (int64_t)dest_buffer[2];
-  const long dest_pos = (int64_t)inst[1];
-  const long calc_offset = src_buffer_size + dest_pos;
-
-  if(calc_offset >= dest_buffer_size) {
-    const long dest_pos = (int64_t)inst[1];
-    while(calc_offset >= dest_buffer_size) {
-      dest_buffer_size += calc_offset / 2;
-    }
-    // create byte array
-    const long byte_array_size = dest_buffer_size;
-    const long byte_array_dim = 1;
-    size_t* byte_array = (size_t*)MemoryManager::AllocateArray((size_t)(byte_array_size + 1 + ((byte_array_dim + 2) * sizeof(size_t))),
-                                                               BYTE_ARY_TYPE, op_stack, *stack_pos, false);
-    byte_array[0] = byte_array_size + 1;
-    byte_array[1] = byte_array_dim;
-    byte_array[2] = byte_array_size;
-
-    // copy content
-    char* byte_array_ptr = (char*)(byte_array + 3);
-    const char* dest_buffer_ptr = (char*)(dest_buffer + 3);
-    memcpy(byte_array_ptr, dest_buffer_ptr, dest_pos);
-
-    return byte_array;
-  }
-
-  return dest_buffer;
-}
-
-void TrapProcessor::SerializeByte(char value, size_t* inst, size_t*& op_stack, long*& stack_pos)
-{
-  const long src_buffer_size = sizeof(value);
-  size_t* dest_buffer = (size_t*)inst[0];
-
-  if(dest_buffer) {
-    const long dest_pos = (int64_t)inst[1];
-
-    // expand buffer, if needed
-    dest_buffer = ExpandSerialBuffer(src_buffer_size, dest_buffer, inst, op_stack, stack_pos);
-    inst[0] = (size_t)dest_buffer;
-
-    // copy content
-    char* dest_buffer_ptr = (char*)(dest_buffer + 3);
-    memcpy(dest_buffer_ptr + dest_pos, &value, src_buffer_size);
-    inst[1] = dest_pos + src_buffer_size;
-  }
-}
-
-char TrapProcessor::DeserializeByte(size_t* inst)
-{
-  size_t* byte_array = (size_t*)inst[0];
-  const long dest_pos = (int64_t)inst[1];
-
-  if(byte_array && dest_pos < (int64_t)byte_array[0]) {
-    const char* byte_array_ptr = (char*)(byte_array + 3);
-    char value;
-    memcpy(&value, byte_array_ptr + dest_pos, sizeof(value));
-    inst[1] = dest_pos + sizeof(value);
-
-    return value;
-  }
-
-  return 0;
-}
-
-void TrapProcessor::SerializeChar(wchar_t value, size_t* inst, size_t*& op_stack, long*& stack_pos)
-{
-  // convert to bytes
-  std::string out;
-  CharacterToBytes(value, out);
-  const long src_buffer_size = (int64_t)out.size();
-  SerializeInt((INT_VALUE)out.size(), inst, op_stack, stack_pos);
-
-  // prepare copy   
-  size_t* dest_buffer = (size_t*)inst[0];
-  if(dest_buffer) {
-    const long dest_pos = (int64_t)inst[1];
-
-    // expand buffer, if needed
-    dest_buffer = ExpandSerialBuffer(src_buffer_size, dest_buffer, inst, op_stack, stack_pos);
-    inst[0] = (size_t)dest_buffer;
-
-    // copy content
-    char* dest_buffer_ptr = (char*)(dest_buffer + 3);
-    memcpy(dest_buffer_ptr + dest_pos, out.c_str(), src_buffer_size);
-    inst[1] = dest_pos + src_buffer_size;
-  }
-}
-
-wchar_t TrapProcessor::DeserializeChar(size_t* inst)
-{
-  const int num = DeserializeInt(inst);
-  size_t* byte_array = (size_t*)inst[0];
-  const long dest_pos = (int64_t)inst[1];
-
-  if(byte_array && dest_pos < (int64_t)byte_array[0]) {
-    const char* byte_array_ptr = (char*)(byte_array + 3);
-    char* in = new char[num + 1];
-    memcpy(in, byte_array_ptr + dest_pos, num);
-    in[num] = '\0';
-
-    wchar_t out = L'\0';
-    BytesToCharacter(in, out);
-
-    // clean up
-    delete[] in;
-    in = nullptr;
-
-    inst[1] = dest_pos + num;
-
-    return out;
-  }
-
-  return 0;
-}
-
-void TrapProcessor::SerializeInt(INT_VALUE value, size_t* inst, size_t*& op_stack, long*& stack_pos)
-{
-  const long src_buffer_size = sizeof(value);
-  size_t* dest_buffer = (size_t*)inst[0];
-
-  if(dest_buffer) {
-    const long dest_pos = (int64_t)inst[1];
-
-    // expand buffer, if needed
-    dest_buffer = ExpandSerialBuffer(src_buffer_size, dest_buffer, inst, op_stack, stack_pos);
-    inst[0] = (size_t)dest_buffer;
-
-    // copy content
-    char* dest_buffer_ptr = (char*)(dest_buffer + 3);
-    memcpy(dest_buffer_ptr + dest_pos, &value, src_buffer_size);
-    inst[1] = dest_pos + src_buffer_size;
-  }
-}
-
-INT_VALUE TrapProcessor::DeserializeInt(size_t* inst)
-{
-  size_t* byte_array = (size_t*)inst[0];
-  const long dest_pos = (int64_t)inst[1];
-
-  if(byte_array && dest_pos < (int64_t)byte_array[0]) {
-    const char* byte_array_ptr = (char*)(byte_array + 3);
-    INT_VALUE value;
-    memcpy(&value, byte_array_ptr + dest_pos, sizeof(value));
-    inst[1] = dest_pos + sizeof(value);
-
-    return value;
-  }
-
-  return 0;
-}
-
-void TrapProcessor::SerializeFloat(FLOAT_VALUE value, size_t* inst, size_t*& op_stack, long*& stack_pos)
-{
-  const long src_buffer_size = sizeof(value);
-  size_t* dest_buffer = (size_t*)inst[0];
-
-  if(dest_buffer) {
-    const long dest_pos = (int64_t)inst[1];
-
-    // expand buffer, if needed
-    dest_buffer = ExpandSerialBuffer(src_buffer_size, dest_buffer, inst, op_stack, stack_pos);
-    inst[0] = (size_t)dest_buffer;
-
-    // copy content
-    char* dest_buffer_ptr = (char*)(dest_buffer + 3);
-    memcpy(dest_buffer_ptr + dest_pos, &value, src_buffer_size);
-    inst[1] = dest_pos + src_buffer_size;
-  }
-}
-
-FLOAT_VALUE TrapProcessor::DeserializeFloat(size_t* inst)
-{
-  size_t* byte_array = (size_t*)inst[0];
-  const long dest_pos = (int64_t)inst[1];
-
-  if(byte_array && dest_pos < (int64_t)byte_array[0]) {
-    const char* byte_array_ptr = (char*)(byte_array + 3);
-    FLOAT_VALUE value;
-    memcpy(&value, byte_array_ptr + dest_pos, sizeof(value));
-    inst[1] = dest_pos + sizeof(value);
-    return value;
-  }
-
-  return 0.0;
-}
-
-/********************************
- * Serializes an object graph
- ********************************/
-void TrapProcessor::SerializeObject(size_t* inst, StackFrame* frame, size_t* &op_stack, long* &stack_pos)
-{
-  size_t* obj = (size_t*)frame->mem[1];
-  ObjectSerializer serializer(obj);
-  std::vector<char> src_buffer = serializer.GetValues();
-  const long src_buffer_size = (int64_t)src_buffer.size();
-  size_t* dest_buffer = (size_t*)inst[0];
-  long dest_pos = (int64_t)inst[1];
-
-  // expand buffer, if needed
-  dest_buffer = ExpandSerialBuffer(src_buffer_size, dest_buffer, inst, op_stack, stack_pos);
-  inst[0] = (size_t)dest_buffer;
-
-  // copy content
-  char* dest_buffer_ptr = ((char*)(dest_buffer + 3) + dest_pos);
-  for(int i = 0; i < src_buffer_size; i++, dest_pos++) {
-    dest_buffer_ptr[i] = src_buffer[i];
-  }
-  inst[1] = dest_pos;
-}
-
-/********************************
- * Deserializes an object graph
- ********************************/
-void TrapProcessor::DeserializeObject(size_t* inst, size_t* &op_stack, long* &stack_pos) {
-  if(!DeserializeByte(inst)) {
-    PushInt(0, op_stack, stack_pos);
-  }
-  else {
-    size_t* byte_array = (size_t*)inst[0];
-    const long dest_pos = (int64_t)inst[1];
-    const long byte_array_dim_size = (int64_t)byte_array[2];
-    const char* byte_array_ptr = ((char*)(byte_array + 3) + dest_pos);
-
-    ObjectDeserializer deserializer(byte_array_ptr, byte_array_dim_size, op_stack, stack_pos);
-    PushInt((size_t)deserializer.DeserializeObject(), op_stack, stack_pos);
-    inst[1] = dest_pos + deserializer.GetOffset();
-  }
-}
-
-/********************************
- * Handles callback traps from
- * the interpreter and JIT code
- ********************************/
-bool TrapProcessor::ProcessTrap(StackProgram* program, size_t* inst,
-                                size_t* &op_stack, long* &stack_pos, StackFrame* frame) {
-<<<<<<< HEAD
-  const long id = (int64_t)PopInt(op_stack, stack_pos);
-=======
-  const int64_t id = (int64_t)PopInt(op_stack, stack_pos);
->>>>>>> 6d54c443
-  switch(id) {
-  case LOAD_CLS_INST_ID:
-    return LoadClsInstId(program, inst, op_stack, stack_pos, frame);
-
-  case LOAD_NEW_OBJ_INST:
-    return LoadNewObjInst(program, inst, op_stack, stack_pos, frame);
-
-  case LOAD_CLS_BY_INST:
-    return LoadClsByInst(program, inst, op_stack, stack_pos, frame);
-
-  case BYTES_TO_UNICODE:
-    return ConvertBytesToUnicode(program, inst, op_stack, stack_pos, frame);
-
-  case UNICODE_TO_BYTES:
-    return ConvertUnicodeToBytes(program, inst, op_stack, stack_pos, frame);
-
-  case LOAD_MULTI_ARY_SIZE:
-    return LoadMultiArySize(program, inst, op_stack, stack_pos, frame);
-
-  case CPY_CHAR_STR_ARY:
-    return CpyCharStrAry(program, inst, op_stack, stack_pos, frame);
-
-  case CPY_CHAR_STR_ARYS:
-    return CpyCharStrArys(program, inst, op_stack, stack_pos, frame);
-
-  case CPY_INT_STR_ARY:
-    return CpyIntStrAry(program, inst, op_stack, stack_pos, frame);
-
-  case CPY_FLOAT_STR_ARY:
-    return CpyFloatStrAry(program, inst, op_stack, stack_pos, frame);
-
-  case STD_OUT_BOOL:
-    return StdOutBool(program, inst, op_stack, stack_pos, frame);
-
-  case STD_OUT_BYTE:
-    return StdOutByte(program, inst, op_stack, stack_pos, frame);
-
-  case STD_OUT_CHAR:
-    return StdOutChar(program, inst, op_stack, stack_pos, frame);
-
-  case STD_OUT_INT:
-    return StdOutInt(program, inst, op_stack, stack_pos, frame);
-
-  case STD_OUT_FLOAT:
-    return StdOutFloat(program, inst, op_stack, stack_pos, frame);
-      
-  case STD_INT_FMT:
-    return StdOutIntFrmt(program, inst, op_stack, stack_pos, frame);
-    
-  case STD_FLOAT_FMT:
-    return StdOutFloatFrmt(program, inst, op_stack, stack_pos, frame);
-    
-  case STD_FLOAT_PER:
-    return StdOutFloatPer(program, inst, op_stack, stack_pos, frame);
-    
-  case STD_WIDTH:
-    return StdOutWidth(program, inst, op_stack, stack_pos, frame);
-    
-  case STD_FILL:
-    return StdOutFill(program, inst, op_stack, stack_pos, frame);
-
-  case STD_OUT_STRING:
-    return StdOutString(program, inst, op_stack, stack_pos, frame);
-    
-  case STD_IN_BYTE_ARY_LEN:
-    return StdInByteAryLen(program, inst, op_stack, stack_pos, frame);
-
-  case STD_IN_CHAR_ARY_LEN:
-    return StdInCharAryLen(program, inst, op_stack, stack_pos, frame);
-
-  case STD_OUT_BYTE_ARY_LEN:
-    return StdOutByteAryLen(program, inst, op_stack, stack_pos, frame);
-
-  case STD_OUT_CHAR_ARY_LEN:
-    return StdOutCharAryLen(program, inst, op_stack, stack_pos, frame);
-
-  case STD_IN_STRING:
-    return StdInString(program, inst, op_stack, stack_pos, frame);
-
-  case STD_FLUSH:
-    return StdFlush(program, inst, op_stack, stack_pos, frame);
-      
-  case STD_ERR_BOOL:
-    return StdErrBool(program, inst, op_stack, stack_pos, frame);
-
-  case STD_ERR_BYTE:
-    return StdErrByte(program, inst, op_stack, stack_pos, frame);
-
-  case STD_ERR_CHAR:
-    return StdErrChar(program, inst, op_stack, stack_pos, frame);
-
-  case STD_ERR_INT:
-    return StdErrInt(program, inst, op_stack, stack_pos, frame);
-
-  case STD_ERR_FLOAT:
-    return StdErrFloat(program, inst, op_stack, stack_pos, frame);
-
-  case STD_ERR_STRING:
-    return StdErrString(program, inst, op_stack, stack_pos, frame);
-
-  case STD_ERR_CHAR_ARY:
-    return StdErrCharAry(program, inst, op_stack, stack_pos, frame);
-
-  case STD_ERR_BYTE_ARY:
-    return StdErrByteAry(program, inst, op_stack, stack_pos, frame);
-
-  case STD_ERR_FLUSH:
-    return StdErrFlush(program, inst, op_stack, stack_pos, frame);
-      
-  case ASSERT_TRUE:
-    return AssertTrue(program, inst, op_stack, stack_pos, frame);
-
-  case SYS_CMD:
-    return SysCmd(program, inst, op_stack, stack_pos, frame);
-
-  case SET_SIGNAL:
-    return SetSignal(program, inst, op_stack, stack_pos, frame);
-
-  case RAISE_SIGNAL:
-    return RaiseSignal(program, inst, op_stack, stack_pos, frame);
-
-  case  SYS_CMD_OUT:
-    return SysCmdOut(program, inst, op_stack, stack_pos, frame);
-
-  case EXIT:
-    return Exit(program, inst, op_stack, stack_pos, frame);
-
-  case GMT_TIME:
-    return GmtTime(program, inst, op_stack, stack_pos, frame);
-
-  case SYS_TIME:
-    return SysTime(program, inst, op_stack, stack_pos, frame);
-
-  case DATE_TIME_SET_1:
-    return DateTimeSet1(program, inst, op_stack, stack_pos, frame);
-
-  case DATE_TIME_SET_2:
-    return DateTimeSet2(program, inst, op_stack, stack_pos, frame);
-
-  case DATE_TIME_ADD_DAYS:
-    return DateTimeAddDays(program, inst, op_stack, stack_pos, frame);
-
-  case DATE_TIME_ADD_HOURS:
-    return DateTimeAddHours(program, inst, op_stack, stack_pos, frame);
-
-  case DATE_TIME_ADD_MINS:
-    return DateTimeAddMins(program, inst, op_stack, stack_pos, frame);
-
-  case DATE_TIME_ADD_SECS:
-    return DateTimeAddSecs(program, inst, op_stack, stack_pos, frame);
-
-  case TIMER_START:
-    return TimerStart(program, inst, op_stack, stack_pos, frame);
-
-  case TIMER_END:
-    return TimerEnd(program, inst, op_stack, stack_pos, frame);
-
-  case TIMER_ELAPSED:
-    return TimerElapsed(program, inst, op_stack, stack_pos, frame);
-
-  case GET_PLTFRM:
-    return GetPltfrm(program, inst, op_stack, stack_pos, frame);
-
-  case GET_VERSION:
-    return GetVersion(program, inst, op_stack, stack_pos, frame);
-
-  case GET_SYS_PROP:
-    return GetSysProp(program, inst, op_stack, stack_pos, frame);
-
-  case SET_SYS_PROP:
-    return SetSysProp(program, inst, op_stack, stack_pos, frame);
-
-  case SOCK_TCP_RESOLVE_NAME:
-    return SockTcpResolveName(program, inst, op_stack, stack_pos, frame);
-
-  case SOCK_TCP_HOST_NAME:
-    return SockTcpHostName(program, inst, op_stack, stack_pos, frame);
-
-  case SOCK_TCP_CONNECT:
-    return SockTcpConnect(program, inst, op_stack, stack_pos, frame);
-
-  case SOCK_TCP_BIND:
-    return SockTcpBind(program, inst, op_stack, stack_pos, frame);
-
-  case SOCK_TCP_LISTEN:
-    return SockTcpListen(program, inst, op_stack, stack_pos, frame);
-
-  case SOCK_TCP_ACCEPT:
-    return SockTcpAccept(program, inst, op_stack, stack_pos, frame);
-
-  case SOCK_TCP_CLOSE:
-    return SockTcpClose(program, inst, op_stack, stack_pos, frame);
-
-  case SOCK_TCP_OUT_STRING:
-    return SockTcpOutString(program, inst, op_stack, stack_pos, frame);
-
-  case SOCK_TCP_IN_STRING:
-    return SockTcpInString(program, inst, op_stack, stack_pos, frame);
-
-  case SOCK_TCP_ERROR:
-    return SockTcpError(program, inst, op_stack, stack_pos, frame);
-      
-  case SOCK_TCP_SSL_CONNECT:
-    return SockTcpSslConnect(program, inst, op_stack, stack_pos, frame);
-
-  case SOCK_TCP_SSL_ISSUER:
-    return SockTcpSslIssuer(program, inst, op_stack, stack_pos, frame);
-
-  case SOCK_TCP_SSL_SUBJECT:
-    return SockTcpSslSubject(program, inst, op_stack, stack_pos, frame);
-
-  case SOCK_TCP_SSL_CLOSE:
-    return SockTcpSslClose(program, inst, op_stack, stack_pos, frame);
-
-  case SOCK_TCP_SSL_OUT_STRING:
-    return SockTcpSslOutString(program, inst, op_stack, stack_pos, frame);
-
-  case SOCK_TCP_SSL_IN_STRING:
-    return SockTcpSslInString(program, inst, op_stack, stack_pos, frame);
-
-  case SOCK_TCP_SSL_LISTEN:
-    return SockTcpSslListen(program, inst, op_stack, stack_pos, frame);
-
-  case SOCK_TCP_SSL_ACCEPT:
-    return SockTcpSslAccept(program, inst, op_stack, stack_pos, frame);
-
-  case SOCK_TCP_SSL_SRV_CERT:
-    return SockTcpSslCertSrv(program, inst, op_stack, stack_pos, frame);
-  
-  case SOCK_TCP_SSL_SRV_CLOSE:
-    return SockTcpSslCloseSrv(program, inst, op_stack, stack_pos, frame);
-
-  case SOCK_TCP_SSL_ERROR:
-    return SockTcpSslError(program, inst, op_stack, stack_pos, frame);
-
-  case SERL_CHAR:
-    return SerlChar(program, inst, op_stack, stack_pos, frame);
-
-  case SERL_INT:
-    return SerlInt(program, inst, op_stack, stack_pos, frame);
-
-  case SERL_FLOAT:
-    return SerlFloat(program, inst, op_stack, stack_pos, frame);
-
-  case SERL_OBJ_INST:
-    return SerlObjInst(program, inst, op_stack, stack_pos, frame);
-
-  case SERL_BYTE_ARY:
-    return SerlByteAry(program, inst, op_stack, stack_pos, frame);
-
-  case SERL_CHAR_ARY:
-    return SerlCharAry(program, inst, op_stack, stack_pos, frame);
-
-  case SERL_INT_ARY:
-    return SerlIntAry(program, inst, op_stack, stack_pos, frame);
-
-  case SERL_OBJ_ARY:
-    return SerlObjAry(program, inst, op_stack, stack_pos, frame);
-
-  case SERL_FLOAT_ARY:
-    return SerlFloatAry(program, inst, op_stack, stack_pos, frame);
-
-  case DESERL_CHAR:
-    return DeserlChar(program, inst, op_stack, stack_pos, frame);
-
-  case DESERL_INT:
-    return DeserlInt(program, inst, op_stack, stack_pos, frame);
-
-  case DESERL_FLOAT:
-    return DeserlFloat(program, inst, op_stack, stack_pos, frame);
-
-  case DESERL_OBJ_INST:
-    return DeserlObjInst(program, inst, op_stack, stack_pos, frame);
-
-  case DESERL_BYTE_ARY:
-    return DeserlByteAry(program, inst, op_stack, stack_pos, frame);
-
-  case DESERL_CHAR_ARY:
-    return DeserlCharAry(program, inst, op_stack, stack_pos, frame);
-
-  case DESERL_INT_ARY:
-    return DeserlIntAry(program, inst, op_stack, stack_pos, frame);
-
-  case DESERL_OBJ_ARY:
-    return DeserlObjAry(program, inst, op_stack, stack_pos, frame);
-
-  case DESERL_FLOAT_ARY:
-    return DeserlFloatAry(program, inst, op_stack, stack_pos, frame);
-
-  case COMPRESS_ZLIB_BYTES:
-    return CompressZlibBytes(program, inst, op_stack, stack_pos, frame);
-
-  case UNCOMPRESS_ZLIB_BYTES:
-    return UncompressZlibBytes(program, inst, op_stack, stack_pos, frame);
-
-  case COMPRESS_GZIP_BYTES:
-    return CompressGzipBytes (program, inst, op_stack, stack_pos, frame);
-
-  case UNCOMPRESS_GZIP_BYTES:
-    return UncompressGzipBytes (program, inst, op_stack, stack_pos, frame);
-
-  case COMPRESS_BR_BYTES:
-    return CompressBrBytes (program, inst, op_stack, stack_pos, frame);
-
-  case UNCOMPRESS_BR_BYTES:
-    return UncompressBrBytes (program, inst, op_stack, stack_pos, frame);
-
-  case CRC32_BYTES:
-    return CRC32Bytes(program, inst, op_stack, stack_pos, frame);
-
-  case FILE_OPEN_READ:
-    return FileOpenRead(program, inst, op_stack, stack_pos, frame);
-
-  case FILE_OPEN_APPEND:
-    return FileOpenAppend(program, inst, op_stack, stack_pos, frame);
-
-  case FILE_OPEN_WRITE:
-    return FileOpenWrite(program, inst, op_stack, stack_pos, frame);
-
-  case FILE_OPEN_READ_WRITE:
-    return FileOpenReadWrite(program, inst, op_stack, stack_pos, frame);
-
-  case FILE_CLOSE:
-    return FileClose(program, inst, op_stack, stack_pos, frame);
-
-  case FILE_FLUSH:
-    return FileFlush(program, inst, op_stack, stack_pos, frame);
-
-  case FILE_IN_STRING:
-    return FileInString(program, inst, op_stack, stack_pos, frame);
-
-  case FILE_OUT_STRING:
-    return FileOutString(program, inst, op_stack, stack_pos, frame);
-
-  case FILE_REWIND:
-    return FileRewind(program, inst, op_stack, stack_pos, frame);
-
-  case PIPE_OPEN:
-    return PipeOpen(program, inst, op_stack, stack_pos, frame);
-
-  case PIPE_CREATE:
-    return PipeCreate(program, inst, op_stack, stack_pos, frame);
-
-  case PIPE_CONNECT:
-    return PipeConnect(program, inst, op_stack, stack_pos, frame);
-
-  case PIPE_IN_BYTE:
-    return PipeInByte(program, inst, op_stack, stack_pos, frame);
-
-  case PIPE_OUT_BYTE:
-    return PipeOutByte(program, inst, op_stack, stack_pos, frame);
-
-  case PIPE_IN_BYTE_ARY:
-    return PipeInByteAry(program, inst, op_stack, stack_pos, frame);
-
-  case PIPE_IN_CHAR_ARY:
-    return PipeInCharAry(program, inst, op_stack, stack_pos, frame);
-
-  case PIPE_OUT_BYTE_ARY:
-    return PipeOutByteAry(program, inst, op_stack, stack_pos, frame);
-
-  case PIPE_OUT_CHAR_ARY:
-    return PipeOutCharAry(program, inst, op_stack, stack_pos, frame);
-
-  case PIPE_IN_STRING:
-    return PipeInString(program, inst, op_stack, stack_pos, frame);
-
-  case PIPE_OUT_STRING:
-    return PipeOutString(program, inst, op_stack, stack_pos, frame);
-
-  case PIPE_CLOSE:
-    return PipeClose(program, inst, op_stack, stack_pos, frame);
-
-  case SOCK_TCP_IS_CONNECTED:
-    return SockTcpIsConnected(program, inst, op_stack, stack_pos, frame);
-
-  case SOCK_TCP_IN_BYTE:
-    return SockTcpInByte(program, inst, op_stack, stack_pos, frame);
-
-  case SOCK_TCP_IN_BYTE_ARY:
-    return SockTcpInByteAry(program, inst, op_stack, stack_pos, frame);
-
-  case SOCK_TCP_IN_CHAR_ARY:
-    return SockTcpInCharAry(program, inst, op_stack, stack_pos, frame);
-
-  case SOCK_TCP_OUT_BYTE:
-    return SockTcpOutByte(program, inst, op_stack, stack_pos, frame);
-
-  case SOCK_TCP_OUT_BYTE_ARY:
-    return SockTcpOutByteAry(program, inst, op_stack, stack_pos, frame);
-
-  case SOCK_TCP_OUT_CHAR_ARY:
-    return SockTcpOutCharAry(program, inst, op_stack, stack_pos, frame);
-
-  case SOCK_TCP_SSL_IN_BYTE:
-    return SockTcpSslInByte(program, inst, op_stack, stack_pos, frame);
-
-  case SOCK_TCP_SSL_IN_BYTE_ARY:
-    return SockTcpSslInByteAry(program, inst, op_stack, stack_pos, frame);
-
-  case SOCK_TCP_SSL_IN_CHAR_ARY:
-    return SockTcpSslInCharAry(program, inst, op_stack, stack_pos, frame);
-
-  case SOCK_TCP_SSL_OUT_BYTE:
-    return SockTcpSslOutByte(program, inst, op_stack, stack_pos, frame);
-
-  case SOCK_TCP_SSL_OUT_BYTE_ARY:
-    return SockTcpSslOutByteAry(program, inst, op_stack, stack_pos, frame);
-
-  case SOCK_TCP_SSL_OUT_CHAR_ARY:
-    return SockTcpSslOutCharAry(program, inst, op_stack, stack_pos, frame);
-
-  case FILE_IN_BYTE:
-    return FileInByte(program, inst, op_stack, stack_pos, frame);
-
-  case FILE_IN_CHAR_ARY:
-    return FileInCharAry(program, inst, op_stack, stack_pos, frame);
-
-  case FILE_IN_BYTE_ARY:
-    return FileInByteAry(program, inst, op_stack, stack_pos, frame);
-
-  case FILE_OUT_BYTE:
-    return FileOutByte(program, inst, op_stack, stack_pos, frame);
-
-  case FILE_OUT_BYTE_ARY:
-    return FileOutByteAry(program, inst, op_stack, stack_pos, frame);
-
-  case FILE_OUT_CHAR_ARY:
-    return FileOutCharAry(program, inst, op_stack, stack_pos, frame);
-
-  case FILE_SEEK:
-    return FileSeek(program, inst, op_stack, stack_pos, frame);
-
-  case FILE_EOF:
-    return FileEof(program, inst, op_stack, stack_pos, frame);
-
-  case FILE_IS_OPEN:
-    return FileIsOpen(program, inst, op_stack, stack_pos, frame);
-
-  case FILE_EXISTS:
-    return FileExists(program, inst, op_stack, stack_pos, frame);
-
-  case FILE_CAN_WRITE_ONLY:
-    return FileCanWriteOnly(program, inst, op_stack, stack_pos, frame);
-
-  case FILE_CAN_READ_ONLY:
-    return FileCanReadOnly(program, inst, op_stack, stack_pos, frame);
-
-  case FILE_CAN_READ_WRITE:
-    return FileCanReadWrite(program, inst, op_stack, stack_pos, frame);
-
-  case FILE_SIZE:
-    return FileSize(program, inst, op_stack, stack_pos, frame);
-
-  case FILE_FULL_PATH:
-    return FileFullPath(program, inst, op_stack, stack_pos, frame);
-
-  case FILE_TEMP_NAME:
-    return FileTempName(program, inst, op_stack, stack_pos, frame);
-
-  case FILE_ACCOUNT_OWNER:
-    return FileAccountOwner(program, inst, op_stack, stack_pos, frame);
-
-  case FILE_GROUP_OWNER:
-    return FileGroupOwner(program, inst, op_stack, stack_pos, frame);
-
-  case FILE_DELETE:
-    return FileDelete(program, inst, op_stack, stack_pos, frame);
-
-  case FILE_RENAME:
-    return FileRename(program, inst, op_stack, stack_pos, frame);
-
-  case FILE_COPY:
-    return FileCopy(program, inst, op_stack, stack_pos, frame);
-
-  case FILE_CREATE_TIME:
-    return FileCreateTime(program, inst, op_stack, stack_pos, frame);
-
-  case FILE_MODIFIED_TIME:
-    return FileModifiedTime(program, inst, op_stack, stack_pos, frame);
-
-  case FILE_ACCESSED_TIME:
-    return FileAccessedTime(program, inst, op_stack, stack_pos, frame);
-
-  case DIR_CREATE:
-    return DirCreate(program, inst, op_stack, stack_pos, frame);
-
-  case DIR_SLASH:
-    return DirSlash(program, inst, op_stack, stack_pos, frame);
-
-  case DIR_EXISTS:
-    return DirExists(program, inst, op_stack, stack_pos, frame);
-
-  case DIR_LIST:
-    return DirList(program, inst, op_stack, stack_pos, frame);
-
-  case DIR_COPY:
-    return DirCopy(program, inst, op_stack, stack_pos, frame);
-  }
-
-  return false;
-}
-
-bool TrapProcessor::LoadClsInstId(StackProgram* program, size_t* inst, size_t* &op_stack, long* &stack_pos, StackFrame* frame)
-{
-  size_t* obj = (size_t*)PopInt(op_stack, stack_pos);
-  PushInt(MemoryManager::GetObjectID(obj), op_stack, stack_pos);
-  return true;
-}
-
-bool TrapProcessor::LoadNewObjInst(StackProgram* program, size_t* inst, size_t* &op_stack, long* &stack_pos, StackFrame* frame)
-{
-  size_t* array = (size_t*)PopInt(op_stack, stack_pos);
-  if(array) {
-    array = (size_t*)array[0];
-    const wchar_t* name = (wchar_t*)(array + 3);
-#ifdef _DEBUG
-    std::wcout << L"stack oper: LOAD_NEW_OBJ_INST; name='" << name << L"'" << std::endl;
-#endif
-    return CreateNewObject(name, op_stack, stack_pos);
-  }
-  else {
-    PushInt(0, op_stack, stack_pos);
-  }
-
-  return true;
-}
-
-bool TrapProcessor::LoadClsByInst(StackProgram* program, size_t* inst, size_t* &op_stack, long* &stack_pos, StackFrame* frame)
-{
-#ifdef _DEBUG
-  std::wcout << L"stack oper: LOAD_CLS_BY_INST" << std::endl;
-#endif
-
-  StackClass* cls = MemoryManager::GetClass(inst);
-  if(!cls) {
-    std::wcerr << L">>> Internal error: looking up class instance " << inst << L" <<<" << std::endl;
-    return false;
-  }
-  // set name and create 'Class' instance
-  size_t* cls_obj = MemoryManager::AllocateObject(program->GetClassObjectId(),
-                                                  op_stack, *stack_pos, false);
-  cls_obj[0] = (size_t)CreateStringObject(cls->GetName(), program, op_stack, stack_pos);
-  frame->mem[1] = (size_t)cls_obj;
-  CreateClassObject(cls, cls_obj, op_stack, stack_pos, program);
-
-  return true;
-}
-
-bool TrapProcessor::ConvertBytesToUnicode(StackProgram* program, size_t* inst, size_t* &op_stack, long* &stack_pos, StackFrame* frame)
-{
-  size_t* array = (size_t*)PopInt(op_stack, stack_pos);
-  if(!array) {
-    std::wcerr << L">>> Attempting to dereference a 'Nil' memory instance <<<" << std::endl;
-    return false;
-  }
-  const std::wstring out = BytesToUnicode((char*)(array + 3));
-
-  // create character array
-  const long char_array_size = (int64_t)out.size();
-  const long char_array_dim = 1;
-  size_t* char_array = MemoryManager::AllocateArray(char_array_size + 1 + ((char_array_dim + 2) * sizeof(size_t)), 
-                                                    CHAR_ARY_TYPE, op_stack, *stack_pos, false);
-  char_array[0] = char_array_size + 1;
-  char_array[1] = char_array_dim;
-  char_array[2] = char_array_size;
-
-  // copy string
-  wchar_t* char_array_ptr = (wchar_t*)(char_array + 3);
-#ifdef _WIN32
-  wcsncpy_s(char_array_ptr, char_array_size + 1, out.c_str(), char_array_size);
-#else
-  wcsncpy(char_array_ptr, out.c_str(), char_array_size);
-#endif
-
-  // push result
-  PushInt((size_t)char_array, op_stack, stack_pos);
-
-  return true;
-}
-
-bool TrapProcessor::ConvertUnicodeToBytes(StackProgram* program, size_t* inst, size_t* &op_stack, long* &stack_pos, StackFrame* frame)
-{
-  size_t* array = (size_t*)PopInt(op_stack, stack_pos);
-  if(!array) {
-    std::wcerr << L">>> Attempting to dereference a 'Nil' memory instance <<<" << std::endl;
-    return false;
-  }
-  const std::string out = UnicodeToBytes((wchar_t*)(array + 3));
-
-  // create byte array
-  const long byte_array_size = (int64_t)out.size();
-  const long byte_array_dim = 1;
-  size_t* byte_array = MemoryManager::AllocateArray(byte_array_size + 1 + ((byte_array_dim + 2) * sizeof(size_t)),
-                                                    BYTE_ARY_TYPE, op_stack, *stack_pos, false);
-  byte_array[0] = byte_array_size + 1;
-  byte_array[1] = byte_array_dim;
-  byte_array[2] = byte_array_size;
-
-  // copy bytes
-  char* byte_array_ptr = (char*)(byte_array + 3);
-#ifdef _WIN32
-  strncpy_s(byte_array_ptr, byte_array_size + 1, out.c_str(), byte_array_size);
-#else
-  strncpy(byte_array_ptr, out.c_str(), byte_array_size);
-#endif
-  
-  // push result
-  PushInt((size_t)byte_array, op_stack, stack_pos);
-
-  return true;
-}
-
-bool TrapProcessor::LoadMultiArySize(StackProgram* program, size_t* inst, size_t* &op_stack, long* &stack_pos, StackFrame* frame)
-{
-  size_t* array = (size_t*)PopInt(op_stack, stack_pos);
-  if(!array) {
-    std::wcerr << L">>> Attempting to dereference a 'Nil' memory instance <<<" << std::endl;
-    return false;
-  }
-
-  // allocate 'size' array and copy metadata
-  long size = (int64_t)array[1];
-  long dim = 1;
-  size_t* mem = MemoryManager::AllocateArray(size + dim + 2, instructions::INT_TYPE,
-                                             op_stack, *stack_pos);
-  int i, j;
-  for(i = 0, j = size + 2; i < size; i++) {
-    mem[i + 3] = array[--j];
-  }
-  mem[0] = size;
-  mem[1] = dim;
-  mem[2] = size;
-
-  PushInt((size_t)mem, op_stack, stack_pos);
-
-  return true;
-}
-
-bool TrapProcessor::CpyCharStrAry(StackProgram* program, size_t* inst, size_t* &op_stack, long* &stack_pos, StackFrame* frame)
-{
-<<<<<<< HEAD
-  long index = (int64_t)PopInt(op_stack, stack_pos);
-=======
-  int64_t index = (int64_t)PopInt(op_stack, stack_pos);
->>>>>>> 6d54c443
-  const wchar_t* value_str = program->GetCharStrings()[index];
-  // copy array
-  size_t* array = (size_t*)PopInt(op_stack, stack_pos);
-  if(!array) {
-    std::wcerr << L">>> Attempting to dereference a 'Nil' memory element <<<" << std::endl;
-    return false;
-  }
-  const long size = (int64_t)array[2];
-  wchar_t* str = (wchar_t*)(array + 3);
-  memcpy(str, value_str, size * sizeof(wchar_t));
-#ifdef _DEBUG
-  std::wcout << L"stack oper: CPY_CHAR_STR_ARY: index=" << index << L", std::string='" << str << L"'" << std::endl;
-#endif
-  PushInt((size_t)array, op_stack, stack_pos);
-
-  return true;
-}
-
-bool TrapProcessor::CpyCharStrArys(StackProgram* program, size_t* inst, size_t* &op_stack, long* &stack_pos, StackFrame* frame)
-{
-  // copy array
-  size_t* array = (size_t*)PopInt(op_stack, stack_pos);
-  if(!array) {
-    std::wcerr << L">>> Attempting to dereference a 'Nil' memory element <<<" << std::endl;
-    return false;
-  }
-  const long size = (int64_t)array[0];
-  const long dim = (int64_t)array[1];
-  // copy elements
-  size_t* str = (size_t*)(array + dim + 2);
-  for(long i = 0; i < size; i++) {
-    str[i] = PopInt(op_stack, stack_pos);
-  }
-#ifdef _DEBUG
-  std::wcout << L"stack oper: CPY_CHAR_STR_ARYS" << std::endl;
-#endif
-  PushInt((size_t)array, op_stack, stack_pos);
-
-  return true;
-}
-
-bool TrapProcessor::CpyIntStrAry(StackProgram* program, size_t* inst, size_t* &op_stack, long* &stack_pos, StackFrame* frame)
-{
-<<<<<<< HEAD
-  long index = (int64_t)PopInt(op_stack, stack_pos);
-=======
-  int64_t index = (int64_t)PopInt(op_stack, stack_pos);
->>>>>>> 6d54c443
-  int32_t* value_str = program->GetIntStrings()[index];
-  // copy array
-  size_t* array = (size_t*)PopInt(op_stack, stack_pos);
-  if(!array) {
-    std::wcerr << L">>> Attempting to dereference a 'Nil' memory element <<<" << std::endl;
-    return false;
-  }
-  const long size = (int64_t)array[0];
-  const long dim = (int64_t)array[1];
-  size_t* str = (size_t*)(array + dim + 2);
-  for(long i = 0; i < size; i++) {
-    str[i] = value_str[i];
-  }
-#ifdef _DEBUG
-  std::wcout << L"stack oper: CPY_INT_STR_ARY" << std::endl;
-#endif
-  PushInt((size_t)array, op_stack, stack_pos);
-
-  return true;
-}
-
-bool TrapProcessor::CpyFloatStrAry(StackProgram* program, size_t* inst, size_t* &op_stack, long* &stack_pos, StackFrame* frame)
-{
-<<<<<<< HEAD
-  long index = (int64_t)PopInt(op_stack, stack_pos);
-=======
-  int64_t index = (int64_t)PopInt(op_stack, stack_pos);
->>>>>>> 6d54c443
-  FLOAT_VALUE* value_str = program->GetFloatStrings()[index];
-  // copy array
-  size_t* array = (size_t*)PopInt(op_stack, stack_pos);
-  if(!array) {
-    std::wcerr << L">>> Attempting to dereference a 'Nil' memory element <<<" << std::endl;
-    return false;
-  }
-  const long size = (int64_t)array[0];
-  const long dim = (int64_t)array[1];
-  FLOAT_VALUE* str = (FLOAT_VALUE*)(array + dim + 2);
-  for(long i = 0; i < size; i++) {
-    str[i] = value_str[i];
-  }
-
-#ifdef _DEBUG
-  std::wcout << L"stack oper: CPY_FLOAT_STR_ARY" << std::endl;
-#endif
-  PushInt((size_t)array, op_stack, stack_pos);
-
-  return true;
-}
-
-bool TrapProcessor::StdFlush(StackProgram* program, size_t* inst, size_t* &op_stack, long* &stack_pos, StackFrame* frame)
-{
-#ifdef _DEBUG
-  std::wcout << L"  STD_FLUSH" << std::endl;
-#endif
-  fflush(stdout);
-
-  return true;
-}
-
-bool TrapProcessor::StdOutBool(StackProgram* program, size_t* inst, size_t* &op_stack, long* &stack_pos, StackFrame* frame)
-{
-#ifdef _DEBUG
-  std::wcout << L"  STD_OUT_BOOL" << std::endl;
-#endif
-  std::wcout << ((PopInt(op_stack, stack_pos) == 0) ? L"false" : L"true");
-
-  return true;
-}
-
-bool TrapProcessor::StdOutByte(StackProgram* program, size_t* inst, size_t* &op_stack, long* &stack_pos, StackFrame* frame)
-{
-#ifdef _DEBUG
-  std::wcout << L"  STD_OUT_BYTE" << std::endl;
-#endif
-  std::wcout << (void*)((unsigned char)PopInt(op_stack, stack_pos));
-
-  return true;
-}
-
-bool TrapProcessor::StdOutChar(StackProgram* program, size_t* inst, size_t* &op_stack, long* &stack_pos, StackFrame* frame)
-{
-#ifdef _DEBUG
-  std::wcout << L"  STD_OUT_CHAR" << std::endl;
-#endif
-  std::wcout << (wchar_t)PopInt(op_stack, stack_pos);
-
-  return true;
-}
-
-bool TrapProcessor::StdOutInt(StackProgram* program, size_t* inst, size_t* &op_stack, long* &stack_pos, StackFrame* frame)
-{
-#ifdef _DEBUG
-  std::wcout << L"  STD_OUT_INT" << std::endl;
-#endif
-  std::wcout << (int64_t)PopInt(op_stack, stack_pos);
-
-  return true;
-}
-
-bool TrapProcessor::StdOutFloat(StackProgram* program, size_t* inst, size_t*& op_stack, long*& stack_pos, StackFrame* frame)
-{
-#ifdef _DEBUG
-  std::wcout << L"  STD_OUT_FLOAT" << std::endl;
-#endif
-
-  const FLOAT_VALUE value = PopFloat(op_stack, stack_pos);
-  std::wcout << value;
-
-  return true;
-}
-
-bool TrapProcessor::StdOutIntFrmt(StackProgram* program, size_t* inst, size_t*& op_stack, long*& stack_pos, StackFrame* frame)
-{
-#ifdef _DEBUG
-  std::wcout << L"  STD_INT_FMT" << std::endl;
-#endif
-
-<<<<<<< HEAD
-  const long std_format = (int64_t)PopInt(op_stack, stack_pos);
-=======
-  const int64_t std_format = (int64_t)PopInt(op_stack, stack_pos);
->>>>>>> 6d54c443
-  switch(std_format) {
-    // DEC
-    // DEFAULT
-  case -17:
-    std::wcout << std::dec;
-    break;
-
-    // HEX
-  case -18:
-    std::wcout << std::hex;
-    break;
-
-    // OCT
-  case -16:
-    std::wcout << std::oct;
-    break;
-
-  default:
-    break;
-  }
-
-  return true;
-}
-
-bool TrapProcessor::StdOutFloatFrmt(StackProgram* program, size_t* inst, size_t*& op_stack, long*& stack_pos, StackFrame* frame)
-{
-#ifdef _DEBUG
-  std::wcout << L"  STD_OUT_FLOAT" << std::endl;
-#endif
-
-<<<<<<< HEAD
-  const long std_format = (int64_t)PopInt(op_stack, stack_pos);
-=======
-  const int64_t std_format = (int64_t)PopInt(op_stack, stack_pos);
->>>>>>> 6d54c443
-  switch(std_format) {
-    // FIXED
-    // DEFAULT
-  case -20:
-    std::wcout << std::fixed;
-    break;
-
-    // SCIENTIFIC
-  case -19:
-    std::wcout << std::scientific;
-    break;
-
-    // HEX
-  case -18:
-    std::wcout << std::hexfloat;
-    break;
-
-  default:
-    break;
-  }
-
-  return true;
-}
-
-bool TrapProcessor::StdOutFloatPer(StackProgram* program, size_t* inst, size_t*& op_stack, long*& stack_pos, StackFrame* frame)
-{
-#ifdef _DEBUG
-  std::wcout << L"  STD_FLOAT_PER" << std::endl;
-#endif
-
-  const size_t std_per = PopInt(op_stack, stack_pos);
-  std::wcout << std::setprecision(std_per);
-
-  return true;
-}
-
-bool TrapProcessor::StdOutWidth(StackProgram* program, size_t* inst, size_t*& op_stack, long*& stack_pos, StackFrame* frame)
-{
-#ifdef _DEBUG
-  std::wcout << L"  STD_WIDTH" << std::endl;
-#endif
-
-  const size_t std_width = PopInt(op_stack, stack_pos);
-  std::wcout << std::setw(std_width);
-
-  return true;
-}
-
-bool TrapProcessor::StdOutFill(StackProgram* program, size_t* inst, size_t*& op_stack, long*& stack_pos, StackFrame* frame)
-{
-#ifdef _DEBUG
-  std::wcout << L"  STD_FILL" << std::endl;
-#endif
-
-  const wchar_t std_fill = (wchar_t)PopInt(op_stack, stack_pos);
-  std::wcout << std::setfill(std_fill);
-
-  return true;
-}
-
-bool TrapProcessor::StdOutString(StackProgram* program, size_t* inst, size_t* &op_stack, long* &stack_pos, StackFrame* frame)
-{
-  size_t* array = (size_t*)PopInt(op_stack, stack_pos);
-#ifdef _DEBUG
-  std::wcout << L"  STD_OUT_STRING: addr=" << array << L"(" << (size_t)array << L")" << std::endl;
-#endif
-
-  if(array) {
-    wchar_t* str = (wchar_t*)(array + 3);
-    std::wcout << str;
-  }
-  else {
-    std::wcout << L"Nil";
-  }
-
-  return true;
-}
-
-bool TrapProcessor::StdInByteAryLen(StackProgram* program, size_t* inst, size_t*& op_stack, long*& stack_pos, StackFrame* frame)
-{
-  size_t* array = (size_t*)PopInt(op_stack, stack_pos);
-<<<<<<< HEAD
-  const long num = (int64_t)PopInt(op_stack, stack_pos);
-  const long offset = (int64_t)PopInt(op_stack, stack_pos);
-=======
-  const int64_t num = (int64_t)PopInt(op_stack, stack_pos);
-  const int64_t offset = (int64_t)PopInt(op_stack, stack_pos);
->>>>>>> 6d54c443
-
-#ifdef _DEBUG
-  std::wcout << L"  STD_IN_BYTE_ARY_LEN: addr=" << array << L"(" << (size_t)array << L")" << std::endl;
-#endif
-
-  if(array && offset > -1 && offset + num <= (int64_t)array[0]) {
-    char* buffer = (char*)(array + 3);
-    PushInt(fread(buffer + offset, num, 1, stdin), op_stack, stack_pos);
-  }
-  else {
-    PushInt(-1, op_stack, stack_pos);
-  }
-
-  return true;
-}
-
-bool TrapProcessor::StdInCharAryLen(StackProgram* program, size_t* inst, size_t*& op_stack, long*& stack_pos, StackFrame* frame)
-{
-  size_t* array = (size_t*)PopInt(op_stack, stack_pos);
-<<<<<<< HEAD
-  const long num = (int64_t)PopInt(op_stack, stack_pos);
-  const long offset = (int64_t)PopInt(op_stack, stack_pos);
-=======
-  const int64_t num = (int64_t)PopInt(op_stack, stack_pos);
-  const int64_t offset = (int64_t)PopInt(op_stack, stack_pos);
->>>>>>> 6d54c443
-
-#ifdef _DEBUG
-  std::wcout << L"  STD_IN_CHAR_ARY: addr=" << array << L"(" << (size_t)array << L")" << std::endl;
-#endif
-
-  if(array && offset > -1 && offset + num <= (int64_t)array[0]) {
-    wchar_t* buffer = (wchar_t*)(array + 3);
-    // allocate temporary buffer
-    char* byte_buffer = new char[num * 2 + 1];
-    size_t read = fread(byte_buffer + offset, 1, num, stdin);
-    if(read) {
-      byte_buffer[read] = '\0';
-      std::wstring in = BytesToUnicode(byte_buffer);
-#ifdef _WIN32
-      wcsncpy_s(buffer, array[0] + 1, in.c_str(), in.size());
-#else
-      wcsncpy(buffer, in.c_str(), in.size());
-#endif
-      PushInt(in.size(), op_stack, stack_pos);
-    }
-    else {
-      PushInt(-1, op_stack, stack_pos);
-    }
-    // clean up
-    delete[] byte_buffer;
-    byte_buffer = nullptr;
-  }
-  else {
-    PushInt(-1, op_stack, stack_pos);
-  }
-
-  return true;
-}
-
-bool TrapProcessor::StdInString(StackProgram* program, size_t* inst, size_t*& op_stack, long*& stack_pos, StackFrame* frame)
-{
-  size_t* array = (size_t*)PopInt(op_stack, stack_pos);
-  if(array) {
-    std::string buffer;
-    std::getline(std::cin, buffer);
-    const std::wstring wbuffer = BytesToUnicode(buffer);
-
-    // copy to dest
-    wchar_t* dest = (wchar_t*)(array + 3);
-#ifdef _WIN32
-    wcsncpy_s(dest, array[0] + 1, wbuffer.c_str(), wbuffer.size());
-#else
-    wcsncpy(dest, wbuffer.c_str(), wbuffer.size());
-#endif
-  }
-
-  return true;
-}
-
-bool TrapProcessor::StdOutByteAryLen(StackProgram* program, size_t* inst, size_t* &op_stack, long* &stack_pos, StackFrame* frame)
-{
-  size_t* array = (size_t*)PopInt(op_stack, stack_pos);
-<<<<<<< HEAD
-  const long num = (int64_t)PopInt(op_stack, stack_pos);
-  const long offset = (int64_t)PopInt(op_stack, stack_pos);
-=======
-  const int64_t num = (int64_t)PopInt(op_stack, stack_pos);
-  const int64_t offset = (int64_t)PopInt(op_stack, stack_pos);
->>>>>>> 6d54c443
-
-#ifdef _DEBUG
-  std::wcout << L"  STD_OUT_BYTE_ARY_LEN: addr=" << array << L"(" << (size_t)array << L")" << std::endl;
-#endif
-
-  if(array && offset > -1 && offset + num <= (int64_t)array[0]) {
-    const char* buffer = (char*)(array + 3);
-    PushInt(fwrite(buffer, 1, num, stdout), op_stack, stack_pos);
-  }
-  else {
-    PushInt(-1, op_stack, stack_pos);
-  }
-
-  return true;
-}
-
-bool TrapProcessor::StdOutCharAryLen(StackProgram* program, size_t* inst, size_t* &op_stack, long* &stack_pos, StackFrame* frame)
-{
-  size_t* array = (size_t*)PopInt(op_stack, stack_pos);
-<<<<<<< HEAD
-  const long num = (int64_t)PopInt(op_stack, stack_pos);
-  const long offset = (int64_t)PopInt(op_stack, stack_pos);
-=======
-  const int64_t num = (int64_t)PopInt(op_stack, stack_pos);
-  const int64_t offset = (int64_t)PopInt(op_stack, stack_pos);
->>>>>>> 6d54c443
-
-#ifdef _DEBUG
-  std::wcout << L"  STD_OUT_STRING: addr=" << array << L"(" << (size_t)array << L")" << std::endl;
-#endif
-
-  if(array && offset > -1 && offset + num <= (int64_t)array[0]) {
-    const wchar_t* wbuffer = (wchar_t*)(array + 3);
-    std::string buffer = UnicodeToBytes(wbuffer + offset);
-    PushInt(fwrite(buffer.c_str(), 1, num, stdout), op_stack, stack_pos);
-  }
-  else {
-    PushInt(-1, op_stack, stack_pos);
-  }
-
-  return true;
-}
-
-bool TrapProcessor::StdErrFlush(StackProgram* program, size_t* inst, size_t* &op_stack, long* &stack_pos, StackFrame* frame)
-{
-#ifdef _DEBUG
-  std::wcout << L"  STD_ERR_FLUSH" << std::endl;
-#endif
-  
-  fflush(stderr);
-  return true;
-}
-
-bool TrapProcessor::StdErrBool(StackProgram* program, size_t* inst, size_t* &op_stack, long* &stack_pos, StackFrame* frame)
-{
-#ifdef _DEBUG
-  std::wcout << L"  STD_ERR_BOOL" << std::endl;
-#endif
-  std::wcerr << ((PopInt(op_stack, stack_pos) == 0) ? L"false" : L"true");
-
-  return true;
-}
-
-bool TrapProcessor::StdErrByte(StackProgram* program, size_t* inst, size_t* &op_stack, long* &stack_pos, StackFrame* frame)
-{
-#ifdef _DEBUG
-  std::wcout << L"  STD_ERR_BYTE" << std::endl;
-#endif
-  std::wcerr << (unsigned char)PopInt(op_stack, stack_pos);
-
-  return true;
-}
-
-bool TrapProcessor::StdErrChar(StackProgram* program, size_t* inst, size_t* &op_stack, long* &stack_pos, StackFrame* frame)
-{
-#ifdef _DEBUG
-  std::wcout << L"  STD_ERR_CHAR" << std::endl;
-#endif
-  std::wcerr << (char)PopInt(op_stack, stack_pos);
-
-  return true;
-}
-
-bool TrapProcessor::StdErrInt(StackProgram* program, size_t* inst, size_t* &op_stack, long* &stack_pos, StackFrame* frame)
-{
-#ifdef _DEBUG
-  std::wcout << L"  STD_ERR_INT" << std::endl;
-#endif
-  std::wcerr << PopInt(op_stack, stack_pos);
-
-  return true;
-}
-
-bool TrapProcessor::StdErrFloat(StackProgram* program, size_t* inst, size_t* &op_stack, long* &stack_pos, StackFrame* frame)
-{
-#ifdef _DEBUG
-  std::wcout << L"  STD_ERR_FLOAT" << std::endl;
-#endif
-
-  const FLOAT_VALUE value = PopFloat(op_stack, stack_pos);
-  const std::wstring precision = program->GetProperty(L"precision");
-  if(precision.size() > 0) {
-    std::ios_base::fmtflags flags(std::wcout.flags());
-    std::streamsize ss = std::wcout.precision();
-    
-    if(precision == L"fixed") {
-      std::wcerr << std::fixed;
-    }
-    else if(precision == L"scientific") {
-      std::wcerr << std::scientific;
-    }
-    else {
-      std::wcerr << std::setprecision(stol(precision));
-    }
-    
-    std::wcerr << value;
-    std::cout.precision (ss);
-    std::cout.flags(flags);
-  }
-  else {
-    std::wcerr << std::setprecision(6) << value;
-  }
-  
-  return true;
-}
-
-bool TrapProcessor::StdErrString(StackProgram* program, size_t* inst, size_t* &op_stack, long* &stack_pos, StackFrame* frame)
-{
-  size_t* array = (size_t*)PopInt(op_stack, stack_pos);
-
-#ifdef _DEBUG
-  std::wcout << L"  STD_ERR_STRING: addr=" << array << L"(" << (size_t)array << L")" << std::endl;
-#endif
-
-  if(array) {
-    const wchar_t* str = (wchar_t*)(array + 3);
-    std::wcerr << str;
-  }
-  else {
-    std::wcerr << L"Nil";
-  }
-
-  return true;
-}
-
-bool TrapProcessor::StdErrCharAry(StackProgram* program, size_t* inst, size_t*& op_stack, long*& stack_pos, StackFrame* frame)
-{
-  size_t* array = (size_t*)PopInt(op_stack, stack_pos);
-<<<<<<< HEAD
-  const long num = (int64_t)PopInt(op_stack, stack_pos);
-  const long offset = (int64_t)PopInt(op_stack, stack_pos);
-=======
-  const int64_t num = (int64_t)PopInt(op_stack, stack_pos);
-  const int64_t offset = (int64_t)PopInt(op_stack, stack_pos);
->>>>>>> 6d54c443
-
-#ifdef _DEBUG
-  std::wcout << L"  STD_ERR_BYTE_ARY: addr=" << array << L"(" << (size_t)array << L")" << std::endl;
-#endif
-
-  if(array && offset > -1 && offset + num <= (int64_t)array[2]) {
-    const wchar_t* buffer = (wchar_t*)(array + 3);
-    std::wcerr.write(buffer + offset, num);
-    PushInt(1, op_stack, stack_pos);
-  }
-  else {
-    std::wcerr << L"Nil";
-    PushInt(0, op_stack, stack_pos);
-  }
-
-  return true;
-}
-
-bool TrapProcessor::StdErrByteAry(StackProgram* program, size_t* inst, size_t* &op_stack, long* &stack_pos, StackFrame* frame)
-{
-  size_t* array = (size_t*)PopInt(op_stack, stack_pos);
-<<<<<<< HEAD
-  const long num = (int64_t)PopInt(op_stack, stack_pos);
-  const long offset = (int64_t)PopInt(op_stack, stack_pos);
-=======
-  const int64_t num = (int64_t)PopInt(op_stack, stack_pos);
-  const int64_t offset = (int64_t)PopInt(op_stack, stack_pos);
->>>>>>> 6d54c443
-
-#ifdef _DEBUG
-  std::wcout << L"  STD_ERR_BYTE_ARY: addr=" << array << L"(" << (size_t)array << L")" << std::endl;
-#endif
-
-  if(array && offset > -1 && offset + num <= (int64_t)array[2]) {
-    const char* buffer = (char*)(array + 3);
-    std::cerr.write(buffer + offset, num);
-    PushInt(1, op_stack, stack_pos);
-  }
-  else {
-    std::wcerr << L"Nil";
-    PushInt(0, op_stack, stack_pos);
-  }
-
-  return true;
-}
-
-bool TrapProcessor::AssertTrue(StackProgram* program, size_t* inst, size_t* &op_stack, long* &stack_pos, StackFrame* frame)
-{
-  if(!PopInt(op_stack, stack_pos)) {
-    std::wcerr << L">>> Assert failed! <<<" << std::endl;
-    return false;
-  }
-  
-  return true;
-}
-
-bool TrapProcessor::SysCmd(StackProgram* program, size_t* inst, size_t*& op_stack, long*& stack_pos, StackFrame* frame)
-{
-  size_t* array = (size_t*)PopInt(op_stack, stack_pos);
-  array = (size_t*)array[0];
-  if(array) {
-    const std::wstring wcmd((wchar_t*)(array + 3));
-    const std::string cmd = UnicodeToBytes(wcmd);
-    PushInt(system(cmd.c_str()), op_stack, stack_pos);
-  }
-
-  return true;
-}
-
-bool TrapProcessor::SetSignal(StackProgram* program, size_t* inst, size_t*& op_stack, long*& stack_pos, StackFrame* frame)
-{
-  const long mthd_cls_id = (int64_t)PopInt(op_stack, stack_pos);
-  const long signal_id = (int64_t)PopInt(op_stack, stack_pos);
-
-  const long cls_id = (mthd_cls_id >> (16 * (1))) & 0xFFFF;
-  const long mthd_id = (mthd_cls_id >> (16 * (0))) & 0xFFFF;
-
-  StackMethod* signal_mthd = Loader::GetProgram()->GetClass(cls_id)->GetMethod(mthd_id);
-  if(signal_mthd) {
-    return program->AddSignalHandler(signal_id, signal_mthd);
-  }
-  
-  return false;
-}
-
-bool TrapProcessor::RaiseSignal(StackProgram* program, size_t* inst, size_t*& op_stack, long*& stack_pos, StackFrame* frame)
-{
-<<<<<<< HEAD
-  const long signal_id = (int64_t)PopInt(op_stack, stack_pos);
-=======
-  const int64_t signal_id = (int64_t)PopInt(op_stack, stack_pos);
->>>>>>> 6d54c443
-
-  switch(signal_id) {
-  case VM_SIGABRT:
-    std::raise(SIGABRT);
-    break;
-
-  case VM_SIGFPE:
-    std::raise(SIGFPE);
-    break;
-
-  case VM_SIGILL:
-    std::raise(SIGILL);
-    break;
-
-  case VM_SIGINT:
-    std::raise(SIGINT);
-    break;
-
-  case VM_SIGSEGV:
-    std::raise(SIGSEGV);
-    break;
-
-  case VM_SIGTERM:
-    std::raise(SIGTERM);
-    break;
-
-    default:
-      return false;
-  }
-
-  return true;
-}
-
-bool TrapProcessor::SysCmdOut(StackProgram* program, size_t* inst, size_t*& op_stack, long*& stack_pos, StackFrame* frame)
-{
-  size_t* array = (size_t*)PopInt(op_stack, stack_pos);
-  array = (size_t*)array[0];
-  if(array) {
-    const std::wstring wcmd((wchar_t*)(array + 3));
-    const std::string cmd = UnicodeToBytes(wcmd);
-    
-    std::vector<std::string> output_lines = System::CommandOutput(cmd.c_str());
-
-    // create 'System.String' object array
-    const long str_obj_array_size = (int64_t)output_lines.size();
-    const long str_obj_array_dim = 1;
-    size_t* str_obj_array = MemoryManager::AllocateArray(str_obj_array_size + str_obj_array_dim + 2,
-                                                         instructions::INT_TYPE, op_stack, *stack_pos, false);
-    str_obj_array[0] = str_obj_array_size;
-    str_obj_array[1] = str_obj_array_dim;
-    str_obj_array[2] = str_obj_array_size;
-    size_t* str_obj_array_ptr = str_obj_array + 3;
-
-    // create and assign 'System.String' instances to array
-    for(size_t i = 0; i < output_lines.size(); ++i) {
-      const std::wstring line = BytesToUnicode(output_lines[i]);
-      str_obj_array_ptr[i] = (size_t)CreateStringObject(line, program, op_stack, stack_pos);
-    }
-
-    PushInt((size_t)str_obj_array, op_stack, stack_pos);
-  }
-  else {
-    PushInt(0, op_stack, stack_pos);
-  }
-
-  return true;
-}
-
-bool TrapProcessor::Exit(StackProgram* program, size_t* inst, size_t* &op_stack, long* &stack_pos, StackFrame* frame)
-{
-  exit((int)PopInt(op_stack, stack_pos));
-
-  return true;
-}
-
-bool TrapProcessor::GmtTime(StackProgram* program, size_t* inst, size_t* &op_stack, long* &stack_pos, StackFrame* frame)
-{
-  ProcessCurrentTime(frame, true);
-
-  return true;
-}
-
-bool TrapProcessor::SysTime(StackProgram* program, size_t* inst, size_t* &op_stack, long* &stack_pos, StackFrame* frame)
-{
-  ProcessCurrentTime(frame, false);
-
-  return true;
-}
-
-bool TrapProcessor::DateTimeSet1(StackProgram* program, size_t* inst, size_t* &op_stack, long* &stack_pos, StackFrame* frame)
-{
-  ProcessSetTime1(op_stack, stack_pos);
-
-  return true;
-}
-
-bool TrapProcessor::DateTimeSet2(StackProgram* program, size_t* inst, size_t* &op_stack, long* &stack_pos, StackFrame* frame)
-{
-  ProcessSetTime2(op_stack, stack_pos);
-
-  return true;
-}
-
-bool TrapProcessor::DateTimeAddDays(StackProgram* program, size_t* inst, size_t* &op_stack, long* &stack_pos, StackFrame* frame)
-{
-  ProcessAddTime(DAY_TIME, op_stack, stack_pos);
-
-  return true;
-}
-
-bool TrapProcessor::DateTimeAddHours(StackProgram* program, size_t* inst, size_t* &op_stack, long* &stack_pos, StackFrame* frame)
-{
-  ProcessAddTime(HOUR_TIME, op_stack, stack_pos);
-
-  return true;
-}
-
-bool TrapProcessor::DateTimeAddMins(StackProgram* program, size_t* inst, size_t* &op_stack, long* &stack_pos, StackFrame* frame)
-{
-  ProcessAddTime(MIN_TIME, op_stack, stack_pos);
-
-  return true;
-}
-
-bool TrapProcessor::DateTimeAddSecs(StackProgram* program, size_t* inst, size_t* &op_stack, long* &stack_pos, StackFrame* frame)
-{
-  ProcessAddTime(SEC_TIME, op_stack, stack_pos);
-
-  return true;
-}
-
-bool TrapProcessor::TimerStart(StackProgram* program, size_t* inst, size_t* &op_stack, long* &stack_pos, StackFrame* frame)
-{
-  ProcessTimerStart(op_stack, stack_pos);
-
-  return true;
-}
-
-bool TrapProcessor::TimerEnd(StackProgram* program, size_t* inst, size_t* &op_stack, long* &stack_pos, StackFrame* frame)
-{
-  ProcessTimerEnd(op_stack, stack_pos);
-
-  return true;
-}
-
-bool TrapProcessor::TimerElapsed(StackProgram* program, size_t* inst, size_t* &op_stack, long* &stack_pos, StackFrame* frame)
-{
-  ProcessTimerElapsed(op_stack, stack_pos);
-
-  return true;
-}
-
-bool TrapProcessor::GetPltfrm(StackProgram* program, size_t* inst, size_t* &op_stack, long* &stack_pos, StackFrame* frame)
-{
-  ProcessPlatform(program, op_stack, stack_pos);
-
-  return true;
-}
-
-bool TrapProcessor::GetVersion(StackProgram* program, size_t* inst, size_t* &op_stack, long* &stack_pos, StackFrame* frame)
-{
-  ProcessVersion(program, op_stack, stack_pos);
-
-  return true;
-}
-
-bool TrapProcessor::GetSysProp(StackProgram* program, size_t* inst, size_t* &op_stack, long* &stack_pos, StackFrame* frame)
-{
-  size_t* key_array = (size_t*)PopInt(op_stack, stack_pos);
-  if(key_array) {
-    key_array = (size_t*)key_array[0];
-    const wchar_t* key = (wchar_t*)(key_array + 3);
-    size_t* value = CreateStringObject(program->GetProperty(key), program, op_stack, stack_pos);
-    PushInt((size_t)value, op_stack, stack_pos);
-  }
-  else {
-    size_t* value = CreateStringObject(L"", program, op_stack, stack_pos);
-    PushInt((size_t)value, op_stack, stack_pos);
-  }
-
-  return true;
-}
-
-bool TrapProcessor::SetSysProp(StackProgram* program, size_t* inst, size_t* &op_stack, long* &stack_pos, StackFrame* frame)
-{
-  size_t* value_array = (size_t*)PopInt(op_stack, stack_pos);
-  size_t* key_array = (size_t*)PopInt(op_stack, stack_pos);
-
-  if(key_array && value_array) {
-    value_array = (size_t*)value_array[0];
-    key_array = (size_t*)key_array[0];
-
-    const wchar_t* key = (wchar_t*)(key_array + 3);
-    const wchar_t* value = (wchar_t*)(value_array + 3);
-
-    if(!wcscmp(key, L"locale")) {
-      const std::string locale_value = UnicodeToBytes(value);
-#if defined(_X64)
-      char* locale = setlocale(LC_ALL, locale_value.c_str());
-      std::locale lollocale(locale);
-      setlocale(LC_ALL, locale);
-      std::wcout.imbue(lollocale);
-#elif defined(_ARM64)
-      char* locale = setlocale(LC_ALL, locale_value.c_str());
-      std::locale lollocale(locale);
-      setlocale(LC_ALL, locale);
-      std::wcout.imbue(lollocale);
-      setlocale(LC_ALL, "en_US.utf8");
-#else    
-      setlocale(LC_ALL, locale_value.c_str());
-#endif
-    }
-
-    program->SetProperty(key, value);
-  }
-
-  return true;
-}
-
-bool TrapProcessor::SockTcpResolveName(StackProgram* program, size_t* inst, size_t* &op_stack, long* &stack_pos, StackFrame* frame)
-{
-  size_t* array = (size_t*)PopInt(op_stack, stack_pos);
-  array = (size_t*)array[0];
-  if(array) {
-    const std::wstring wname((wchar_t*)(array + 3));
-    const std::string name =  UnicodeToBytes(wname);
-    std::vector<std::string> addrs = IPSocket::Resolve(name.c_str());
-
-    // create 'System.String' object array
-    const long str_obj_array_size = (int64_t)addrs.size();
-    const long str_obj_array_dim = 1;
-    size_t* str_obj_array = MemoryManager::AllocateArray(str_obj_array_size + str_obj_array_dim + 2,
-                                                         instructions::INT_TYPE, op_stack, *stack_pos, false);
-    str_obj_array[0] = str_obj_array_size;
-    str_obj_array[1] = str_obj_array_dim;
-    str_obj_array[2] = str_obj_array_size;
-    size_t* str_obj_array_ptr = str_obj_array + 3;
-
-    // create and assign 'System.String' instances to array
-    for(size_t i = 0; i < addrs.size(); ++i) {
-      const std::wstring waddr(addrs[i].begin(), addrs[i].end());
-      str_obj_array_ptr[i] = (size_t)CreateStringObject(waddr, program, op_stack, stack_pos);
-    }
-
-    PushInt((size_t)str_obj_array, op_stack, stack_pos);
-  }
-  else {
-    PushInt(0, op_stack, stack_pos);
-  }
-
-  return true;
-}
-
-bool TrapProcessor::SockTcpHostName(StackProgram* program, size_t* inst, size_t* &op_stack, long* &stack_pos, StackFrame* frame)
-{
-  size_t* array = (size_t*)PopInt(op_stack, stack_pos);
-  if(array) {
-    const long size = (int64_t)array[2];
-    wchar_t* str = (wchar_t*)(array + 3);
-
-    // get host name
-    char buffer[SMALL_BUFFER_MAX] = {0};
-    if(!gethostname(buffer, SMALL_BUFFER_MAX - 1)) {
-      // copy name   
-      long i = 0;
-      for(; buffer[i] != L'\0' && i < size; ++i) {
-        str[i] = buffer[i];
-      }
-      str[i] = L'\0';
-    }
-    else {
-      str[0] = L'\0';
-    }
-#ifdef _DEBUG
-    std::wcout << L"stack oper: SOCK_TCP_HOST_NAME: host='" << str << L"'" << std::endl;
-#endif
-    PushInt((size_t)array, op_stack, stack_pos);
-  }
-  else {
-    PushInt(0, op_stack, stack_pos);
-  }
-
-  return true;
-}
-
-bool TrapProcessor::SockTcpConnect(StackProgram* program, size_t* inst, size_t* &op_stack, long* &stack_pos, StackFrame* frame)
-{
-<<<<<<< HEAD
-  long port = (int64_t)PopInt(op_stack, stack_pos);
-=======
-  const long port = (long)PopInt(op_stack, stack_pos);
->>>>>>> 6d54c443
-  size_t* array = (size_t*)PopInt(op_stack, stack_pos);
-  size_t* instance = (size_t*)PopInt(op_stack, stack_pos);
-  if(array && instance) {
-    array = (size_t*)array[0];
-    const std::wstring waddr((wchar_t*)(array + 3));
-    const std::string addr = UnicodeToBytes(waddr);
-    SOCKET sock = IPSocket::Open(addr.c_str(), port);
-#ifdef _DEBUG
-    std::wcout << L"# socket connect: addr='" << waddr << L":" << port << L"'; instance="
-      << instance << L"(" << (size_t)instance << L")" << L"; addr=" << sock << L"("
-      << (int64_t)sock << L") #" << std::endl;
-#endif
-    instance[0] = sock;
-  }
-
-  return true;
-}
-
-bool TrapProcessor::SockTcpBind(StackProgram* program, size_t* inst, size_t* &op_stack, long* &stack_pos, StackFrame* frame)
-{
-  long port = (int64_t)PopInt(op_stack, stack_pos);
-  size_t* instance = (size_t*)PopInt(op_stack, stack_pos);
-  if(instance) {
-    SOCKET server = IPSocket::Bind(port);
-#ifdef _DEBUG
-    std::wcout << L"# socket bind: port=" << port << L"; instance=" << instance << L"("
-      << (size_t)instance << L")" << L"; addr=" << server << L"(" << (size_t)server
-      << L") #" << std::endl;
-#endif
-    instance[0] = (int64_t)server;
-  }
-
-  return true;
-}
-
-bool TrapProcessor::SockTcpListen(StackProgram* program, size_t* inst, size_t* &op_stack, long* &stack_pos, StackFrame* frame)
-{
-  long backlog = (int64_t)PopInt(op_stack, stack_pos);
-  size_t* instance = (size_t*)PopInt(op_stack, stack_pos);
-
-  if(instance && (int64_t)instance[0] > -1) {
-    SOCKET server = (SOCKET)instance[0];
-#ifdef _DEBUG
-    std::wcout << L"# socket listen: backlog=" << backlog << L"'; instance=" << instance
-      << L"(" << (size_t)instance << L")" << L"; addr=" << server << L"("
-      << (int64_t)server << L") #" << std::endl;
-#endif
-    if(IPSocket::Listen(server, backlog)) {
-      PushInt(1, op_stack, stack_pos);
-    }
-    else {
-      PushInt(0, op_stack, stack_pos);
-    }
-  }
-  else {
-    PushInt(0, op_stack, stack_pos);
-  }
-
-  return true;
-}
-
-bool TrapProcessor::SockTcpAccept(StackProgram* program, size_t* inst, size_t* &op_stack, long* &stack_pos, StackFrame* frame)
-{
-  size_t* instance = (size_t*)PopInt(op_stack, stack_pos);
-  if(instance && (int64_t)instance[0] > -1) {
-    SOCKET server = (SOCKET)instance[0];
-    char client_address[SMALL_BUFFER_MAX] = {0};
-    int client_port;
-    SOCKET client = IPSocket::Accept(server, client_address, client_port);
-#ifdef _DEBUG
-    std::wcout << L"# socket accept: instance=" << instance << L"(" << (size_t)instance << L")" << L"; ip="
-      << BytesToUnicode(client_address) << L"; port=" << client_port << L"; addr=" << server << L"("
-      << (int64_t)server << L") #" << std::endl;
-#endif
-    const std::wstring wclient_address = BytesToUnicode(client_address);
-    size_t* sock_obj = MemoryManager::AllocateObject(program->GetSocketObjectId(),
-                                                     op_stack, *stack_pos, false);
-    sock_obj[0] = client;
-    sock_obj[1] = (size_t)CreateStringObject(wclient_address, program, op_stack, stack_pos);
-    sock_obj[2] = client_port;
-
-    PushInt((size_t)sock_obj, op_stack, stack_pos);
-  }
-
-  return true;
-}
-
-bool TrapProcessor::SockTcpClose(StackProgram* program, size_t* inst, size_t* &op_stack, long* &stack_pos, StackFrame* frame)
-{
-  size_t* instance = (size_t*)PopInt(op_stack, stack_pos);
-  if(instance && (int64_t)instance[0] > -1) {
-    SOCKET sock = (SOCKET)instance[0];
-#ifdef _DEBUG
-    std::wcout << L"# socket close: addr=" << sock << L"(" << (int64_t)sock << L") #" << std::endl;
-#endif  
-    instance[0] = 0;
-    IPSocket::Close(sock);
-  }
-
-  return true;
-}
-
-bool TrapProcessor::SockTcpOutString(StackProgram* program, size_t* inst, size_t* &op_stack, long* &stack_pos, StackFrame* frame)
-{
-  size_t* array = (size_t*)PopInt(op_stack, stack_pos);
-  size_t* instance = (size_t*)PopInt(op_stack, stack_pos);
-  if(array && instance && (int64_t)instance[0] > -1) {
-    SOCKET sock = (SOCKET)instance[0];
-    const wchar_t* wdata = (wchar_t*)(array + 3);
-
-#ifdef _DEBUG
-    std::wcout << L"# socket write std::string: instance=" << instance << L"(" << (size_t)instance << L")"
-      << L"; array=" << array << L"(" << (size_t)array << L")" << L"; data=" << wdata << std::endl;
-#endif        
-    if((int64_t)sock > -1) {
-      const std::string data = UnicodeToBytes(wdata);
-      IPSocket::WriteBytes(data.c_str(), (int)data.size(), sock);
-    }
-  }
-
-  return true;
-}
-
-bool TrapProcessor::SockTcpInString(StackProgram* program, size_t* inst, size_t* &op_stack, long* &stack_pos, StackFrame* frame)
-{
-  size_t* array = (size_t*)PopInt(op_stack, stack_pos);
-  size_t* instance = (size_t*)PopInt(op_stack, stack_pos);
-  if(array && instance && (int64_t)instance[0] > -1) {
-    char buffer[LARGE_BUFFER_MAX] = {0};
-    SOCKET sock = (SOCKET)instance[0];
-    int status;
-
-    if((int64_t)sock > -1) {
-      int index = 0;
-      char value;
-      bool end_line = false;
-      do {
-        value = IPSocket::ReadByte(sock, status);
-        if(value != '\0' && value != '\r' && value != '\n' && index < LARGE_BUFFER_MAX - 1 && status > 0) {
-          buffer[index++] = value;
-        }
-        else {
-          end_line = true;
-        }
-      }
-      while(!end_line);
-      buffer[index] = '\0';
-
-      // assume LF
-      if(value == '\r') {
-        IPSocket::ReadByte(sock, status);
-      }
-
-      // copy content
-      const std::wstring in = BytesToUnicode(buffer);
-      wchar_t* out = (wchar_t*)(array + 3);
-#ifdef _WIN32
-      wcsncpy_s(out, array[0] + 1, in.c_str(), in.size());
-#else
-      wcsncpy(out, in.c_str(), in.size());
-#endif
-    }
-  }
-
-  return true;
-}
-
-bool TrapProcessor::SockTcpSslConnect(StackProgram* program, size_t* inst, size_t* &op_stack, long* &stack_pos, StackFrame* frame)
-{
-  const long port = (int64_t)PopInt(op_stack, stack_pos);
-  size_t* array = (size_t*)PopInt(op_stack, stack_pos);
-  size_t* instance = (size_t*)PopInt(op_stack, stack_pos);
-  if(array && instance) {
-    array = (size_t*)array[0];
-    const std::wstring waddr((wchar_t*)(array + 3));
-    const std::string addr = UnicodeToBytes(waddr);
-
-    IPSecureSocket::Close((SSL_CTX*)instance[0], (BIO*)instance[1], (X509*)instance[2]);
-
-    SSL_CTX* ctx; BIO* bio; X509* cert;
-    bool is_open = IPSecureSocket::Open(addr.c_str(), port, ctx, bio, cert);
-    instance[0] = (size_t)ctx;
-    instance[1] = (size_t)bio;
-    instance[2] = (size_t)cert;
-    instance[3] = is_open;
-
-#ifdef _DEBUG
-    std::wcout << L"# socket connect: addr='" << waddr << L":" << port << L"'; instance="
-      << instance << L"(" << (size_t)instance << L")" << L"; addr=" << ctx << L"|" << bio << L"("
-      << (size_t)ctx << L"|" << (size_t)bio << L") #" << std::endl;
-#endif
-  }
-
-  return true;
-}
-
-bool TrapProcessor::SockTcpSslIssuer(StackProgram* program, size_t* inst, size_t* &op_stack, long* &stack_pos, StackFrame* frame)
-{
-  size_t* instance = (size_t*)PopInt(op_stack, stack_pos);
-  X509* cert = (X509*)instance[2];
-  if(cert) {
-    char buffer[LARGE_BUFFER_MAX ];
-    X509_NAME_oneline(X509_get_issuer_name(cert), buffer, LARGE_BUFFER_MAX - 1);
-    const std::wstring in = BytesToUnicode(buffer);
-    PushInt((size_t)CreateStringObject(in, program, op_stack, stack_pos), op_stack, stack_pos);
-  }
-  else {
-    PushInt(0, op_stack, stack_pos);
-  }
-
-  return true;
-}
-
-bool TrapProcessor::SockTcpSslSubject(StackProgram* program, size_t* inst, size_t*& op_stack, long*& stack_pos, StackFrame* frame)
-{
-  size_t* instance = (size_t*)PopInt(op_stack, stack_pos);
-  X509* cert = (X509*)instance[2];
-  if(cert) {
-    char buffer[LARGE_BUFFER_MAX];
-    X509_NAME_oneline(X509_get_subject_name(cert), buffer, LARGE_BUFFER_MAX - 1);
-    const std::wstring in = BytesToUnicode(buffer);
-    PushInt((size_t)CreateStringObject(in, program, op_stack, stack_pos), op_stack, stack_pos);
-  }
-  else {
-    PushInt(0, op_stack, stack_pos);
-  }
-
-  return true;
-}
-
-bool TrapProcessor::SockTcpSslClose(StackProgram* program, size_t* inst, size_t* &op_stack, long* &stack_pos, StackFrame* frame)
-{
-  size_t* instance = (size_t*)PopInt(op_stack, stack_pos);
-  SSL_CTX* ctx = (SSL_CTX*)instance[0];
-  BIO* bio = (BIO*)instance[1];
-  X509* cert = (X509*)instance[2];
-
-#ifdef _DEBUG
-  std::wcout << L"# socket close: addr=" << ctx << L"|" << bio << L"("
-    << (size_t)ctx << L"|" << (size_t)bio << L") #" << std::endl;
-#endif      
-  IPSecureSocket::Close(ctx, bio, cert);
-  instance[0] = instance[1] = instance[2] = instance[3] = 0;
-
-  return true;
-}
-
-bool TrapProcessor::SockTcpSslOutString(StackProgram* program, size_t* inst, size_t* &op_stack, long* &stack_pos, StackFrame* frame)
-{
-  size_t* array = (size_t*)PopInt(op_stack, stack_pos);
-  size_t* instance = (size_t*)PopInt(op_stack, stack_pos);
-  if(array && instance) {
-    SSL_CTX* ctx = (SSL_CTX*)instance[0];
-    BIO* bio = (BIO*)instance[1];
-    const std::wstring data((wchar_t*)(array + 3));
-    if(instance[3]) {
-      const std::string out = UnicodeToBytes(data);
-      IPSecureSocket::WriteBytes(out.c_str(), (int)out.size(), ctx, bio);
-    }
-  }
-
-  return true;
-}
-
-bool TrapProcessor::SockTcpSslInString(StackProgram* program, size_t* inst, size_t* &op_stack, long* &stack_pos, StackFrame* frame)
-{
-  size_t* array = (size_t*)PopInt(op_stack, stack_pos);
-  size_t* instance = (size_t*)PopInt(op_stack, stack_pos);
-  if(array && instance) {
-    char buffer[LARGE_BUFFER_MAX] = {0};
-    SSL_CTX* ctx = (SSL_CTX*)instance[0];
-    BIO* bio = (BIO*)instance[1];
-    int status;
-    if(instance[3]) {
-      int index = 0;
-      char value;
-      bool end_line = false;
-      do {
-        value = IPSecureSocket::ReadByte(ctx, bio, status);
-        if(value != '\0' && value != '\r' && value != '\n' && index < LARGE_BUFFER_MAX - 1 && status > 0) {
-          buffer[index++] = value;
-        }
-        else {
-          end_line = true;
-        }
-      }
-      while(!end_line);
-      buffer[index] = '\0';
-
-      // assume LF
-      if(value == '\r') {
-        IPSecureSocket::ReadByte(ctx, bio, status);
-      }
-
-      // copy content
-      const std::wstring in = BytesToUnicode(buffer);
-      wchar_t* out = (wchar_t*)(array + 3);
-#ifdef _WIN32
-      wcsncpy_s(out, array[0] + 1, in.c_str(), in.size());
-#else
-      wcsncpy(out, in.c_str(), in.size());
-#endif
-    }
-  }
-
-  return true;
-}
-
-char passwd_buffer[MID_BUFFER_MAX]; // global ssl password buffer
-
-int pem_passwd_cb(char* buffer, int size, int rw_flag, void* passwd) {
-#ifdef _WIN32
-  strncpy_s(buffer, MID_BUFFER_MAX - 1, (char*)passwd, size);
-#else
-  strncpy(buffer, (char*)passwd, size);
-#endif
-  return (int)strlen(buffer);
-}
-
-bool TrapProcessor::SockTcpSslListen(StackProgram* program, size_t* inst, size_t*& op_stack, long*& stack_pos, StackFrame* frame)
-{
-  size_t* instance = (size_t*)PopInt(op_stack, stack_pos);
-  if(instance) {
-    size_t* cert_obj = (size_t*)instance[3];
-    size_t* key_obj = (size_t*)instance[4];
-    size_t* passwd_obj = (size_t*)instance[5];
-    const long port = (int64_t)instance[6];
-
-    if(cert_obj && key_obj) {
-      const std::wstring cert_str((wchar_t*)((size_t*)cert_obj[0] + 3));
-      const std::wstring key_str((wchar_t*)((size_t*)key_obj[0] + 3));
-
-      SSL_CTX* ctx = SSL_CTX_new(SSLv23_server_method());
-      if(!ctx) {
-        PushInt(0, op_stack, stack_pos);
-        instance[0] = instance[1] = instance[2] = 0;
-        return true;
-      }
-
-      // get password for private key
-      if(passwd_obj) {
-        const std::wstring passwd_str((wchar_t*)((size_t*)passwd_obj[0] + 3));
-        if(!passwd_str.empty() && passwd_str.size() < MID_BUFFER_MAX) {
-          memset(passwd_buffer, 0, sizeof(passwd_buffer));
-          const std::string passwd = UnicodeToBytes(passwd_str);
-#ifdef _WIN32
-          strncpy_s(passwd_buffer, MID_BUFFER_MAX - 1, passwd.c_str(), passwd.size());
-#else
-          strncpy(passwd_buffer, passwd.c_str(), passwd.size());
-#endif
-          SSL_CTX_set_default_passwd_cb_userdata(ctx, passwd_buffer);
-          SSL_CTX_set_default_passwd_cb(ctx, pem_passwd_cb);
-        }
-      }
-      
-      // load certificates
-      const std::string cert_path = UnicodeToBytes(cert_str);
-      const std::string key_path = UnicodeToBytes(key_str);
-      
-      const int ok_cert = SSL_CTX_use_certificate_file(ctx, cert_path.c_str(), SSL_FILETYPE_PEM);
-      const int ok_key = SSL_CTX_use_PrivateKey_file(ctx, key_path.c_str(), SSL_FILETYPE_PEM);
-      
-      if(!ok_cert || !ok_key) {
-        PushInt(0, op_stack, stack_pos);
-        instance[0] = instance[1] = instance[2] = 0;
-        SSL_CTX_free(ctx);
-        return true;
-      }
-
-      BIO* bio = BIO_new_ssl(ctx, 0);
-      if(!bio) {
-        PushInt(0, op_stack, stack_pos);
-        instance[0] = instance[1] = instance[2] = 0;
-        SSL_CTX_free(ctx);
-        return true;
-      }
-
-      // register and accept connections
-      SSL* ssl = nullptr;
-      BIO_get_ssl(bio, &ssl);
-      SSL_set_mode(ssl, SSL_MODE_AUTO_RETRY);
-
-      const std::string srv_addr = ":" + std::to_string(port);
-      BIO* server_bio = BIO_new_accept(srv_addr.c_str());
-      BIO_set_accept_bios(server_bio, bio);
-      BIO_do_accept(server_bio);
-
-      instance[0] = (size_t)server_bio;
-      instance[1] = (size_t)bio;
-      instance[2] = (size_t)ctx;
-
-      PushInt(1, op_stack, stack_pos);
-      return true;
-    }
-  }
-  
-  PushInt(0, op_stack, stack_pos);
-  return true;
-}
-
-bool TrapProcessor::SockTcpSslAccept(StackProgram* program, size_t* inst, size_t*& op_stack, long*& stack_pos, StackFrame* frame)
-{
-  size_t* instance = (size_t*)PopInt(op_stack, stack_pos);
-  if(instance) {
-    BIO* server_bio = (BIO*)instance[0];
-    BIO* bio = (BIO*)instance[1];
-    
-    if(server_bio && bio) {
-      BIO_do_accept(server_bio);
-
-      BIO* client_bio = BIO_pop(server_bio);
-      if(BIO_do_handshake(client_bio) <= 0) {
-        BIO_free_all(client_bio);
-        PushInt(0, op_stack, stack_pos);
-        return true;
-      }
-
-      int sock_fd;
-      if(BIO_get_fd(client_bio, &sock_fd) < 0) {
-        BIO_free_all(client_bio);
-        PushInt(0, op_stack, stack_pos);
-        return true;
-      }
-      
-      struct sockaddr_storage pin;
-      memset(&pin, 0, sizeof(pin));
-      socklen_t pen_len = sizeof(pin);
-      int status = getpeername(sock_fd, (sockaddr*)&pin, &pen_len);
-      if(status < 0) {
-        BIO_free_all(client_bio);
-        PushInt(0, op_stack, stack_pos);
-        return true;
-      }
-      
-      char host_name[NI_MAXHOST] = {0};
-      char port[NI_MAXSERV] = {0};
-      status = getnameinfo((struct sockaddr*)&pin, pen_len, host_name, sizeof(host_name), port,
-                           sizeof(port), NI_NUMERICHOST | NI_NUMERICSERV);
-      if(status < 0) {
-        BIO_free_all(client_bio);
-        PushInt(0, op_stack, stack_pos);
-        return true;
-      }
-      
-      size_t* sock_obj = MemoryManager::AllocateObject(program->GetSecureSocketObjectId(), op_stack, *stack_pos, false);
-      sock_obj[1] = (size_t)client_bio;
-      sock_obj[3] = 1;
-      sock_obj[4] = (size_t)CreateStringObject(BytesToUnicode(host_name), program, op_stack, stack_pos);
-      sock_obj[5] = instance[6];
-
-      PushInt((size_t)sock_obj, op_stack, stack_pos);
-      return true;
-    }
-  }
-
-  PushInt(0, op_stack, stack_pos);
-  return true;
-}
-
-bool TrapProcessor::SockTcpSslCertSrv(StackProgram* program, size_t* inst, size_t*& op_stack, long*& stack_pos, StackFrame* frame)
-{
-  size_t* instance = (size_t*)PopInt(op_stack, stack_pos);
-  X509* cert = (X509*)instance[3];
-  if(cert) {
-    char buffer[LARGE_BUFFER_MAX] = {0};
-    X509_NAME_oneline(X509_get_issuer_name(cert), buffer, LARGE_BUFFER_MAX - 1);
-    const std::wstring in = BytesToUnicode(buffer);
-    PushInt((size_t)CreateStringObject(in, program, op_stack, stack_pos), op_stack, stack_pos);
-  }
-  else {
-    PushInt(0, op_stack, stack_pos);
-  }
-
-  return true;
-}
-
-bool TrapProcessor::SockTcpError(StackProgram* program, size_t* inst, size_t*& op_stack, long*& stack_pos, StackFrame* frame)
-{
-#ifdef _WIN32
-  char error_msg[SMALL_BUFFER_MAX] = {0};
-  FormatMessage(FORMAT_MESSAGE_FROM_SYSTEM | FORMAT_MESSAGE_IGNORE_INSERTS,	0, WSAGetLastError(), 0, error_msg, SMALL_BUFFER_MAX, 0);
-  char* newline = strrchr(error_msg, '\n');
-  if(newline) {
-    *newline = '\0';
-  }
-  const std::wstring err_msg = BytesToUnicode(error_msg);
-  PushInt((size_t)CreateStringObject(err_msg, program, op_stack, stack_pos), op_stack, stack_pos);
-#else
-    const std::wstring err_msg = BytesToUnicode(strerror(errno));
-    PushInt((size_t)CreateStringObject(err_msg, program, op_stack, stack_pos), op_stack, stack_pos);
-#endif
-  
-  return true;
-}
-
-bool TrapProcessor::SockTcpSslError(StackProgram* program, size_t* inst, size_t*& op_stack, long*& stack_pos, StackFrame* frame)
-{
-  const int err_code = ERR_get_error();
-  if(!err_code) {
-    PushInt(0, op_stack, stack_pos);
-  }
-  else {
-    const std::wstring err_msg = BytesToUnicode(ERR_reason_error_string(err_code));
-    PushInt((size_t)CreateStringObject(err_msg, program, op_stack, stack_pos), op_stack, stack_pos);
-  }
-
-  return true;
-}
-
-bool TrapProcessor::SockTcpSslCloseSrv(StackProgram* program, size_t* inst, size_t*& op_stack, long*& stack_pos, StackFrame* frame)
-{
-  size_t* instance = (size_t*)PopInt(op_stack, stack_pos);
-  if(instance) {
-    BIO* srv_bio = (BIO*)instance[0];
-    if(srv_bio) {
-      instance[0] = 0;
-      BIO_free_all(srv_bio);
-    }
-  }
-
-  return true;
-}
-
-bool TrapProcessor::SerlChar(StackProgram* program, size_t* inst, size_t* &op_stack, long* &stack_pos, StackFrame* frame)
-{
-#ifdef _DEBUG
-  std::wcout << L"# serializing char #" << std::endl;
-#endif
-  SerializeInt(CHAR_PARM, inst, op_stack, stack_pos);
-  SerializeChar((wchar_t)frame->mem[1], inst, op_stack, stack_pos);
-  return true;
-}
-
-bool TrapProcessor::SerlInt(StackProgram* program, size_t* inst, size_t* &op_stack, long* &stack_pos, StackFrame* frame)
-{
-#ifdef _DEBUG
-  std::wcout << L"# serializing int #" << std::endl;
-#endif
-  SerializeInt(INT_PARM, inst, op_stack, stack_pos);
-  SerializeInt((INT_VALUE)frame->mem[1], inst, op_stack, stack_pos);
-  return true;
-}
-
-bool TrapProcessor::SerlFloat(StackProgram* program, size_t* inst, size_t* &op_stack, long* &stack_pos, StackFrame* frame)
-{
-#ifdef _DEBUG
-  std::wcout << L"# serializing float #" << std::endl;
-#endif
-  SerializeInt(FLOAT_PARM, inst, op_stack, stack_pos);
-  FLOAT_VALUE value;
-  memcpy(&value, &(frame->mem[1]), sizeof(value));
-  SerializeFloat(value, inst, op_stack, stack_pos);
-
-  return true;
-}
-
-bool TrapProcessor::SerlObjInst(StackProgram* program, size_t* inst, size_t* &op_stack, long* &stack_pos, StackFrame* frame)
-{
-  SerializeObject(inst, frame, op_stack, stack_pos);
-
-  return true;
-}
-
-bool TrapProcessor::SerlByteAry(StackProgram* program, size_t* inst, size_t* &op_stack, long* &stack_pos, StackFrame* frame)
-{
-  SerializeInt(BYTE_ARY_PARM, inst, op_stack, stack_pos);
-  SerializeArray((size_t*)frame->mem[1], BYTE_ARY_PARM, inst, op_stack, stack_pos);
-
-  return true;
-}
-
-bool TrapProcessor::SerlCharAry(StackProgram* program, size_t* inst, size_t* &op_stack, long* &stack_pos, StackFrame* frame)
-{
-  SerializeInt(CHAR_ARY_PARM, inst, op_stack, stack_pos);
-  SerializeArray((size_t*)frame->mem[1], CHAR_ARY_PARM, inst, op_stack, stack_pos);
-
-  return true;
-}
-
-bool TrapProcessor::SerlIntAry(StackProgram* program, size_t* inst, size_t* &op_stack, long* &stack_pos, StackFrame* frame)
-{
-  SerializeInt(INT_ARY_PARM, inst, op_stack, stack_pos);
-  SerializeArray((size_t*)frame->mem[1], INT_ARY_PARM, inst, op_stack, stack_pos);
-
-  return true;
-}
-
-bool TrapProcessor::SerlObjAry(StackProgram* program, size_t* inst, size_t* &op_stack, long* &stack_pos, StackFrame* frame)
-{
-  SerializeInt(OBJ_ARY_PARM, inst, op_stack, stack_pos);
-  SerializeArray((size_t*)frame->mem[1], OBJ_ARY_PARM, inst, op_stack, stack_pos);
-
-  return true;
-}
-
-bool TrapProcessor::SerlFloatAry(StackProgram* program, size_t* inst, size_t* &op_stack, long* &stack_pos, StackFrame* frame)
-{
-  SerializeInt(FLOAT_ARY_PARM, inst, op_stack, stack_pos);
-  SerializeArray((size_t*)frame->mem[1], FLOAT_ARY_PARM, inst, op_stack, stack_pos);
-
-  return true;
-}
-
-bool TrapProcessor::DeserlChar(StackProgram* program, size_t* inst, size_t* &op_stack, long* &stack_pos, StackFrame* frame)
-{
-#ifdef _DEBUG
-  std::wcout << L"# deserializing char #" << std::endl;
-#endif
-  if(CHAR_PARM == (ParamType)DeserializeInt(inst)) {
-    PushInt(DeserializeChar(inst), op_stack, stack_pos);
-  }
-  else {
-    PushInt(0, op_stack, stack_pos);
-  }
-
-  return true;
-}
-
-bool TrapProcessor::DeserlInt(StackProgram* program, size_t* inst, size_t* &op_stack, long* &stack_pos, StackFrame* frame)
-{
-#ifdef _DEBUG
-  std::wcout << L"# deserializing int #" << std::endl;
-#endif
-  if(INT_PARM == (ParamType)DeserializeInt(inst)) {
-    PushInt(DeserializeInt(inst), op_stack, stack_pos);
-  }
-  else {
-    PushInt(0, op_stack, stack_pos);
-  }
-
-  return true;
-}
-
-bool TrapProcessor::DeserlFloat(StackProgram* program, size_t* inst, size_t* &op_stack, long* &stack_pos, StackFrame* frame)
-{
-#ifdef _DEBUG
-  std::wcout << L"# deserializing float #" << std::endl;
-#endif
-  if(FLOAT_PARM == (ParamType)DeserializeInt(inst)) {
-    PushFloat(DeserializeFloat(inst), op_stack, stack_pos);
-  }
-  else {
-    PushFloat(0.0, op_stack, stack_pos);
-  }
-
-  return true;
-}
-
-bool TrapProcessor::DeserlObjInst(StackProgram* program, size_t* inst, size_t* &op_stack, long* &stack_pos, StackFrame* frame)
-{
-  DeserializeObject(inst, op_stack, stack_pos);
-
-  return true;
-}
-
-bool TrapProcessor::DeserlByteAry(StackProgram* program, size_t* inst, size_t* &op_stack, long* &stack_pos, StackFrame* frame)
-{
-#ifdef _DEBUG
-  std::wcout << L"# deserializing byte array #" << std::endl;
-#endif
-  if(BYTE_ARY_PARM == (ParamType)DeserializeInt(inst)) {
-    PushInt((size_t)DeserializeArray(BYTE_ARY_PARM, inst, op_stack, stack_pos), op_stack, stack_pos);
-  }
-  else {
-    PushInt(0, op_stack, stack_pos);
-  }
-
-  return true;
-}
-
-bool TrapProcessor::DeserlCharAry(StackProgram* program, size_t* inst, size_t* &op_stack, long* &stack_pos, StackFrame* frame)
-{
-#ifdef _DEBUG
-  std::wcout << L"# deserializing char array #" << std::endl;
-#endif
-  if(CHAR_ARY_PARM == (ParamType)DeserializeInt(inst)) {
-    PushInt((size_t)DeserializeArray(CHAR_ARY_PARM, inst, op_stack, stack_pos), op_stack, stack_pos);
-  }
-  else {
-    PushInt(0, op_stack, stack_pos);
-  }
-
-  return true;
-}
-
-bool TrapProcessor::DeserlIntAry(StackProgram* program, size_t* inst, size_t* &op_stack, long* &stack_pos, StackFrame* frame)
-{
-#ifdef _DEBUG
-  std::wcout << L"# deserializing int array #" << std::endl;
-#endif
-  if(INT_ARY_PARM == (ParamType)DeserializeInt(inst)) {
-    PushInt((size_t)DeserializeArray(INT_ARY_PARM, inst, op_stack, stack_pos), op_stack, stack_pos);
-  }
-  else {
-    PushInt(0, op_stack, stack_pos);
-  }
-
-  return true;
-}
-
-bool TrapProcessor::DeserlObjAry(StackProgram* program, size_t* inst, size_t* &op_stack, long* &stack_pos, StackFrame* frame)
-{
-#ifdef _DEBUG
-  std::wcout << L"# deserializing an object array #" << std::endl;
-#endif
-  if(OBJ_ARY_PARM == (ParamType)DeserializeInt(inst)) {
-    PushInt((size_t)DeserializeArray(OBJ_ARY_PARM, inst, op_stack, stack_pos), op_stack, stack_pos);
-  }
-  else {
-    PushInt(0, op_stack, stack_pos);
-  }
-
-  return true;
-}
-
-bool TrapProcessor::DeserlFloatAry(StackProgram* program, size_t* inst, size_t* &op_stack, long* &stack_pos, StackFrame* frame)
-{
-#ifdef _DEBUG
-  std::wcout << L"# deserializing float array #" << std::endl;
-#endif
-  if(FLOAT_ARY_PARM == (ParamType)DeserializeInt(inst)) {
-    PushInt((size_t)DeserializeArray(FLOAT_ARY_PARM, inst, op_stack, stack_pos), op_stack, stack_pos);
-  }
-  else {
-    PushInt(0, op_stack, stack_pos);
-  }
-
-  return true;
-}
-
-bool TrapProcessor::CompressZlibBytes(StackProgram* program, size_t* inst, size_t* &op_stack, long* &stack_pos, StackFrame* frame)
-{
-  size_t* array = (size_t*)PopInt(op_stack, stack_pos);
-  if (!array) {
-    std::wcerr << L">>> Attempting to dereference a 'Nil' memory instance <<<" << std::endl;
-    return false;
-  }
-
-  // setup buffers
-  const char* in = (char*)(array + 3);
-  const uLong in_len = (uLong)array[2];
-    
-  uLong out_len;
-  char* out = OutputStream::CompressZlib(in, in_len, out_len);
-  if(!out) {
-    PushInt(0, op_stack, stack_pos);
-    return false;
-  }
-
-  // create character array
-  const long byte_array_size = (int64_t)out_len;
-  const long byte_array_dim = 1;
-  size_t* byte_array = MemoryManager::AllocateArray(byte_array_size + 1 + ((byte_array_dim + 2) * sizeof(size_t)), BYTE_ARY_TYPE, op_stack, *stack_pos, false);
-  byte_array[0] = byte_array_size + 1;
-  byte_array[1] = byte_array_dim;
-  byte_array[2] = byte_array_size;
-
-  // copy string
-  char* byte_array_ptr = (char*)(byte_array + 3);
-  memcpy(byte_array_ptr, out, byte_array_size);
-  free(out);
-  out = nullptr;
-    
-  PushInt((size_t)byte_array, op_stack, stack_pos);
-  return true;
-}
-
-bool TrapProcessor::UncompressZlibBytes(StackProgram* program, size_t* inst, size_t* &op_stack, long* &stack_pos, StackFrame* frame)
-{
-  size_t* array = (size_t*)PopInt(op_stack, stack_pos);
-  if(!array) {
-    std::wcerr << L">>> Attempting to dereference a 'Nil' memory instance <<<" << std::endl;
-    return false;
-  }
-
-  // setup buffers
-  const char* in = (char*)(array + 3);
-  const uLong in_len = (uLong)array[2];
-
-  uLong out_len;
-  char* out = OutputStream::UncompressZlib(in, in_len, out_len);
-  if(!out) {
-    PushInt(0, op_stack, stack_pos);
-    return false;
-  }
-
-  // create character array
-  const long byte_array_size = (int64_t)out_len;
-  const long byte_array_dim = 1;
-  size_t* byte_array = MemoryManager::AllocateArray(byte_array_size + 1 + ((byte_array_dim + 2) * sizeof(size_t)), BYTE_ARY_TYPE, op_stack, *stack_pos, false);
-  byte_array[0] = byte_array_size + 1;
-  byte_array[1] = byte_array_dim;
-  byte_array[2] = byte_array_size;
-
-  // copy string
-  char* byte_array_ptr = (char*)(byte_array + 3);
-  memcpy(byte_array_ptr, out, byte_array_size);
-  free(out);
-  out = nullptr;
-
-  PushInt((size_t)byte_array, op_stack, stack_pos);
-  return true;
-}
-
-bool TrapProcessor::CompressGzipBytes(StackProgram* program, size_t* inst, size_t*& op_stack, long*& stack_pos, StackFrame* frame)
-{
-  size_t* array = (size_t*)PopInt(op_stack, stack_pos);
-  if(!array) {
-    std::wcerr << L">>> Attempting to dereference a 'Nil' memory instance <<<" << std::endl;
-    return false;
-  }
-
-  // setup buffers
-  const char* in = (char*)(array + 3);
-  const uLong in_len = (uLong)array[2];
-
-  uLong out_len;
-  char* out = OutputStream::CompressGzip(in, in_len, out_len);
-  if(!out) {
-    PushInt(0, op_stack, stack_pos);
-    return false;
-  }
-
-  // create character array
-  const long byte_array_size = (int64_t)out_len;
-  const long byte_array_dim = 1;
-  size_t* byte_array = MemoryManager::AllocateArray(byte_array_size + 1 + ((byte_array_dim + 2) * sizeof(size_t)), BYTE_ARY_TYPE, op_stack, *stack_pos, false);
-  byte_array[0] = byte_array_size + 1;
-  byte_array[1] = byte_array_dim;
-  byte_array[2] = byte_array_size;
-
-  // copy string
-  char* byte_array_ptr = (char*)(byte_array + 3);
-  memcpy(byte_array_ptr, out, byte_array_size);
-  free(out);
-  out = nullptr;
-
-  PushInt((size_t)byte_array, op_stack, stack_pos);
-  return true;
-}
-
-bool TrapProcessor::UncompressGzipBytes(StackProgram* program, size_t* inst, size_t*& op_stack, long*& stack_pos, StackFrame* frame)
-{
-  size_t* array = (size_t*)PopInt(op_stack, stack_pos);
-  if(!array) {
-    std::wcerr << L">>> Attempting to dereference a 'Nil' memory instance <<<" << std::endl;
-    return false;
-  }
-
-  // setup buffers
-  const char* in = (char*)(array + 3);
-  const uLong in_len = (uLong)array[2];
-
-  uLong out_len;
-  char* out = OutputStream::UncompressGzip(in, in_len, out_len);
-  if(!out) {
-    PushInt(0, op_stack, stack_pos);
-    return false;
-  }
-
-  // create character array
-  const long byte_array_size = (int64_t)out_len;
-  const long byte_array_dim = 1;
-  size_t* byte_array = MemoryManager::AllocateArray(byte_array_size + 1 + ((byte_array_dim + 2) * sizeof(size_t)), BYTE_ARY_TYPE, op_stack, *stack_pos, false);
-  byte_array[0] = byte_array_size + 1;
-  byte_array[1] = byte_array_dim;
-  byte_array[2] = byte_array_size;
-
-  // copy string
-  char* byte_array_ptr = (char*)(byte_array + 3);
-  memcpy(byte_array_ptr, out, byte_array_size);
-  free(out);
-  out = nullptr;
-
-  PushInt((size_t)byte_array, op_stack, stack_pos);
-  return true;
-}
-
-bool TrapProcessor::CompressBrBytes(StackProgram* program, size_t* inst, size_t*& op_stack, long*& stack_pos, StackFrame* frame)
-{
-  size_t* array = (size_t*)PopInt(op_stack, stack_pos);
-  if(!array) {
-    std::wcerr << L">>> Attempting to dereference a 'Nil' memory instance <<<" << std::endl;
-    return false;
-  }
-
-  // setup buffers
-  const char* in = (char*)(array + 3);
-  const uLong in_len = (uLong)array[2];
-
-  uLong out_len;
-  char* out = OutputStream::CompressBr(in, in_len, out_len);
-  if(!out) {
-    PushInt(0, op_stack, stack_pos);
-    return false;
-  }
-
-  // create character array
-  const long byte_array_size = (int64_t)out_len;
-  const long byte_array_dim = 1;
-  size_t* byte_array = MemoryManager::AllocateArray(byte_array_size + 1 + ((byte_array_dim + 2) * sizeof(size_t)), BYTE_ARY_TYPE, op_stack, *stack_pos, false);
-  byte_array[0] = byte_array_size + 1;
-  byte_array[1] = byte_array_dim;
-  byte_array[2] = byte_array_size;
-
-  // copy string
-  char* byte_array_ptr = (char*)(byte_array + 3);
-  memcpy(byte_array_ptr, out, byte_array_size);
-  free(out);
-  out = nullptr;
-
-  PushInt((size_t)byte_array, op_stack, stack_pos);
-  return true;
-}
-
-bool TrapProcessor::UncompressBrBytes(StackProgram* program, size_t* inst, size_t*& op_stack, long*& stack_pos, StackFrame* frame)
-{
-  size_t* array = (size_t*)PopInt(op_stack, stack_pos);
-  if(!array) {
-    std::wcerr << L">>> Attempting to dereference a 'Nil' memory instance <<<" << std::endl;
-    return false;
-  }
-
-  // setup buffers
-  const char* in = (char*)(array + 3);
-  const uLong in_len = (uLong)array[2];
-
-  uLong out_len;
-  char* out = OutputStream::UncompressBr(in, in_len, out_len);
-  if(!out) {
-    PushInt(0, op_stack, stack_pos);
-    return false;
-  }
-
-  // create character array
-  const long byte_array_size = (int64_t)out_len;
-  const long byte_array_dim = 1;
-  size_t* byte_array = MemoryManager::AllocateArray(byte_array_size + 1 + ((byte_array_dim + 2) * sizeof(size_t)), BYTE_ARY_TYPE, op_stack, *stack_pos, false);
-  byte_array[0] = byte_array_size + 1;
-  byte_array[1] = byte_array_dim;
-  byte_array[2] = byte_array_size;
-
-  // copy string
-  char* byte_array_ptr = (char*)(byte_array + 3);
-  memcpy(byte_array_ptr, out, byte_array_size);
-  free(out);
-  out = nullptr;
-
-  PushInt((size_t)byte_array, op_stack, stack_pos);
-  return true;
-}
-
-bool TrapProcessor::TrapProcessor::CRC32Bytes(StackProgram* program, size_t* inst, size_t*& op_stack, long*& stack_pos, StackFrame* frame)
-{
-  size_t* array = (size_t*)PopInt(op_stack, stack_pos);
-  if (!array) {
-    std::wcerr << L">>> Attempting to dereference a 'Nil' memory instance <<<" << std::endl;
-    return false;
-  }
-
-  // setup buffers
-  const char* in = (char*)(array + 3);
-  const uLong in_len = (uLong)array[2];
-
-  // caculate CRC
-  const uLong crc = crc32(0, (Bytef*)in, in_len);
-  PushInt(crc, op_stack, stack_pos);
-
-  return true;
-}
-
-bool TrapProcessor::FileOpenRead(StackProgram* program, size_t* inst, size_t* &op_stack, long* &stack_pos, StackFrame* frame)
-{
-  size_t* array = (size_t*)PopInt(op_stack, stack_pos);
-  size_t* instance = (size_t*)PopInt(op_stack, stack_pos);
-  if(array && instance) {
-    array = (size_t*)array[0];
-    const std::wstring name((wchar_t*)(array + 3));
-    const std::string filename = UnicodeToBytes(name);
-    FILE* file = File::FileOpen(filename.c_str(), "rb");
-#ifdef _DEBUG
-    std::wcout << L"# file open: name='" << name << L"'; instance=" << instance << L"("
-      << (size_t)instance << L")" << L"; addr=" << file << L"(" << (size_t)file
-      << L") #" << std::endl;
-#endif
-    instance[0] = (size_t)file;
-  }
-
-  return true;
-}
-
-bool TrapProcessor::FileOpenAppend(StackProgram* program, size_t* inst, size_t* &op_stack, long* &stack_pos, StackFrame* frame)
-{
-  size_t* array = (size_t*)PopInt(op_stack, stack_pos);
-  size_t* instance = (size_t*)PopInt(op_stack, stack_pos);
-  if(array && instance) {
-    array = (size_t*)array[0];
-    const std::wstring name((wchar_t*)(array + 3));
-    const std::string filename = UnicodeToBytes(name);
-    FILE* file = File::FileOpen(filename.c_str(), "ab");
-#ifdef _DEBUG
-    std::wcout << L"# file open: name='" << name << L"'; instance=" << instance << L"("
-      << (size_t)instance << L")" << L"; addr=" << file << L"(" << (size_t)file
-      << L") #" << std::endl;
-#endif
-    instance[0] = (size_t)file;
-  }
-
-  return true;
-}
-
-bool TrapProcessor::FileOpenWrite(StackProgram* program, size_t* inst, size_t* &op_stack, long* &stack_pos, StackFrame* frame)
-{
-  size_t* array = (size_t*)PopInt(op_stack, stack_pos);
-  size_t* instance = (size_t*)PopInt(op_stack, stack_pos);
-  if(array && instance) {
-    array = (size_t*)array[0];
-    const std::wstring name((wchar_t*)(array + 3));
-    const std::string filename = UnicodeToBytes(name);
-    FILE* file = File::FileOpen(filename.c_str(), "wb");
-#ifdef _DEBUG
-    std::wcout << L"# file open: name='" << name << L"'; instance=" << instance << L"("
-      << (size_t)instance << L")" << L"; addr=" << file << L"(" << (size_t)file
-      << L") #" << std::endl;
-#endif
-    instance[0] = (size_t)file;
-  }
-
-  return true;
-}
-
-bool TrapProcessor::FileOpenReadWrite(StackProgram* program, size_t* inst, size_t* &op_stack, long* &stack_pos, StackFrame* frame)
-{
-  size_t* array = (size_t*)PopInt(op_stack, stack_pos);
-  size_t* instance = (size_t*)PopInt(op_stack, stack_pos);
-  if(array && instance) {
-    array = (size_t*)array[0];
-    const std::string filename = UnicodeToBytes((wchar_t*)(array + 3));
-    FILE* file = File::FileOpen(filename.c_str(), "w+b");
-#ifdef _DEBUG
-    std::wcout << L"# file open: name='" << name << L"'; instance=" << instance << L"("
-      << (size_t)instance << L")" << L"; addr=" << file << L"(" << (size_t)file
-      << L") #" << std::endl;
-#endif
-    instance[0] = (size_t)file;
-  }
-
-  return true;
-}
-
-bool TrapProcessor::FileClose(StackProgram* program, size_t* inst, size_t* &op_stack, long* &stack_pos, StackFrame* frame)
-{
-  size_t* instance = (size_t*)PopInt(op_stack, stack_pos);
-  if(instance && (FILE*)instance[0]) {
-    FILE* file = (FILE*)instance[0];
-#ifdef _DEBUG
-    std::wcout << L"# file close: addr=" << file << L"(" << (size_t)file << L") #" << std::endl;
-#endif
-    instance[0] = 0;
-    fclose(file);
-  }
-
-  return true;
-}
-
-bool TrapProcessor::FileFlush(StackProgram* program, size_t* inst, size_t* &op_stack, long* &stack_pos, StackFrame* frame)
-{
-  size_t* instance = (size_t*)PopInt(op_stack, stack_pos);
-  if(instance && (FILE*)instance[0]) {
-    FILE* file = (FILE*)instance[0];
-#ifdef _DEBUG
-    std::wcout << L"# file flush: addr=" << file << L"(" << (size_t)file << L") #" << std::endl;
-#endif
-    instance[0] = 0;
-    fflush(file);
-  }
-
-  return true;
-}
-
-bool TrapProcessor::FileInString(StackProgram* program, size_t* inst, size_t* &op_stack, long* &stack_pos, StackFrame* frame)
-{
-  const size_t* array = (size_t*)PopInt(op_stack, stack_pos);
-  const size_t* instance = (size_t*)PopInt(op_stack, stack_pos);
-  if(array && instance && instance[0]) {
-    FILE* file = (FILE*)instance[0];
-    char buffer[MID_BUFFER_MAX] = {0};
-    if(file && fgets(buffer, MID_BUFFER_MAX - 1, file)) {
-      long end_index = (int64_t)strlen(buffer) - 1;
-      if(end_index > -1) {
-        if(buffer[end_index] == '\n' || buffer[end_index] == '\r') {
-          buffer[end_index] = '\0';
-        }
-
-        if(--end_index > -1 && buffer[end_index] == '\r') {
-          buffer[end_index] = '\0';
-        }
-      }
-      else {
-        buffer[0] = '\0';
-      }
-      
-      // copy and remove file BOM UTF (8, 16, 32)
-      std::wstring in = BytesToUnicode(buffer);
-      if(in.size() > 0 && (in[0] == (wchar_t)0xFEFF || in[0] == (wchar_t)0xFFFE || in[0] == (wchar_t)0xFFFE0000 || in[0] == (wchar_t)0xEFBBBF)) {
-        in.erase(in.begin(), in.begin() + 1);
-      }
-
-      wchar_t* out = (wchar_t*)(array + 3);
-#ifdef _WIN32
-      wcsncpy_s(out, array[0], in.c_str(), in.size());
-#else
-      wcsncpy(out, in.c_str(), in.size());
-#endif
-    }
-  }
-
-  return true;
-}
-
-bool TrapProcessor::FileOutString(StackProgram* program, size_t* inst, size_t* &op_stack, long* &stack_pos, StackFrame* frame)
-{
-  const size_t* array = (size_t*)PopInt(op_stack, stack_pos);
-  const size_t* instance = (size_t*)PopInt(op_stack, stack_pos);
-  if(array && instance) {
-    FILE* file = (FILE*)instance[0];
-    const wchar_t* data = (wchar_t*)(array + 3);
-    if(file) {
-      fputs(UnicodeToBytes(data).c_str(), file);
-    }
-  }
-
-  return true;
-}
-
-bool TrapProcessor::FileRewind(StackProgram* program, size_t* inst, size_t* &op_stack, long* &stack_pos, StackFrame* frame)
-{
-  const size_t* instance = (size_t*)PopInt(op_stack, stack_pos);
-  if(instance && (FILE*)instance[0]) {
-    FILE* file = (FILE*)instance[0];
-    rewind(file);
-  }
-
-  return true;
-}
-
-// pipe operations
-bool TrapProcessor::PipeCreate(StackProgram* program, size_t* inst, size_t*& op_stack, long*& stack_pos, StackFrame* frame) 
-{
-  const int mode = (int)PopInt(op_stack, stack_pos);
-  size_t* array = (size_t*)PopInt(op_stack, stack_pos);
-  size_t* instance = (size_t*)PopInt(op_stack, stack_pos);
-
-  if(instance && array && mode == -3 /* Mode->CREATE */) {
-    const wchar_t* name = (wchar_t*)(((size_t*)array[0]) + 3);
-
-#ifdef _WIN32
-    const std::string filename = "\\\\.\\pipe\\" + UnicodeToBytes(name);
-    HANDLE pipe;
-#else
-    const std::string filename = "/tmp/" + UnicodeToBytes(name);
-    int pipe;
-#endif
-
-    if(Pipe::Create(filename.c_str(), pipe)) {
-      instance[0] = (size_t)pipe;
-    }
-  }
-  
-  return true;
-}
-
-bool TrapProcessor::PipeConnect(StackProgram* program, size_t* inst, size_t*& op_stack, long*& stack_pos, StackFrame* frame) 
-{
-  size_t* instance = (size_t*)PopInt(op_stack, stack_pos);
-  if(instance && instance[0] && (int)instance[1] == -3 /* Mode->CREATE */) {
-#ifdef _WIN32
-    const HANDLE pipe = (HANDLE)instance[0];
-    if(Pipe::OpenServer(pipe)) {
-      PushInt(1, op_stack, stack_pos);
-    }
-    else {
-      PushInt(0, op_stack, stack_pos);
-    }
-#else
-    int client_pipe;
-    const int server_pipe = (int)instance[0];
-    if(Pipe::OpenServer(server_pipe, client_pipe)) {
-      instance[0] = client_pipe;
-      PushInt(1, op_stack, stack_pos);
-    }
-    else {
-      PushInt(0, op_stack, stack_pos);
-    }
-#endif
-  }
-  else {
-    PushInt(0, op_stack, stack_pos);
-  }
-  
-  return true;
-}
-
-bool TrapProcessor::PipeOpen(StackProgram* program, size_t* inst, size_t*& op_stack, long*& stack_pos, StackFrame* frame) 
-{
-  const int mode = (int)PopInt(op_stack, stack_pos);
-  size_t* array = (size_t*)PopInt(op_stack, stack_pos);
-  size_t* instance = (size_t*)PopInt(op_stack, stack_pos);
-
-  if(instance && array && mode == -4 /* Mode->OPEN */) {
-    const wchar_t* name = (wchar_t*)(((size_t*)array[0]) + 3);
-
-#ifdef _WIN32
-    HANDLE pipe = (HANDLE)instance[0];
-    const std::string filename = "\\\\.\\pipe\\" + UnicodeToBytes(name);
-#else
-    int pipe = (int)instance[0];
-    const std::string filename = "/tmp/" + UnicodeToBytes(name);
-#endif
-    if(Pipe::OpenClient(filename.c_str(), pipe)) {
-      PushInt(1, op_stack, stack_pos);
-    }
-    else {
-      PushInt(0, op_stack, stack_pos);
-    }
-  }
-  else {
-    PushInt(0, op_stack, stack_pos);
-  }
-
-  return true;
-}
-
-bool TrapProcessor::PipeClose(StackProgram* program, size_t* inst, size_t*& op_stack, long*& stack_pos, StackFrame* fram) 
-{
-  size_t* instance = (size_t*)PopInt(op_stack, stack_pos);
-  if(instance && instance[0]) {
-    // server pipe
-    if((int)instance[1] == -3 /* Mode->CREATE */) {
-#ifdef _WIN32
-      const HANDLE pipe = (HANDLE)instance[0];
-#else
-      const int pipe = (int)instance[0];
-#endif
-      Pipe::Close(pipe);
-    }
-    // client pipe
-    else {
-#ifdef _WIN32
-      const HANDLE pipe = (HANDLE)instance[0];
-#else
-      const int pipe = (int)instance[0];
-#endif
-      Pipe::Close(pipe);
-    }
-  }
-
-  return true;
-}
-
-bool TrapProcessor::PipeInByte(StackProgram* program, size_t* inst, size_t*& op_stack, long*& stack_pos, StackFrame* frame)
-{
-  const size_t* instance = (size_t*)PopInt(op_stack, stack_pos);
-  if(instance && instance[0]) {
-#ifdef _WIN32
-    HANDLE pipe = (HANDLE)instance[0];
-    PushInt(Pipe::ReadByte(pipe), op_stack, stack_pos);
-#else
-    int pipe = (int)instance[0];
-    PushInt(Pipe::ReadByte(pipe), op_stack, stack_pos);
-#endif
-  }
-  else {
-    PushInt(0, op_stack, stack_pos);
-  }
-
-  return true;
-}
-
-bool TrapProcessor::PipeOutByte(StackProgram* program, size_t* inst, size_t*& op_stack, long*& stack_pos, StackFrame* frame) 
-{
-  const int value = (int)PopInt(op_stack, stack_pos);
-  const size_t* instance = (size_t*)PopInt(op_stack, stack_pos);
-
-  if(instance && (FILE*)instance[0]) {
-#ifdef _WIN32
-    HANDLE pipe = (HANDLE)instance[0];
-    PushInt(Pipe::WriteByte(value, pipe), op_stack, stack_pos);
-#else
-    int pipe = (int)instance[0];
-    PushInt(Pipe::WriteByte(value, pipe), op_stack, stack_pos);
-#endif
-  }
-  else {
-    PushInt(0, op_stack, stack_pos);
-  }
-
-  return true;
-}
-
-bool TrapProcessor::PipeInByteAry(StackProgram* program, size_t* inst, size_t*& op_stack, long*& stack_pos, StackFrame* frame)
-{
-  const size_t* array = (size_t*)PopInt(op_stack, stack_pos);
-<<<<<<< HEAD
-  const long num = (int64_t)PopInt(op_stack, stack_pos);
-  const long offset = (int64_t)PopInt(op_stack, stack_pos);
-=======
-  const int64_t num = (int64_t)PopInt(op_stack, stack_pos);
-  const int64_t offset = (int64_t)PopInt(op_stack, stack_pos);
->>>>>>> 6d54c443
-  const size_t* instance = (size_t*)PopInt(op_stack, stack_pos);
-
-  if(array && instance && (FILE*)instance[0] && offset > -1 && offset + num <= (int64_t)array[0]) {
-#ifdef _WIN32
-    HANDLE pipe = (HANDLE)instance[0];
-#else
-    int pipe = (int)instance[0];
-#endif
-    char* buffer = (char*)(array + 3);
-    PushInt(Pipe::ReadByteArray(buffer, offset, num, pipe), op_stack, stack_pos);
-  }
-  else {
-    PushInt(-1, op_stack, stack_pos);
-  }
-
-  return true;
-}
-
-bool TrapProcessor::PipeInCharAry(StackProgram* program, size_t* inst, size_t*& op_stack, long*& stack_pos, StackFrame* frame)
-{
-  const size_t* array = (size_t*)PopInt(op_stack, stack_pos);
-<<<<<<< HEAD
-  const long num = (int64_t)PopInt(op_stack, stack_pos);
-  const long offset = (int64_t)PopInt(op_stack, stack_pos);
-=======
-  const int64_t num = (int64_t)PopInt(op_stack, stack_pos);
-  const int64_t offset = (int64_t)PopInt(op_stack, stack_pos);
->>>>>>> 6d54c443
-  const size_t* instance = (size_t*)PopInt(op_stack, stack_pos);
-
-  if(array && instance && (FILE*)instance[0] && offset > -1 && offset + num <= (int64_t)array[0]) {
-    wchar_t* out = (wchar_t*)(array + 3);
-#ifdef _WIN32
-    HANDLE pipe = (HANDLE)instance[0];
-#else
-    int pipe = (int)instance[0];
-#endif
-
-    // read from pipe
-    char* byte_buffer = new char[num * 2 + 1];
-    const size_t read = Pipe::ReadByteArray(byte_buffer, offset, num, pipe);
-    byte_buffer[read] = '\0';
-    std::wstring in(BytesToUnicode(byte_buffer));
-
-    // copy and remove file BOM UTF (8, 16, 32)
-    if(in.size() > 0 && (in[0] == (wchar_t)0xFEFF || in[0] == (wchar_t)0xFFFE || in[0] == (wchar_t)0xFFFE0000 || in[0] == (wchar_t)0xEFBBBF)) {
-      in.erase(in.begin(), in.begin() + 1);
-    }
-
-    // copy
-#ifdef _WIN32
-    wcsncpy_s(out, array[0] + 1, in.c_str(), in.size());
-#else
-    wcsncpy(out, in.c_str(), in.size());
-#endif
-
-    // clean up
-    delete[] byte_buffer;
-    byte_buffer = nullptr;
-
-    PushInt(read, op_stack, stack_pos);
-  }
-  else {
-    PushInt(-1, op_stack, stack_pos);
-  }
-
-  return true;
-}
-
-bool TrapProcessor::PipeOutByteAry(StackProgram* program, size_t* inst, size_t*& op_stack, long*& stack_pos, StackFrame* frame) 
-{
-  const size_t* array = (size_t*)PopInt(op_stack, stack_pos);
-<<<<<<< HEAD
-  const long num = (int64_t)PopInt(op_stack, stack_pos);
-  const long offset = (int64_t)PopInt(op_stack, stack_pos);
-=======
-  const int64_t num = (int64_t)PopInt(op_stack, stack_pos);
-  const int64_t offset = (int64_t)PopInt(op_stack, stack_pos);
->>>>>>> 6d54c443
-  const size_t* instance = (size_t*)PopInt(op_stack, stack_pos);
-
-  if(array && instance && (FILE*)instance[0] && offset > -1 && offset + num <= (int64_t)array[0]) {
-#ifdef _WIN32
-    HANDLE pipe = (HANDLE)instance[0];
-#else
-    int pipe = (int)instance[0];
-#endif
-    char* buffer = (char*)(array + 3);
-    PushInt(Pipe::WriteByteArray(buffer, offset, num, pipe), op_stack, stack_pos);
-  }
-  else {
-    PushInt(-1, op_stack, stack_pos);
-  }
-
-  return true;
-}
-
-bool TrapProcessor::PipeOutCharAry(StackProgram* program, size_t* inst, size_t*& op_stack, long*& stack_pos, StackFrame* frame) 
-{
-  const size_t* array = (size_t*)PopInt(op_stack, stack_pos);
-<<<<<<< HEAD
-  const long num = (int64_t)PopInt(op_stack, stack_pos);
-  const long offset = (int64_t)PopInt(op_stack, stack_pos);
-=======
-  const int64_t num = (int64_t)PopInt(op_stack, stack_pos);
-  const int64_t offset = (int64_t)PopInt(op_stack, stack_pos);
->>>>>>> 6d54c443
-  const size_t* instance = (size_t*)PopInt(op_stack, stack_pos);
-
-  if(array && instance && (FILE*)instance[0] && offset > -1 && offset + num <= (int64_t)array[0]) {
-#ifdef _WIN32
-    HANDLE pipe = (HANDLE)instance[0];
-#else
-    int pipe = (int)instance[0];
-#endif
-    const wchar_t* buffer = (wchar_t*)(array + 3);
-    // copy sub buffer
-    std::wstring sub_buffer(buffer + offset, num);
-    // convert to bytes and write out
-    std::string buffer_out = UnicodeToBytes(sub_buffer);
-    PushInt(Pipe::WriteByteArray(buffer_out.c_str(), 0, buffer_out.size(), pipe), op_stack, stack_pos);
-  }
-  else {
-    PushInt(-1, op_stack, stack_pos);
-  }
-
-  return true;
-}
-
-bool TrapProcessor::PipeInString(StackProgram* program, size_t* inst, size_t*& op_stack, long*& stack_pos, StackFrame* frame) 
-{
-  const size_t* array = (size_t*)PopInt(op_stack, stack_pos);
-  const size_t* instance = (size_t*)PopInt(op_stack, stack_pos);
-  if(array && instance && instance[0]) {
-#ifdef _WIN32
-    HANDLE pipe = (HANDLE)instance[0];
-    std::string buffer = Pipe::ReadString(pipe);
-#else
-    int pipe = (int)instance[0];
-    std::string buffer = Pipe::ReadString(pipe);
-#endif
-    
-    if(!buffer.empty()) {
-      // copy and remove file BOM UTF (8, 16, 32)
-      std::wstring in = BytesToUnicode(buffer);
-      if(in.size() > 0 && (in[0] == (wchar_t)0xFEFF || in[0] == (wchar_t)0xFFFE || in[0] == (wchar_t)0xFFFE0000 || in[0] == (wchar_t)0xEFBBBF)) {
-        in.erase(in.begin(), in.begin() + 1);
-      }
-      
-      wchar_t* out = (wchar_t*)(array + 3);
-#ifdef _WIN32
-      wcsncpy_s(out, array[0] + 1, in.c_str(), in.size());
-#else
-      wcsncpy(out, in.c_str(), in.size());
-#endif
-    }
-  }
-  
-  return true;
-}
-
-bool TrapProcessor::PipeOutString(StackProgram* program, size_t* inst, size_t*& op_stack, long*& stack_pos, StackFrame* frame) 
-{
-  const size_t* array = (size_t*)PopInt(op_stack, stack_pos);
-  const size_t* instance = (size_t*)PopInt(op_stack, stack_pos);
-  if(array && instance && instance[0]) {
-    const std::string output = UnicodeToBytes((wchar_t*)(array + 3));
-#ifdef _WIN32
-    HANDLE pipe = (HANDLE)instance[0];
-#else
-    int pipe = (int)instance[0];
-#endif
-    Pipe::WriteString(output, pipe);
-  }
-
-  return true;
-}
-
-// socket operations
-bool TrapProcessor::SockTcpIsConnected(StackProgram* program, size_t* inst, size_t* &op_stack, long* &stack_pos, StackFrame* frame)
-{
-  size_t* instance = (size_t*)PopInt(op_stack, stack_pos);
-  if(instance && (int64_t)instance[0] > -1) {
-    PushInt(1, op_stack, stack_pos);
-  }
-  else {
-    PushInt(0, op_stack, stack_pos);
-  }
-
-  return true;
-}
-
-bool TrapProcessor::SockTcpInByte(StackProgram* program, size_t* inst, size_t* &op_stack, long* &stack_pos, StackFrame* frame)
-{
-  size_t* instance = (size_t*)PopInt(op_stack, stack_pos);
-  if(instance && (int64_t)instance[0] > -1) {
-    SOCKET sock = (SOCKET)instance[0];
-    int status;
-    PushInt(IPSocket::ReadByte(sock, status), op_stack, stack_pos);
-  }
-  else {
-    PushInt(0, op_stack, stack_pos);
-  }
-
-  return true;
-}
-
-bool TrapProcessor::SockTcpInByteAry(StackProgram* program, size_t* inst, size_t* &op_stack, long* &stack_pos, StackFrame* frame)
-{
-  size_t* array = (size_t*)PopInt(op_stack, stack_pos);
-<<<<<<< HEAD
-  const long num = (int64_t)PopInt(op_stack, stack_pos);
-  const long offset = (int64_t)PopInt(op_stack, stack_pos);
-=======
-  const long num = (long)PopInt(op_stack, stack_pos);
-  const int64_t offset = (int64_t)PopInt(op_stack, stack_pos);
->>>>>>> 6d54c443
-  size_t* instance = (size_t*)PopInt(op_stack, stack_pos);
-
-  if(array && instance && (int64_t)instance[0] > -1 && offset > -1 && offset + num <= (int64_t)array[0]) {
-    SOCKET sock = (SOCKET)instance[0];
-    char* buffer = (char*)(array + 3);
-    PushInt(IPSocket::ReadBytes(buffer + offset, num, sock), op_stack, stack_pos);
-  }
-  else {
-    PushInt(-1, op_stack, stack_pos);
-  }
-
-  return true;
-}
-
-bool TrapProcessor::SockTcpInCharAry(StackProgram* program, size_t* inst, size_t* &op_stack, long* &stack_pos, StackFrame* frame)
-{
-  size_t* array = (size_t*)PopInt(op_stack, stack_pos);
-<<<<<<< HEAD
-  const long num = (int64_t)PopInt(op_stack, stack_pos);
-  const long offset = (int64_t)PopInt(op_stack, stack_pos);
-=======
-  const long num = (long)PopInt(op_stack, stack_pos);
-  const int64_t offset = (int64_t)PopInt(op_stack, stack_pos);
->>>>>>> 6d54c443
-  size_t* instance = (size_t*)PopInt(op_stack, stack_pos);
-
-  if(array && instance && (int64_t)instance[0] > -1 && offset > -1 && offset + num <= (int64_t)array[0]) {
-    SOCKET sock = (SOCKET)instance[0];
-    wchar_t* buffer = (wchar_t*)(array + 3);
-    // allocate temporary buffer
-    char* byte_buffer = new char[num * 2 + 1];
-    int read = IPSocket::ReadBytes(byte_buffer + offset, num, sock);
-    if(read > -1) {
-      byte_buffer[read] = '\0';
-      std::wstring in = BytesToUnicode(byte_buffer);
-#ifdef _WIN32
-      wcsncpy_s(buffer, array[0] + 1, in.c_str(), in.size());
-#else
-      wcsncpy(buffer, in.c_str(), in.size());
-#endif
-      PushInt(in.size(), op_stack, stack_pos);
-    }
-    else {
-      PushInt(-1, op_stack, stack_pos);
-    }
-    // clean up
-    delete[] byte_buffer;
-    byte_buffer = nullptr;
-  }
-  else {
-    PushInt(-1, op_stack, stack_pos);
-  }
-
-  return true;
-}
-
-bool TrapProcessor::SockTcpOutByte(StackProgram* program, size_t* inst, size_t* &op_stack, long* &stack_pos, StackFrame* frame)
-{
-<<<<<<< HEAD
-  long value = (int64_t)PopInt(op_stack, stack_pos);
-=======
-  int64_t value = (int64_t)PopInt(op_stack, stack_pos);
->>>>>>> 6d54c443
-  size_t* instance = (size_t*)PopInt(op_stack, stack_pos);
-  if(instance && (int64_t)instance[0] > -1) {
-    SOCKET sock = (SOCKET)instance[0];
-    IPSocket::WriteByte((char)value, sock);
-    PushInt(1, op_stack, stack_pos);
-  }
-  else {
-    PushInt(0, op_stack, stack_pos);
-  }
-
-  return true;
-}
-
-bool TrapProcessor::SockTcpOutByteAry(StackProgram* program, size_t* inst, size_t* &op_stack, long* &stack_pos, StackFrame* frame)
-{
-  size_t* array = (size_t*)PopInt(op_stack, stack_pos);
-<<<<<<< HEAD
-  const long num = (int64_t)PopInt(op_stack, stack_pos);
-  const long offset = (int64_t)PopInt(op_stack, stack_pos);
-=======
-  const long num = (long)PopInt(op_stack, stack_pos);
-  const int64_t offset = (int64_t)PopInt(op_stack, stack_pos);
->>>>>>> 6d54c443
-  size_t* instance = (size_t*)PopInt(op_stack, stack_pos);
-
-  if(array && instance && (int64_t)instance[0] > -1 && offset > -1 && offset + num <= (int64_t)array[0]) {
-    SOCKET sock = (SOCKET)instance[0];
-    char* buffer = (char*)(array + 3);
-    PushInt(IPSocket::WriteBytes(buffer + offset, num, sock), op_stack, stack_pos);
-  }
-  else {
-    PushInt(-1, op_stack, stack_pos);
-  }
-
-  return true;
-}
-
-bool TrapProcessor::SockTcpOutCharAry(StackProgram* program, size_t* inst, size_t* &op_stack, long* &stack_pos, StackFrame* frame)
-{
-  size_t* array = (size_t*)PopInt(op_stack, stack_pos);
-<<<<<<< HEAD
-  const long num = (int64_t)PopInt(op_stack, stack_pos);
-  const long offset = (int64_t)PopInt(op_stack, stack_pos);
-=======
-  const int64_t num = (int64_t)PopInt(op_stack, stack_pos);
-  const int64_t offset = (int64_t)PopInt(op_stack, stack_pos);
->>>>>>> 6d54c443
-  size_t* instance = (size_t*)PopInt(op_stack, stack_pos);
-
-  if(array && instance && (int64_t)instance[0] > -1 && offset > -1 && offset + num <= (int64_t)array[0]) {
-    SOCKET sock = (SOCKET)instance[0];
-    const wchar_t* buffer = (wchar_t*)(array + 3);
-    // copy sub buffer
-    std::wstring sub_buffer(buffer + offset, num);
-    // convert to bytes and write out
-    std::string buffer_out = UnicodeToBytes(sub_buffer);
-    PushInt(IPSocket::WriteBytes(buffer_out.c_str(), (int)buffer_out.size(), sock), op_stack, stack_pos);
-  }
-  else {
-    PushInt(-1, op_stack, stack_pos);
-  }
-
-  return true;
-}
-
-bool TrapProcessor::SockTcpSslInByte(StackProgram* program, size_t* inst, size_t* &op_stack, long* &stack_pos, StackFrame* frame)
-{
-  size_t* instance = (size_t*)PopInt(op_stack, stack_pos);
-  if(instance) {
-    SSL_CTX* ctx = (SSL_CTX*)instance[0];
-    BIO* bio = (BIO*)instance[1];
-    int status;
-    PushInt(IPSecureSocket::ReadByte(ctx, bio, status), op_stack, stack_pos);
-  }
-  else {
-    PushInt(0, op_stack, stack_pos);
-  }
-
-  return true;
-}
-
-bool TrapProcessor::SockTcpSslInByteAry(StackProgram* program, size_t* inst, size_t* &op_stack, long* &stack_pos, StackFrame* frame)
-{
-  size_t* array = (size_t*)PopInt(op_stack, stack_pos);
-<<<<<<< HEAD
-  const long num = (int64_t)PopInt(op_stack, stack_pos);
-  const long offset = (int64_t)PopInt(op_stack, stack_pos);
-=======
-  const long num = (long)PopInt(op_stack, stack_pos);
-  const int64_t offset = (int64_t)PopInt(op_stack, stack_pos);
->>>>>>> 6d54c443
-  size_t* instance = (size_t*)PopInt(op_stack, stack_pos);
-
-  if(array && instance && offset > -1 && offset + num <= (int64_t)array[0]) {
-    SSL_CTX* ctx = (SSL_CTX*)instance[0];
-    BIO* bio = (BIO*)instance[1];
-    char* buffer = (char*)(array + 3);
-    PushInt(IPSecureSocket::ReadBytes(buffer + offset, num, ctx, bio), op_stack, stack_pos);
-  }
-  else {
-    PushInt(-1, op_stack, stack_pos);
-  }
-
-  return true;
-}
-
-bool TrapProcessor::SockTcpSslInCharAry(StackProgram* program, size_t* inst, size_t* &op_stack, long* &stack_pos, StackFrame* frame)
-{
-  size_t* array = (size_t*)PopInt(op_stack, stack_pos);
-<<<<<<< HEAD
-  const long num = (int64_t)PopInt(op_stack, stack_pos);
-  const long offset = (int64_t)PopInt(op_stack, stack_pos);
-=======
-  const long num = (long)PopInt(op_stack, stack_pos);
-  const int64_t offset = (long)PopInt(op_stack, stack_pos);
->>>>>>> 6d54c443
-  size_t* instance = (size_t*)PopInt(op_stack, stack_pos);
-
-  if(array && instance && offset > -1 && offset + num <= (int64_t)array[0]) {
-    SSL_CTX* ctx = (SSL_CTX*)instance[0];
-    BIO* bio = (BIO*)instance[1];
-    wchar_t* buffer = (wchar_t*)(array + 3);
-    char* byte_buffer = new char[num * 2 + 1];
-    int read = IPSecureSocket::ReadBytes(byte_buffer + offset, num, ctx, bio);
-    if(read > -1) {
-      byte_buffer[read] = '\0';
-      std::wstring in = BytesToUnicode(byte_buffer);
-#ifdef _WIN32
-      wcsncpy_s(buffer, array[0] + 1, in.c_str(), in.size());
-#else
-      wcsncpy(buffer, in.c_str(), in.size());
-#endif
-      PushInt(in.size(), op_stack, stack_pos);
-    }
-    else {
-      PushInt(-1, op_stack, stack_pos);
-    }
-    // clean up
-    delete[] byte_buffer;
-    byte_buffer = nullptr;
-  }
-  else {
-    PushInt(-1, op_stack, stack_pos);
-  }
-
-  return true;
-}
-
-bool TrapProcessor::SockTcpSslOutByte(StackProgram* program, size_t* inst, size_t* &op_stack, long* &stack_pos, StackFrame* frame)
-{
-<<<<<<< HEAD
-  long value = (int64_t)PopInt(op_stack, stack_pos);
-=======
-  int64_t value = (int64_t)PopInt(op_stack, stack_pos);
->>>>>>> 6d54c443
-  size_t* instance = (size_t*)PopInt(op_stack, stack_pos);
-  if(instance) {
-    SSL_CTX* ctx = (SSL_CTX*)instance[0];
-    BIO* bio = (BIO*)instance[1];
-    IPSecureSocket::WriteByte((char)value, ctx, bio);
-    PushInt(1, op_stack, stack_pos);
-  }
-  else {
-    PushInt(0, op_stack, stack_pos);
-  }
-
-  return true;
-}
-
-bool TrapProcessor::SockTcpSslOutByteAry(StackProgram* program, size_t* inst, size_t* &op_stack, long* &stack_pos, StackFrame* frame)
-{
-  size_t* array = (size_t*)PopInt(op_stack, stack_pos);
-<<<<<<< HEAD
-  const long num = (int64_t)PopInt(op_stack, stack_pos);
-  const long offset = (int64_t)PopInt(op_stack, stack_pos);
-=======
-  const long num = (long)PopInt(op_stack, stack_pos);
-  const int64_t offset = (int64_t)PopInt(op_stack, stack_pos);
->>>>>>> 6d54c443
-  size_t* instance = (size_t*)PopInt(op_stack, stack_pos);
-
-  if(array && instance && offset > -1 && offset + num <= (int64_t)array[0]) {
-    SSL_CTX* ctx = (SSL_CTX*)instance[0];
-    BIO* bio = (BIO*)instance[1];
-    char* buffer = (char*)(array + 3);
-    PushInt(IPSecureSocket::WriteBytes(buffer + offset, num, ctx, bio), op_stack, stack_pos);
-  }
-  else {
-    PushInt(-1, op_stack, stack_pos);
-  }
-
-  return true;
-}
-
-bool TrapProcessor::SockTcpSslOutCharAry(StackProgram* program, size_t* inst, size_t* &op_stack, long* &stack_pos, StackFrame* frame)
-{
-  size_t* array = (size_t*)PopInt(op_stack, stack_pos);
-<<<<<<< HEAD
-  const long num = (int64_t)PopInt(op_stack, stack_pos);
-  const long offset = (int64_t)PopInt(op_stack, stack_pos);
-=======
-  const int64_t num = (int64_t)PopInt(op_stack, stack_pos);
-  const int64_t offset = (int64_t)PopInt(op_stack, stack_pos);
->>>>>>> 6d54c443
-  size_t* instance = (size_t*)PopInt(op_stack, stack_pos);
-
-  if(array && instance && offset > -1 && offset + num <= (int64_t)array[0]) {
-    SSL_CTX* ctx = (SSL_CTX*)instance[0];
-    BIO* bio = (BIO*)instance[1];
-    const wchar_t* buffer = (wchar_t*)(array + 3);
-    // copy sub buffer
-    std::wstring sub_buffer(buffer + offset, num);
-    // convert to bytes and write out
-    std::string buffer_out = UnicodeToBytes(sub_buffer);
-    PushInt(IPSecureSocket::WriteBytes(buffer_out.c_str(), (int)buffer_out.size(), ctx, bio), op_stack, stack_pos);
-  }
-  else {
-    PushInt(-1, op_stack, stack_pos);
-  }
-
-  return true;
-}
-
-bool TrapProcessor::FileInByte(StackProgram* program, size_t* inst, size_t* &op_stack, long* &stack_pos, StackFrame* frame)
-{
-  const size_t* instance = (size_t*)PopInt(op_stack, stack_pos);
-  if((FILE*)instance[0]) {
-    FILE* file = (FILE*)instance[0];
-    const int value = fgetc(file);
-    PushInt(value < 0 ? 0 : value, op_stack, stack_pos);
-  }
-  else {
-    PushInt(0, op_stack, stack_pos);
-  }
-
-  return true;
-}
-
-bool TrapProcessor::FileInCharAry(StackProgram* program, size_t* inst, size_t* &op_stack, long* &stack_pos, StackFrame* frame)
-{
-  const size_t* array = (size_t*)PopInt(op_stack, stack_pos);
-<<<<<<< HEAD
-  const long num = (int64_t)PopInt(op_stack, stack_pos);
-  const long offset = (int64_t)PopInt(op_stack, stack_pos);
-=======
-  const int64_t num = (int64_t)PopInt(op_stack, stack_pos);
-  const int64_t offset = (int64_t)PopInt(op_stack, stack_pos);
->>>>>>> 6d54c443
-  const size_t* instance = (size_t*)PopInt(op_stack, stack_pos);
-  
-  if(array && instance && (FILE*)instance[0] && offset > -1 && offset + num <= (int64_t)array[0]) {
-    FILE* file = (FILE*)instance[0];
-    wchar_t* out = (wchar_t*)(array + 3);
-
-    // read from file
-    char* byte_buffer = new char[num * 2 + 1];
-    const size_t read = fread(byte_buffer + offset, 1, num, file);
-    byte_buffer[read] = '\0';
-    std::wstring in(BytesToUnicode(byte_buffer));
-    
-    // remove file BOM UTF (8, 16, 32)
-    if(in.size() > 0 && ((size_t)in[0] == 0xFEFF || (size_t)in[0] == 0xFFFE || (size_t)in[0] == 0xFFFE0000 || (size_t)in[0] == 0xEFBBBF)) {
-      in.erase(in.begin(), in.begin() + 1);
-    }
-
-    // copy
-#ifdef _WIN32
-    wcsncpy_s(out, array[0] + 1, in.c_str(), in.size());
-#else
-    wcsncpy(out, in.c_str(), array[2]);
-#endif
-
-    // clean up
-    delete[] byte_buffer;
-    byte_buffer = nullptr;
-
-    PushInt(read, op_stack, stack_pos);
-  }
-  else {
-    PushInt(-1, op_stack, stack_pos);
-  }
-
-  return true;
-}
-
-bool TrapProcessor::FileInByteAry(StackProgram* program, size_t* inst, size_t* &op_stack, long* &stack_pos, StackFrame* frame)
-{
-  const size_t* array = (size_t*)PopInt(op_stack, stack_pos);
-<<<<<<< HEAD
-  const long num = (int64_t)PopInt(op_stack, stack_pos);
-  const long offset = (int64_t)PopInt(op_stack, stack_pos);
-=======
-  const int64_t num = (int64_t)PopInt(op_stack, stack_pos);
-  const int64_t offset = (int64_t)PopInt(op_stack, stack_pos);
->>>>>>> 6d54c443
-  const size_t* instance = (size_t*)PopInt(op_stack, stack_pos);
-
-  if(array && instance && (FILE*)instance[0] && offset > -1 && offset + num <= (int64_t)array[0]) {
-    FILE* file = (FILE*)instance[0];
-    char* buffer = (char*)(array + 3);
-    const size_t read = fread(buffer + offset, 1, num, file);
-    PushInt(read, op_stack, stack_pos);
-  }
-  else {
-    PushInt(-1, op_stack, stack_pos);
-  }
-
-  return true;
-}
-
-bool TrapProcessor::FileOutByte(StackProgram* program, size_t* inst, size_t* &op_stack, long* &stack_pos, StackFrame* frame)
-{
-  const int value = (int)PopInt(op_stack, stack_pos);
-  const size_t* instance = (size_t*)PopInt(op_stack, stack_pos);
-
-  if(instance && (FILE*)instance[0]) {
-    FILE* file = (FILE*)instance[0];
-    if(fputc(value, file) != value) {
-      PushInt(0, op_stack, stack_pos);
-    }
-    else {
-      PushInt(1, op_stack, stack_pos);
-    }
-  }
-  else {
-    PushInt(0, op_stack, stack_pos);
-  }
-
-  return true;
-}
-
-bool TrapProcessor::FileOutByteAry(StackProgram* program, size_t* inst, size_t* &op_stack, long* &stack_pos, StackFrame* frame)
-{
-  const size_t* array = (size_t*)PopInt(op_stack, stack_pos);
-<<<<<<< HEAD
-  const long num = (int64_t)PopInt(op_stack, stack_pos);
-  const long offset = (int64_t)PopInt(op_stack, stack_pos);
-=======
-  const int64_t num = (int64_t)PopInt(op_stack, stack_pos);
-  const int64_t offset = (int64_t)PopInt(op_stack, stack_pos);
->>>>>>> 6d54c443
-  const size_t* instance = (size_t*)PopInt(op_stack, stack_pos);
-
-  if(array && instance && (FILE*)instance[0] && offset > -1 && offset + num <= (int64_t)array[0]) {
-    FILE* file = (FILE*)instance[0];
-    char* buffer = (char*)(array + 3);
-    PushInt(fwrite(buffer + offset, 1, num, file), op_stack, stack_pos);
-  }
-  else {
-    PushInt(-1, op_stack, stack_pos);
-  }
-
-  return true;
-}
-
-bool TrapProcessor::FileOutCharAry(StackProgram* program, size_t* inst, size_t* &op_stack, long* &stack_pos, StackFrame* frame)
-{
-  const size_t* array = (size_t*)PopInt(op_stack, stack_pos);
-<<<<<<< HEAD
-  const long num = (int64_t)PopInt(op_stack, stack_pos);
-  const long offset = (int64_t)PopInt(op_stack, stack_pos);
-=======
-  const int64_t num = (int64_t)PopInt(op_stack, stack_pos);
-  const int64_t offset = (int64_t)PopInt(op_stack, stack_pos);
->>>>>>> 6d54c443
-  const size_t* instance = (size_t*)PopInt(op_stack, stack_pos);
-
-  if(array && instance && (FILE*)instance[0] && offset > -1 && offset + num <= (int64_t)array[0]) {
-    FILE* file = (FILE*)instance[0];
-    const wchar_t* buffer = (wchar_t*)(array + 3);
-    // copy sub buffer
-    std::wstring sub_buffer(buffer + offset, num);
-    // convert to bytes and write out
-    std::string buffer_out = UnicodeToBytes(sub_buffer);
-    PushInt(fwrite(buffer_out.c_str(), 1, buffer_out.size(), file), op_stack, stack_pos);
-  }
-  else {
-    PushInt(-1, op_stack, stack_pos);
-  }
-
-  return true;
-}
-
-bool TrapProcessor::FileSeek(StackProgram* program, size_t* inst, size_t* &op_stack, long* &stack_pos, StackFrame* frame)
-{
-  long pos = (int64_t)PopInt(op_stack, stack_pos);
-  size_t* instance = (size_t*)PopInt(op_stack, stack_pos);
-
-  if(instance && (FILE*)instance[0]) {
-    FILE* file = (FILE*)instance[0];
-    if(fseek(file, pos, SEEK_CUR) != 0) {
-      PushInt(0, op_stack, stack_pos);
-    }
-    else {
-      PushInt(1, op_stack, stack_pos);
-    }
-  }
-  else {
-    PushInt(0, op_stack, stack_pos);
-  }
-
-  return true;
-}
-
-bool TrapProcessor::FileEof(StackProgram* program, size_t* inst, size_t* &op_stack, long* &stack_pos, StackFrame* frame)
-{
-  const size_t* instance = (size_t*)PopInt(op_stack, stack_pos);
-  if(instance && (FILE*)instance[0]) {
-    FILE* file = (FILE*)instance[0];
-    PushInt(feof(file) != 0, op_stack, stack_pos);
-  }
-  else {
-    PushInt(1, op_stack, stack_pos);
-  }
-
-  return true;
-}
-
-bool TrapProcessor::FileIsOpen(StackProgram* program, size_t* inst, size_t* &op_stack, long* &stack_pos, StackFrame* frame)
-{
-  const size_t* instance = (size_t*)PopInt(op_stack, stack_pos);
-  if(instance && (FILE*)instance[0]) {
-    PushInt(1, op_stack, stack_pos);
-  }
-  else {
-    PushInt(0, op_stack, stack_pos);
-  }
-
-  return true;
-}
-
-bool TrapProcessor::FileCanWriteOnly(StackProgram* program, size_t* inst, size_t* &op_stack, long* &stack_pos, StackFrame* frame)
-{
-  size_t* array = (size_t*)PopInt(op_stack, stack_pos);
-  if(array) {
-    array = (size_t*)array[0];
-    const std::wstring wname((wchar_t*)(array + 3));
-    const std::string name =  UnicodeToBytes(wname);
-    PushInt(File::FileWriteOnly(name.c_str()), op_stack, stack_pos);
-  }
-  else {
-    PushInt(0, op_stack, stack_pos);
-  }
-
-  return true;
-}
-
-bool TrapProcessor::FileCanReadOnly(StackProgram* program, size_t* inst, size_t* &op_stack, long* &stack_pos, StackFrame* frame)
-{
-  size_t* array = (size_t*)PopInt(op_stack, stack_pos);
-  if(array) {
-    array = (size_t*)array[0];
-    const std::wstring wname((wchar_t*)(array + 3));
-    const std::string name =  UnicodeToBytes(wname);
-    PushInt(File::FileReadOnly(name.c_str()), op_stack, stack_pos);
-  }
-  else {
-    PushInt(0, op_stack, stack_pos);
-  }
-
-  return true;
-}
-
-bool TrapProcessor::FileCanReadWrite(StackProgram* program, size_t* inst, size_t* &op_stack, long* &stack_pos, StackFrame* frame)
-{
-  size_t* array = (size_t*)PopInt(op_stack, stack_pos);
-  if(array) {
-    array = (size_t*)array[0];
-    const std::wstring wname((wchar_t*)(array + 3));
-    const std::string name =  UnicodeToBytes(wname);
-    PushInt(File::FileReadWrite(name.c_str()), op_stack, stack_pos);
-  }
-  else {
-    PushInt(0, op_stack, stack_pos);
-  }
-
-  return true;
-}
-
-bool TrapProcessor::FileExists(StackProgram* program, size_t* inst, size_t* &op_stack, long* &stack_pos, StackFrame* frame)
-{
-  size_t* array = (size_t*)PopInt(op_stack, stack_pos);
-  if(array) {
-    array = (size_t*)array[0];
-    const std::wstring wname((wchar_t*)(array + 3));
-    const std::string name =  UnicodeToBytes(wname);
-    PushInt(File::FileExists(name.c_str()), op_stack, stack_pos);
-  }
-  else {
-    PushInt(0, op_stack, stack_pos);
-  }
-
-  return true;
-}
-
-bool TrapProcessor::FileSize(StackProgram* program, size_t* inst, size_t* &op_stack, long* &stack_pos, StackFrame* frame)
-{
-  size_t* array = (size_t*)PopInt(op_stack, stack_pos);
-  if(array) {
-    array = (size_t*)array[0];
-    const std::wstring wname((wchar_t*)(array + 3));
-    const std::string name =  UnicodeToBytes(wname);
-    PushInt(File::FileSize(name.c_str()), op_stack, stack_pos);
-  }
-  else {
-    PushInt(-1, op_stack, stack_pos);
-  }
-
-  return true;
-}
-
-bool TrapProcessor::FileTempName(StackProgram* program, size_t* inst, size_t*& op_stack, long*& stack_pos, StackFrame* frame) 
-{
-  const std::string full_path = File::TempName();
-  if(full_path.size() > 0) {
-    const std::wstring wfull_path(full_path.begin(), full_path.end());
-    const size_t str_obj = (size_t)CreateStringObject(wfull_path, program, op_stack, stack_pos);
-    PushInt(str_obj, op_stack, stack_pos);
-  }
-  else {
-    PushInt(0, op_stack, stack_pos);
-  }
-
-  return true;
-}
-
-bool TrapProcessor::FileFullPath(StackProgram* program, size_t* inst, size_t* &op_stack, long* &stack_pos, StackFrame* frame)
-{
-  size_t* array = (size_t*)PopInt(op_stack, stack_pos);
-  if(array) {
-    array = (size_t*)array[0];
-    const std::wstring wname((wchar_t*)(array + 3));
-    const std::string name =  UnicodeToBytes(wname);
-    std::string full_path = File::FullPathName(name);
-    if(full_path.size() > 0) {
-      const std::wstring wfull_path(full_path.begin(), full_path.end());
-      const size_t str_obj = (size_t)CreateStringObject(wfull_path, program, op_stack, stack_pos);
-      PushInt(str_obj, op_stack, stack_pos);
-    }
-    else {
-      PushInt(0, op_stack, stack_pos);
-    }
-  }
-
-  return true;
-}
-
-bool TrapProcessor::FileAccountOwner(StackProgram* program, size_t* inst, size_t* &op_stack, long* &stack_pos, StackFrame* frame)
-{
-  size_t* array = (size_t*)PopInt(op_stack, stack_pos);
-  if(array) {
-    array = (size_t*)array[0];
-    const std::wstring wname((wchar_t*)(array + 3));
-    const std::string name =  UnicodeToBytes(wname);
-    ProcessFileOwner(name.c_str(), true, program, op_stack, stack_pos);
-  }
-  else {
-    PushInt(0, op_stack, stack_pos);
-  }
-
-  return true;
-}
-
-bool TrapProcessor::FileGroupOwner(StackProgram* program, size_t* inst, size_t* &op_stack, long* &stack_pos, StackFrame* frame)
-{
-  size_t* array = (size_t*)PopInt(op_stack, stack_pos);
-  if(array) {
-    array = (size_t*)array[0];
-    const std::wstring wname((wchar_t*)(array + 3));
-    const std::string name =  UnicodeToBytes(wname);
-    ProcessFileOwner(name.c_str(), false, program, op_stack, stack_pos);
-  }
-  else {
-    PushInt(0, op_stack, stack_pos);
-  }
-
-  return true;
-}
-
-bool TrapProcessor::FileDelete(StackProgram* program, size_t* inst, size_t* &op_stack, long* &stack_pos, StackFrame* frame)
-{
-  size_t* array = (size_t*)PopInt(op_stack, stack_pos);
-  if(array) {
-    array = (size_t*)array[0];
-    const std::wstring wname((wchar_t*)(array + 3));
-    const std::string name =  UnicodeToBytes(wname);
-    if(remove(name.c_str()) != 0) {
-      PushInt(0, op_stack, stack_pos);
-    }
-    else {
-      PushInt(1, op_stack, stack_pos);
-    }
-  }
-  else {
-    PushInt(0, op_stack, stack_pos);
-  }
-
-  return true;
-}
-
-bool TrapProcessor::FileRename(StackProgram* program, size_t* inst, size_t* &op_stack, long* &stack_pos, StackFrame* frame)
-{
-  const size_t* to = (size_t*)PopInt(op_stack, stack_pos);
-  const size_t* from = (size_t*)PopInt(op_stack, stack_pos);
-
-  if(!to || !from) {
-    PushInt(0, op_stack, stack_pos);
-    return true;
-  }
-
-  to = (size_t*)to[0];
-  const std::wstring wto_name((wchar_t*)(to + 3));
-
-  from = (size_t*)from[0];
-  const std::wstring wfrom_name((wchar_t*)(from + 3));
-
-  const std::string to_name = UnicodeToBytes(wto_name);
-  const std::string from_name = UnicodeToBytes(wfrom_name);
-  if(rename(from_name.c_str(), to_name.c_str()) != 0) {
-    PushInt(0, op_stack, stack_pos);
-  }
-  else {
-    PushInt(1, op_stack, stack_pos);
-  }
-
-  return true;
-}
-
-bool TrapProcessor::FileCopy(StackProgram* program, size_t* inst, size_t*& op_stack, long*& stack_pos, StackFrame* frame)
-{
-  const bool overwrite = PopInt(op_stack, stack_pos);
-  const size_t* to = (size_t*)PopInt(op_stack, stack_pos);
-  const size_t* from = (size_t*)PopInt(op_stack, stack_pos);
-
-  if(!to || !from) {
-    PushInt(0, op_stack, stack_pos);
-    return true;
-  }
-
-  to = (size_t*)to[0];
-  const std::wstring wto_name((wchar_t*)(to + 3));
-
-  from = (size_t*)from[0];
-  const std::wstring wfrom_name((wchar_t*)(from + 3));
-
-  const std::string to_name = UnicodeToBytes(wto_name);
-  const std::string from_name = UnicodeToBytes(wfrom_name);
-
-  std::filesystem::copy_options options = std::filesystem::copy_options::none;
-  if(overwrite) {
-    options |= std::filesystem::copy_options::overwrite_existing;
-  }
-
-  std::error_code error_code;
-  std::filesystem::copy_file(from_name, to_name, options, error_code);
-  if(error_code) {
-    PushInt(0, op_stack, stack_pos);
-  }
-  else {
-    PushInt(1, op_stack, stack_pos);
-  }
-
-  return true;
-}
-
-bool TrapProcessor::DirCopy(StackProgram* program, size_t* inst, size_t*& op_stack, long*& stack_pos, StackFrame* frame)
-{
-  const bool recursive = PopInt(op_stack, stack_pos);
-  const size_t* to = (size_t*)PopInt(op_stack, stack_pos);
-  const size_t* from = (size_t*)PopInt(op_stack, stack_pos);
-
-  if(!to || !from) {
-    PushInt(0, op_stack, stack_pos);
-    return true;
-  }
-
-  to = (size_t*)to[0];
-  const std::wstring wto_name((wchar_t*)(to + 3));
-
-  from = (size_t*)from[0];
-  const std::wstring wfrom_name((wchar_t*)(from + 3));
-
-  const std::string to_name = UnicodeToBytes(wto_name);
-  const std::string from_name = UnicodeToBytes(wfrom_name);
-
-  if(File::DirExists(from_name.c_str())) {
-    std::filesystem::copy_options copy_options = std::filesystem::copy_options::overwrite_existing;
-    if(recursive) {
-      copy_options |= std::filesystem::copy_options::recursive;
-    }
-
-    std::error_code error_code;
-    std::filesystem::copy(from_name, to_name, copy_options, error_code);
-    if(error_code) {
-      PushInt(0, op_stack, stack_pos);
-    }
-    else {
-      PushInt(1, op_stack, stack_pos);
-    }
-  }
-  else {
-    PushInt(0, op_stack, stack_pos);
-  }
-  
-  return true;
-}
-
-bool TrapProcessor::FileCreateTime(StackProgram* program, size_t* inst, size_t* &op_stack, long* &stack_pos, StackFrame* frame)
-{
-<<<<<<< HEAD
-  const long is_gmt = (int64_t)PopInt(op_stack, stack_pos);
-=======
-  const bool is_gmt = (int64_t)PopInt(op_stack, stack_pos);
->>>>>>> 6d54c443
-  size_t* array = (size_t*)PopInt(op_stack, stack_pos);
-  if(array) {
-    array = (size_t*)array[0];
-    const std::wstring wname((wchar_t*)(array + 3));
-    const std::string name =  UnicodeToBytes(wname);
-    time_t raw_time = File::FileCreatedTime(name.c_str());
-    if(raw_time > 0) {
-      struct tm* curr_time;
-      const bool got_time = GetTime(curr_time, raw_time, is_gmt);
-
-      if(got_time) {
-        frame->mem[3] = curr_time->tm_mday;          // day
-        frame->mem[4] = curr_time->tm_mon + 1;       // month
-        frame->mem[5] = curr_time->tm_year + 1900;   // year
-        frame->mem[6] = curr_time->tm_hour;          // hours
-        frame->mem[7] = curr_time->tm_min;           // mins
-        frame->mem[8] = curr_time->tm_sec;           // secs
-      }
-    }
-    else {
-      return false;
-    }
-  }
-  else {
-    return false;
-  }
-
-  return true;
-}
-
-bool TrapProcessor::FileModifiedTime(StackProgram* program, size_t* inst, size_t* &op_stack, long* &stack_pos, StackFrame* frame)
-{
-<<<<<<< HEAD
-  const long is_gmt = (int64_t)PopInt(op_stack, stack_pos);
-=======
-  const long is_gmt = !PopInt(op_stack, stack_pos) ? false : true;
->>>>>>> 6d54c443
-  size_t* array = (size_t*)PopInt(op_stack, stack_pos);
-  if(array) {
-    array = (size_t*)array[0];
-    const std::wstring wname((wchar_t*)(array + 3));
-    const std::string name =  UnicodeToBytes(wname);
-    time_t raw_time = File::FileModifiedTime(name.c_str());
-    if(raw_time > 0) {
-      struct tm* curr_time;
-      const bool got_time = GetTime(curr_time, raw_time, is_gmt);
-
-      if(got_time) {
-        frame->mem[3] = curr_time->tm_mday;          // day
-        frame->mem[4] = curr_time->tm_mon + 1;       // month
-        frame->mem[5] = curr_time->tm_year + 1900;   // year
-        frame->mem[6] = curr_time->tm_hour;          // hours
-        frame->mem[7] = curr_time->tm_min;           // mins
-        frame->mem[8] = curr_time->tm_sec;           // secs
-      }
-    }
-    else {
-      return false;
-    }
-  }
-  else {
-    return false;
-  }
-
-  return true;
-}
-
-bool TrapProcessor::FileAccessedTime(StackProgram* program, size_t* inst, size_t* &op_stack, long* &stack_pos, StackFrame* frame)
-{
-<<<<<<< HEAD
-  const long is_gmt = (int64_t)PopInt(op_stack, stack_pos);
-=======
-  const bool is_gmt = (bool)PopInt(op_stack, stack_pos);
->>>>>>> 6d54c443
-  size_t* array = (size_t*)PopInt(op_stack, stack_pos);
-  if(array) {
-    array = (size_t*)array[0];
-    const std::wstring wname((wchar_t*)(array + 3));
-    const std::string name =  UnicodeToBytes(wname);
-    time_t raw_time = File::FileAccessedTime(name.c_str());
-    if(raw_time > 0) {
-      struct tm* curr_time;
-      const bool got_time = GetTime(curr_time, raw_time, is_gmt);
-
-      if(got_time) {
-        frame->mem[3] = curr_time->tm_mday;          // day
-        frame->mem[4] = curr_time->tm_mon + 1;       // month
-        frame->mem[5] = curr_time->tm_year + 1900;   // year
-        frame->mem[6] = curr_time->tm_hour;          // hours
-        frame->mem[7] = curr_time->tm_min;           // mins
-        frame->mem[8] = curr_time->tm_sec;           // secs
-      }
-    }
-    else {
-      return false;
-    }
-  }
-  else {
-    return false;
-  }
-
-  return true;
-}
-
-bool TrapProcessor::DirSlash(StackProgram* program, size_t* inst, size_t*& op_stack, long*& stack_pos, StackFrame* frame)
-{
-#ifdef _WIN32  
-  PushInt('\\', op_stack, stack_pos);
-#else
-  PushInt('/', op_stack, stack_pos);
-#endif
-
-  return true;
-}
-
-bool TrapProcessor::DirCreate(StackProgram* program, size_t* inst, size_t* &op_stack, long* &stack_pos, StackFrame* frame)
-{
-  size_t* array = (size_t*)PopInt(op_stack, stack_pos);
-  if(array) {
-    array = (size_t*)array[0];
-    const std::wstring wname((wchar_t*)(array + 3));
-    const std::string name =  UnicodeToBytes(wname);
-    PushInt(File::MakeDir(name.c_str()), op_stack, stack_pos);
-  }
-  else {
-    PushInt(0, op_stack, stack_pos);
-  }
-
-  return true;
-}
-
-bool TrapProcessor::DirExists(StackProgram* program, size_t* inst, size_t* &op_stack, long* &stack_pos, StackFrame* frame)
-{
-  size_t* array = (size_t*)PopInt(op_stack, stack_pos);
-  if(array) {
-    array = (size_t*)array[0];
-    const std::wstring wname((wchar_t*)(array + 3));
-    const std::string name =  UnicodeToBytes(wname);
-    PushInt(File::DirExists(name.c_str()), op_stack, stack_pos);
-  }
-  else {
-    PushInt(0, op_stack, stack_pos);
-  }
-
-  return true;
-}
-
-bool TrapProcessor::DirList(StackProgram* program, size_t* inst, size_t* &op_stack, long* &stack_pos, StackFrame* frame)
-{
-  size_t* array = (size_t*)PopInt(op_stack, stack_pos);
-  array = (size_t*)array[0];
-  if(array) {
-    const std::wstring wname((wchar_t*)(array + 3));
-    const std::string name =  UnicodeToBytes(wname);
-    std::vector<std::string> files = File::ListDir(name.c_str());
-
-    // create 'System.String' object array
-    const long str_obj_array_size = (int64_t)files.size();
-    const long str_obj_array_dim = 1;
-    size_t* str_obj_array = MemoryManager::AllocateArray(str_obj_array_size + str_obj_array_dim + 2,
-                                                         instructions::INT_TYPE, op_stack, *stack_pos, false);
-    str_obj_array[0] = str_obj_array_size;
-    str_obj_array[1] = str_obj_array_dim;
-    str_obj_array[2] = str_obj_array_size;
-    size_t* str_obj_array_ptr = str_obj_array + 3;
-
-    // create and assign 'System.String' instances to array
-    for(size_t i = 0; i < files.size(); ++i) {
-      const std::wstring wfile = BytesToUnicode(files[i]);
-      str_obj_array_ptr[i] = (size_t)CreateStringObject(wfile, program, op_stack, stack_pos);
-    }
-
-    PushInt((size_t)str_obj_array, op_stack, stack_pos);
-  }
-  else {
-    PushInt(0, op_stack, stack_pos);
-  }
-
-  return true;
-}
-
-void TrapProcessor::WriteSerializedBytes(const char* array, const long src_buffer_size, size_t* inst, size_t*& op_stack, long*& stack_pos)
-{
-  size_t* dest_buffer = (size_t*)inst[0];
-  if(array && dest_buffer) {
-    const long dest_pos = (int64_t)inst[1];
-
-    // expand buffer, if needed
-    dest_buffer = ExpandSerialBuffer(src_buffer_size, dest_buffer, inst, op_stack, stack_pos);
-    inst[0] = (size_t)dest_buffer;
-
-    // copy content
-    char* dest_buffer_ptr = (char*)(dest_buffer + 3);
-    memcpy(dest_buffer_ptr + dest_pos, array, src_buffer_size);
-    inst[1] = dest_pos + src_buffer_size;
-  }
-}
-
-void TrapProcessor::SerializeArray(const size_t* array, ParamType type, size_t* inst, size_t*& op_stack, long*& stack_pos)
-{
-  if(array) {
-    SerializeByte(1, inst, op_stack, stack_pos);
-    const long array_size = (int64_t)array[0];
-
-    // write values
-    switch(type) {
-    case BYTE_ARY_PARM: {
-      // write metadata
-      char* array_ptr = (char*)(array + 3);
-      SerializeInt((INT_VALUE)array[0], inst, op_stack, stack_pos);
-      SerializeInt((INT_VALUE)array[1], inst, op_stack, stack_pos);
-      SerializeInt((INT_VALUE)array[2], inst, op_stack, stack_pos);
-      // write data
-      WriteSerializedBytes(array_ptr, array_size, inst, op_stack, stack_pos);
-    }
-                        break;
-
-    case CHAR_ARY_PARM: {
-      // convert
-      char* array_ptr = (char*)(array + 3);
-      const std::string buffer = UnicodeToBytes((const wchar_t*)array_ptr);
-      // write metadata  
-      SerializeInt((INT_VALUE)buffer.size(), inst, op_stack, stack_pos);
-      SerializeInt((INT_VALUE)array[1], inst, op_stack, stack_pos);
-      SerializeInt((INT_VALUE)buffer.size(), inst, op_stack, stack_pos);
-      // write data
-      WriteSerializedBytes((const char*)buffer.c_str(), (int64_t)buffer.size(), inst, op_stack, stack_pos);
-    }
-                        break;
-
-    case INT_ARY_PARM: {
-      // write metadata
-      char* array_ptr = (char*)(array + 3);
-      SerializeInt((INT_VALUE)array[0], inst, op_stack, stack_pos);
-      SerializeInt((INT_VALUE)array[1], inst, op_stack, stack_pos);
-      SerializeInt((INT_VALUE)array[2], inst, op_stack, stack_pos);
-      // write data
-      WriteSerializedBytes(array_ptr, array_size * sizeof(INT_VALUE), inst, op_stack, stack_pos);
-    }
-                       break;
-
-    case OBJ_ARY_PARM: {
-      SerializeInt((INT_VALUE)array[0], inst, op_stack, stack_pos);
-      SerializeInt((INT_VALUE)array[1], inst, op_stack, stack_pos);
-      SerializeInt((INT_VALUE)array[2], inst, op_stack, stack_pos);
-
-      size_t* array_ptr = (size_t*)(array + 3);
-      for(int i = 0; i < array_size; ++i) {
-        size_t* obj = (size_t*)array_ptr[i];
-        ObjectSerializer serializer(obj);
-        std::vector<char> src_buffer = serializer.GetValues();
-        const long src_buffer_size = (int64_t)src_buffer.size();
-        size_t* dest_buffer = (size_t*)inst[0];
-        long dest_pos = (int64_t)inst[1];
-
-        // expand buffer, if needed
-        dest_buffer = ExpandSerialBuffer(src_buffer_size, dest_buffer, inst, op_stack, stack_pos);
-        inst[0] = (size_t)dest_buffer;
-
-        // copy content
-        char* dest_buffer_ptr = ((char*)(dest_buffer + 3) + dest_pos);
-        for(int j = 0; j < src_buffer_size; ++j, dest_pos++) {
-          dest_buffer_ptr[j] = src_buffer[j];
-        }
-        inst[1] = dest_pos;
-      }
-    }
-                       break;
-
-    case FLOAT_ARY_PARM: {
-      // write metadata
-      char* array_ptr = (char*)(array + 3);
-      SerializeInt((INT_VALUE)array[0], inst, op_stack, stack_pos);
-      SerializeInt((INT_VALUE)array[1], inst, op_stack, stack_pos);
-      SerializeInt((INT_VALUE)array[2], inst, op_stack, stack_pos);
-      // write data
-      WriteSerializedBytes(array_ptr, array_size * sizeof(FLOAT_VALUE), inst, op_stack, stack_pos);
-    }
-                         break;
-
-    default:
-      break;
-    }
-  }
-  else {
-    SerializeByte(0, inst, op_stack, stack_pos);
-  }
-}
-
-void TrapProcessor::ReadSerializedBytes(size_t* dest_array, const size_t* src_array, ParamType type, size_t* inst)
-{
-  if(dest_array && src_array) {
-    const long dest_pos = (int64_t)inst[1];
-    const long src_array_size = (int64_t)src_array[0];
-    long dest_array_size = (int64_t)dest_array[0];
-
-    if(dest_pos < src_array_size) {
-      const char* src_array_ptr = (char*)(src_array + 3);
-      char* dest_array_ptr = (char*)(dest_array + 3);
-
-      switch(type) {
-      case BYTE_ARY_PARM:
-        memcpy(dest_array_ptr, src_array_ptr + dest_pos, dest_array_size);
-        break;
-
-      case CHAR_ARY_PARM: {
-        // convert
-        const std::string in((const char*)src_array_ptr + dest_pos, dest_array_size);
-        const std::wstring out = BytesToUnicode(in);
-        // copy
-        dest_array[0] = out.size();
-        dest_array[2] = out.size();
-        dest_array_size *= sizeof(wchar_t);
-        memcpy(dest_array_ptr, out.c_str(), out.size() * sizeof(wchar_t));
-      }
-                          break;
-
-      case INT_ARY_PARM:
-        dest_array_size *= sizeof(INT_VALUE);
-        memcpy(dest_array_ptr, src_array_ptr + dest_pos, dest_array_size);
-        break;
-
-      case FLOAT_ARY_PARM:
-        dest_array_size *= sizeof(FLOAT_VALUE);
-        memcpy(dest_array_ptr, src_array_ptr + dest_pos, dest_array_size);
-        break;
-
-      default:
-        break;
-      }
-
-      inst[1] = dest_pos + dest_array_size;
-    }
-  }
-}
-
-/********************************
- * Routines to format method 
- * signatures
- ********************************/
-std::wstring MethodFormatter::Format(const std::wstring method_sig)
-{
-  std::wstring mthd_sig;
-
-  size_t start = method_sig.rfind(':');
-  if(start != std::wstring::npos) {
-    std::wstring parameters = method_sig.substr(start + 1);
-    mthd_sig = FormatParameters(parameters);
-  }
-
-  size_t mid = method_sig.rfind(':', start - 1);
-  if(mid != std::wstring::npos) {
-    const std::wstring mthd_name = method_sig.substr(mid + 1, start - mid - 1);
-    const std::wstring cls_name = method_sig.substr(0, mid);
-    return cls_name + L"->" + mthd_name + mthd_sig;
-  }
-
-  return L"<unknown>";
-}
-
-std::wstring MethodFormatter::FormatParameters(const std::wstring param_str)
-{
-  wchar_t param_name = L'a';
-  std::wstring formatted_str = L"(";
-  size_t index = 0;
-
-  while(index < param_str.size() && param_name != L'{') {
-    int dimension = 0;
-    switch(param_str[index]) {
-    case 'l':
-      formatted_str += param_name++;
-      formatted_str += L':';
-      formatted_str += L"Boolean";
-      index++;
-      break;
-
-    case 'b':
-      formatted_str += param_name++;
-      formatted_str += L':';
-      formatted_str += L"Byte";
-      index++;
-      break;
-
-    case 'i':
-      formatted_str += param_name++;
-      formatted_str += L':';
-      formatted_str += L"Int";
-      index++;
-      break;
-
-    case 'f':
-      formatted_str += param_name++;
-      formatted_str += L':';
-      formatted_str += L"Float";
-      index++;
-      break;
-
-    case 'c':
-      formatted_str += param_name++;
-      formatted_str += L':';
-      formatted_str += L"Char";
-      index++;
-      break;
-
-    case 'n':
-      formatted_str += param_name++;
-      formatted_str += L':';
-      formatted_str += L"Nil";
-      index++;
-      break;
-
-    case 'm': {
-      formatted_str += param_name++;
-      formatted_str += L':';
-
-      size_t start = index;
-
-      const std::wstring prefix = L"m.(";
-      int nested_count = 1;
-      size_t found = param_str.find(prefix);
-      while(found != std::wstring::npos) {
-        nested_count++;
-        found = param_str.find(prefix, found + prefix.size());
-      }
-
-      while(nested_count--) {
-        while(index < param_str.size() && param_str[index] != L'~') {
-          index++;
-        }
-        if(param_str[index] == L'~') {
-          index++;
-        }
-      }
-
-      while(index < param_str.size() && param_str[index] != L',') {
-        index++;
-      }
-
-      const std::wstring name = param_str.substr(start, index - start - 1);
-      formatted_str += FormatFunctionalType(name);
-    }
-            break;
-
-    case 'o': {
-      formatted_str += param_name++;
-      formatted_str += L':';
-
-      index += 2;
-      size_t start = index;
-      while(index < param_str.size() && param_str[index] != L'*' && param_str[index] != L',' && param_str[index] != L'|') {
-        index++;
-      }
-      size_t end = index;
-      const std::wstring cls_name = param_str.substr(start, end - start);
-      formatted_str += cls_name;
-    }
-            break;
-    }
-
-    // set generics
-    if(index < param_str.size() && param_str[index] == L'|') {
-      formatted_str += L"<";
-      do {
-        index++;
-        size_t start = index;
-        while(index < param_str.size() && param_str[index] != L'*' && param_str[index] != L',' && param_str[index] != L'|') {
-          index++;
-        }
-        size_t end = index;
-
-        const std::wstring generic_name = param_str.substr(start, end - start);
-        formatted_str += generic_name;
-      }       while(index < param_str.size() && param_str[index] == L'|');
-      formatted_str += L">";
-    }
-
-    // set dimension
-    if(index < param_str.size() && param_str[index] == L'*') {
-      formatted_str += L"[";
-      while(index < param_str.size() && param_str[index] == L'*') {
-        dimension++;
-        index++;
-
-        if(index + 1 < param_str.size()) {
-          formatted_str += L",";
-        }
-      }
-      formatted_str += L"]";
-    }
-
-#ifdef _DEBUG
-    assert(index >= param_str.size() || param_str[index] == L',');
-#endif
-
-    index++;
-    if(index < param_str.size()) {
-      formatted_str += L", ";
-    }
-  }
-  formatted_str += L")";
-
-  return formatted_str;
-}
-
-std::wstring MethodFormatter::FormatType(const std::wstring type_str)
-{
-  std::wstring formatted_str;
-
-  size_t index = 0;
-  switch(type_str[index]) {
-  case L'l':
-    formatted_str += L"Boolean";
-    index++;
-    break;
-
-  case L'b':
-    formatted_str += L"Byte";
-    index++;
-    break;
-
-  case L'i':
-    formatted_str += L"Int";
-    index++;
-    break;
-
-  case L'f':
-    formatted_str += L"Float";
-    index++;
-    break;
-
-  case L'c':
-    formatted_str += L"Char";
-    index++;
-    break;
-
-  case L'n':
-    formatted_str += L"Nil";
-    index++;
-    break;
-
-  case L'm': {
-    size_t start = index;
-
-    int nested_count = 1;
-    const std::wstring prefix = L"m.(";
-    size_t found = type_str.find(prefix);
-    while(found != std::wstring::npos) {
-      nested_count++;
-      found = type_str.find(prefix, found + prefix.size());
-    }
-
-    while(nested_count--) {
-      while(index < type_str.size() && type_str[index] != L'~') {
-        index++;
-      }
-      if(type_str[index] == L'~') {
-        index++;
-      }
-    }
-
-    while(index < type_str.size() && type_str[index] != L',') {
-      index++;
-    }
-
-    const std::wstring name = type_str.substr(start, index - start - 1);
-    formatted_str += FormatFunctionalType(name);
-  }
-    break;
-
-  case L'o':
-    index = 2;
-    while(index < type_str.size() && type_str[index] != L'*' && type_str[index] != L'|') {
-      index++;
-    }
-    const std::wstring cls_name = type_str.substr(2, index - 2);
-    formatted_str += cls_name;
-    break;
-  }
-
-  // set generics
-  if(index < type_str.size() && type_str[index] == L'|') {
-    formatted_str += L"<";
-    do {
-      index++;
-      size_t start = index;
-      while(index < type_str.size() && type_str[index] != L'*' && type_str[index] != L',' && type_str[index] != L'|') {
-        index++;
-      }
-      size_t end = index;
-
-      const std::wstring generic_name = type_str.substr(start, end - start);
-      formatted_str += generic_name;
-    } 
-    while(index < type_str.size() && type_str[index] == L'|');
-    formatted_str += L">";
-  }
-
-  // set dimension
-  int dimension = 0;
-  if(index < type_str.size() && type_str[index] == L'*') {
-    formatted_str += L"[";
-    while(index < type_str.size() && type_str[index] == L'*') {
-      dimension++;
-      index++;
-
-      if(index + 1 < type_str.size()) {
-        formatted_str += L",";
-      }
-    }
-    formatted_str += L"]";
-  }
-
-  return formatted_str;
-}
-
-std::wstring MethodFormatter::FormatFunctionalType(const std::wstring func_str)
-{
-  std::wstring formatted_str;
-
-  // parse parameters
-  size_t start = func_str.rfind(L'(');
-  size_t middle = func_str.find(L')');
-
-  if(start != std::wstring::npos && middle != std::wstring::npos) {
-    start++;
-    const std::wstring params_str = func_str.substr(start, middle - start);
-    formatted_str += FormatParameters(params_str);
-
-    // parse return
-    size_t end = func_str.find(L',', middle);
-    if(end == std::wstring::npos) {
-      end = func_str.size();
-    }
-    middle += 2;
-
-    formatted_str += L"~";
-    const std::wstring rtrn_str = func_str.substr(middle, end - middle);
-    formatted_str += FormatType(rtrn_str);
-  }
-
-  return formatted_str;
-}
-
-bool EndsWith(std::wstring const& str, std::wstring const& ending)
-{
-  if(str.length() >= ending.length()) {
-    return str.compare(str.length() - ending.length(), ending.length(), ending) == 0;
-  }
-
-  return false;
-}
+/***************************************************************************
+ * VM common.
+ *
+ * Copyright (c) 2023, Randy Hollines
+ * All rights reserved.
+ *
+ * Redistribution and use in source and binary forms, with or without
+ * modification, are permitted provided that the following conditions are met:
+ *
+ * - Redistributions of source code must retain the above copyright
+ * notice, this list of conditions and the following disclaimer.
+ * - Redistributions in binary form must reproduce the above copyright
+ * notice, this list of conditions and the following disclaimer in
+ * the documentation and/or other materials provided with the distribution.
+ * - Neither the name of the Objeck team nor the names of its
+ * contributors may be used to endorse or promote products derived
+ * from this software without specific prior written permission.
+ *
+ * THIS SOFTWARE IS PROVIDED BY THE COPYRIGHT HOLDERS AND CONTRIBUTORS
+ * "AS IS" AND ANY EXPRESS OR IMPLIED WARRANTIES, INCLUDING, BUT NOT
+ * LIMITED TO, THE IMPLIED WARRANTIES OF MERCHANTABILITY AND FITNESS FOR
+ * A PARTICULAR PURPOSE ARE DISCLAIMED. IN NO EVENT SHALL THE COPYRIGHT
+ * OWNER OR CONTRIBUTORS BE LIABLE FOR ANY DIRECT, INDIRECT, INCIDENTAL,
+ * SPECIAL, EXEMPLARY, OR CONSEQUENTIAL DAMAGES (INCLUDING, BUT NOT LIMITED
+ * TO, PROCUREMENT OF SUBSTITUTE GOODS OR SERVICES; LOSS OF USE, DATA, OR
+ *  PROFITS; OR BUSINESS INTERRUPTION) HOWEVER CAUSED AND ON ANY THEORY OF
+ * LIABILITY, WHETHER IN CONTRACT, STRICT LIABILITY, OR TORT (INCLUDING
+ * NEGLIGENCE OR OTHERWISE) ARISING IN ANY WAY OUT OF THE USE OF THIS
+ * SOFTWARE, EVEN IF ADVISED OF THE POSSIBILITY OF SUCH DAMAGE.
+ ***************************************************************************/
+
+#ifdef _WIN32
+#include <winsock2.h>
+#include <ws2tcpip.h>
+#endif
+
+#include "common.h"
+#include "loader.h"
+#include "interpreter.h"
+#include "../shared/version.h"
+
+#ifdef _WIN32
+#include "arch/win32/win32.h"
+#include "arch/memory.h"
+#else
+#include "arch/memory.h"
+#include "arch/posix/posix.h"
+#endif
+
+#include <csignal>
+#include <filesystem>
+
+#ifdef _WIN32
+CRITICAL_SECTION StackProgram::program_cs;
+CRITICAL_SECTION StackProgram::prop_cs;
+#else
+pthread_mutex_t StackProgram::program_mutex = PTHREAD_MUTEX_INITIALIZER;
+pthread_mutex_t StackProgram::prop_mutex = PTHREAD_MUTEX_INITIALIZER;
+#endif
+
+std::map<std::wstring, std::wstring> StackProgram::properties_map;
+std::unordered_map<long, StackMethod*> StackProgram::signal_handler_func;
+
+bool StackProgram::AddSignalHandler(long signal_id, StackMethod* mthd)
+{
+  signal_handler_func.insert(std::make_pair(signal_id, mthd));
+
+  switch(signal_id) {
+  case VM_SIGABRT:
+    std::signal(SIGABRT, StackProgram::SignalHandler);
+    break;
+
+  case VM_SIGFPE:
+    std::signal(SIGFPE, StackProgram::SignalHandler);
+    break;
+
+  case VM_SIGILL:
+    std::signal(SIGILL, StackProgram::SignalHandler);
+    break;
+
+  case VM_SIGINT:
+    std::signal(SIGINT, StackProgram::SignalHandler);
+    break;
+
+  case VM_SIGSEGV:
+    std::signal(SIGSEGV, StackProgram::SignalHandler);
+    break;
+
+  case VM_SIGTERM:
+    std::signal(SIGTERM, StackProgram::SignalHandler);
+    break;
+
+  default:
+    return false;
+  }
+
+  return true;
+}
+
+StackMethod* StackProgram::GetSignalHandler(long key)
+{
+ std::unordered_map<long, StackMethod*>::iterator found = signal_handler_func.find(key);
+  if(found != signal_handler_func.end()) {
+    return found->second;
+  }
+
+  return nullptr;
+}
+
+void StackProgram::SignalHandler(int signal)
+{
+  StackMethod* called_method = nullptr;
+
+  long sys_value = 0;
+  switch(signal) {
+  case SIGABRT: {
+    std::unordered_map<long, StackMethod*>::iterator  found = signal_handler_func.find(VM_SIGABRT);
+    if(found != signal_handler_func.end()) {
+      called_method = found->second;
+      sys_value = VM_SIGABRT;
+    }
+  }
+    break;
+
+  case SIGFPE: {
+    std::unordered_map<long, StackMethod*>::iterator  found = signal_handler_func.find(VM_SIGFPE);
+    if(found != signal_handler_func.end()) {
+      called_method = found->second;
+      sys_value = VM_SIGFPE;
+    }
+  }
+    break;
+
+  case SIGILL: {
+    std::unordered_map<long, StackMethod*>::iterator  found = signal_handler_func.find(VM_SIGILL);
+    if(found != signal_handler_func.end()) {
+      called_method = found->second;
+      sys_value = VM_SIGILL;
+    }
+  }
+    break;
+
+  case SIGINT: {
+    std::unordered_map<long, StackMethod*>::iterator  found = signal_handler_func.find(VM_SIGINT);
+    if(found != signal_handler_func.end()) {
+      called_method = found->second;
+      sys_value = VM_SIGINT;
+    }
+  }
+    break;
+
+  case SIGSEGV: {
+   std::unordered_map<long, StackMethod*>::iterator  found = signal_handler_func.find(VM_SIGSEGV);
+    if(found != signal_handler_func.end()) {
+      called_method = found->second;
+      sys_value = VM_SIGSEGV;
+    }
+  }
+    break;
+
+  case SIGTERM: {
+     std::unordered_map<long, StackMethod*>::iterator  found = signal_handler_func.find(VM_SIGTERM);
+      if(found != signal_handler_func.end()) {
+        called_method = found->second;
+        sys_value = VM_SIGTERM;
+      }
+    }
+    break;
+  }
+
+  if(called_method) {
+    // init
+    size_t* op_stack = new size_t[OP_STACK_SIZE];
+    (*op_stack) = sys_value;
+    long* stack_pos = new long;
+    (*stack_pos) = 1;
+
+    // execute
+    Runtime::StackInterpreter* intpr = new Runtime::StackInterpreter;
+    Runtime::StackInterpreter::AddThread(intpr);
+    intpr->Execute(op_stack, stack_pos, 0, called_method, nullptr, false);
+
+    // clean up
+    delete[] op_stack;
+    op_stack = nullptr;
+
+    delete stack_pos;
+    stack_pos = nullptr;
+
+    Runtime::StackInterpreter::RemoveThread(intpr);
+
+    delete intpr;
+    intpr = nullptr;
+  }
+}
+
+void StackProgram::InitializeProprieties()
+{
+  // install directory
+#ifdef _DEBUG
+#ifdef _WIN32  
+  char install_path[MAX_PATH];
+  DWORD status = GetModuleFileNameA(nullptr, install_path, sizeof(install_path));
+  if(status > 0) {
+    std::string exe_path(install_path);
+    size_t install_index = exe_path.find_last_of('\\');
+    if(install_index != std::string::npos) {
+      std::wstring install_dir = BytesToUnicode(exe_path.substr(0, install_index));
+      properties_map.insert(std::pair<std::wstring, std::wstring>(L"install_dir", install_dir));
+    }
+  }
+#else
+  ssize_t status = 0;
+  char install_path[SMALL_BUFFER_MAX] = {0};
+#ifdef _OSX
+  uint32_t size = SMALL_BUFFER_MAX;
+  if(_NSGetExecutablePath(install_path, &size) != 0) {
+    status = -1;
+  }
+#else
+  status = ::readlink("/proc/self/exe", install_path, sizeof(install_path) - 1);
+#endif
+  if(status != -1) {
+    std::string exe_path(install_path);
+    size_t install_index = exe_path.find_last_of('/');
+    if(install_index != std::string::npos) {
+      std::wstring install_dir = BytesToUnicode(exe_path.substr(0, install_index));
+      properties_map.insert(std::pair<std::wstring, std::wstring>(L"install_dir", install_dir));
+    }
+  }
+#endif
+#else
+#ifdef _WIN32  
+  char install_path[MAX_PATH];
+  DWORD status = GetModuleFileNameA(nullptr, install_path, sizeof(install_path));
+  if(status > 0) {
+    std::string exe_path(install_path);
+    size_t install_index = exe_path.find_last_of('\\');
+    if(install_index != std::string::npos) {
+      exe_path = exe_path.substr(0, install_index);
+      install_index = exe_path.find_last_of('\\');
+      if(install_index != std::string::npos) {
+        std::wstring install_dir = BytesToUnicode(exe_path.substr(0, install_index));
+        properties_map.insert(std::pair<std::wstring, std::wstring>(L"install_dir", install_dir));
+      }
+    }
+  }
+#else
+  ssize_t status = 0;
+  char install_path[SMALL_BUFFER_MAX] = {0};
+#ifdef _OSX
+  uint32_t size = SMALL_BUFFER_MAX;
+  if(_NSGetExecutablePath(install_path, &size) != 0) {
+    status = -1;
+  }
+#else
+  status = ::readlink("/proc/self/exe", install_path, sizeof(install_path) - 1);
+  if(status != -1) {
+    install_path[status] = '\0';
+  }
+#endif
+  if(status != -1) {
+    std::string exe_path(install_path);
+    size_t install_index = exe_path.find_last_of('/');
+    if(install_index != std::string::npos) {
+      exe_path = exe_path.substr(0, install_index);
+      install_index = exe_path.find_last_of('/');
+      if(install_index != std::string::npos) {
+        std::wstring install_dir = BytesToUnicode(exe_path.substr(0, install_index));
+        properties_map.insert(std::pair<std::wstring, std::wstring>(L"install_dir", install_dir));
+      }
+    }
+  }
+#endif
+#endif
+
+  // user and temp directories
+#ifdef _WIN32  
+  char user_dir[MAX_PATH];
+  if(GetUserDirectory(user_dir, MAX_PATH)) {
+    std::wstring user_dir_value = BytesToUnicode(user_dir);
+    if(user_dir_value.back() == L'/' || user_dir_value.back() == L'\\') {
+      user_dir_value.pop_back();
+    }
+    properties_map.insert(std::pair<std::wstring, std::wstring>(L"user_dir", user_dir_value));
+  }
+
+  char tmp_dir[MAX_PATH];
+  if(GetTempPath(MAX_PATH, tmp_dir)) {
+    std::wstring tmp_dir_value = BytesToUnicode(tmp_dir);
+    if(tmp_dir_value.back() == L'/' || tmp_dir_value.back() == L'\\') {
+      tmp_dir_value.pop_back();
+    }
+    properties_map.insert(std::pair<std::wstring, std::wstring>(L"tmp_dir", tmp_dir_value));
+  }
+#else
+  struct passwd* user = getpwuid(getuid());
+  if(user) {
+    properties_map.insert(std::pair<std::wstring, std::wstring>(L"user_dir", BytesToUnicode(user->pw_dir)));
+  }
+
+  const char* tmp_dir = P_tmpdir;
+  if(tmp_dir) {
+    properties_map.insert(std::pair<std::wstring, std::wstring>(L"tmp_dir", BytesToUnicode(tmp_dir)));
+  }
+#endif
+
+  // read configuration properties
+  const int line_max = 80;
+  char buffer[line_max + 1];
+  std::ifstream config("config.prop");
+  if(config.good()) {
+    config.getline(buffer, line_max);
+    while(strlen(buffer) > 0) {
+      // read line and parse
+      std::wstring line = BytesToUnicode(buffer);
+      if(line.size() > 0 && line[0] != L'#') {
+        size_t offset = line.find_first_of(L'=');
+        // set name/value pairs
+        const std::wstring name = line.substr(0, offset);
+        const std::wstring value = line.substr(offset + 1);
+        if(name.size() > 0 && value.size() > 0) {
+          properties_map.insert(std::pair<std::wstring, std::wstring>(name, value));
+        }
+      }
+      // update
+      config.getline(buffer, 80);
+    }
+  }
+  config.close();
+}
+
+StackClass* StackClass::GetParent() {
+  if(!parent) {
+    parent = Loader::GetProgram()->GetClass(pid);
+  }
+
+  return parent;
+}
+
+const std::wstring StackMethod::ParseName(const std::wstring& name) const
+{
+  int state;
+  size_t index = name.find_last_of(L':');
+  if(index > 0) {
+    std::wstring params_name = name.substr(index + 1);
+
+    // check return type
+    index = 0;
+    while(index < params_name.size()) {
+#ifdef _DEBUG
+      ParamType param;
+#endif
+      switch(params_name[index]) {
+        // bool
+      case 'l':
+#ifdef _DEBUG
+        param = INT_PARM;
+#endif
+        state = 0;
+        index++;
+        break;
+
+        // byte
+      case 'b':
+#ifdef _DEBUG
+        param = INT_PARM;
+#endif
+        state = 1;
+        index++;
+        break;
+
+        // int
+      case 'i':
+#ifdef _DEBUG
+        param = INT_PARM;
+#endif
+        state = 2;
+        index++;
+        break;
+
+        // float
+      case 'f':
+#ifdef _DEBUG
+        param = FLOAT_PARM;
+#endif
+        state = 3;
+        index++;
+        break;
+
+        // char
+      case 'c':
+#ifdef _DEBUG
+        param = CHAR_PARM;
+#endif
+        state = 4;
+        index++;
+        break;
+
+        // obj
+      case 'o':
+#ifdef _DEBUG
+        param = OBJ_PARM;
+#endif
+        state = 5;
+        index++;
+        while(index < params_name.size() && params_name[index] != ',') {
+          index++;
+        }
+        break;
+
+        // func
+      case 'm':
+#ifdef _DEBUG
+        param = FUNC_PARM;
+#endif
+        state = 6;
+        index++;
+        while(index < params_name.size() && params_name[index] != '~') {
+          index++;
+        }
+        while(index < params_name.size() && params_name[index] != ',') {
+          index++;
+        }
+        break;
+
+      default:
+        throw std::runtime_error("Invalid method signature!");
+        break;
+      }
+
+      // check array
+      int dimension = 0;
+      while(index < params_name.size() && params_name[index] == '*') {
+        dimension++;
+        index++;
+      }
+
+      if(dimension) {
+        switch(state) {
+        case 0:
+        case 1:
+#ifdef _DEBUG
+          param = BYTE_ARY_PARM;
+#endif
+          break;
+
+        case 4:
+#ifdef _DEBUG
+          param = CHAR_ARY_PARM;
+#endif
+          break;
+
+        case 2:
+#ifdef _DEBUG
+          param = INT_ARY_PARM;
+#endif
+          break;
+
+        case 3:
+#ifdef _DEBUG
+          param = FLOAT_ARY_PARM;
+#endif
+          break;
+
+        case 5:
+#ifdef _DEBUG
+          param = OBJ_ARY_PARM;
+#endif
+          break;
+        }
+      }
+
+#ifdef _DEBUG
+      switch(param) {
+      case CHAR_PARM:
+        std::wcout << L"  CHAR_PARM" << std::endl;
+        break;
+
+      case INT_PARM:
+        std::wcout << L"  INT_PARM" << std::endl;
+        break;
+
+      case FLOAT_PARM:
+        std::wcout << L"  FLOAT_PARM" << std::endl;
+        break;
+
+      case BYTE_ARY_PARM:
+        std::wcout << L"  BYTE_ARY_PARM" << std::endl;
+        break;
+
+      case CHAR_ARY_PARM:
+        std::wcout << L"  CHAR_ARY_PARM" << std::endl;
+        break;
+
+      case INT_ARY_PARM:
+        std::wcout << L"  INT_ARY_PARM" << std::endl;
+        break;
+
+      case FLOAT_ARY_PARM:
+        std::wcout << L"  FLOAT_ARY_PARM" << std::endl;
+        break;
+
+      case OBJ_PARM:
+        std::wcout << L"  OBJ_PARM" << std::endl;
+        break;
+
+      case OBJ_ARY_PARM:
+        std::wcout << L"  OBJ_ARY_PARM" << std::endl;
+        break;
+
+      case FUNC_PARM:
+        std::wcout << L"  FUNC_PARM" << std::endl;
+        break;
+
+      default:
+        assert(false);
+        break;
+      }
+#endif
+
+      // match ','
+      index++;
+    }
+  }
+
+  return name;
+}
+
+/********************************
+ * ObjectSerializer struct
+ ********************************/
+void ObjectSerializer::CheckObject(size_t* mem, bool is_obj, long depth) {
+  if(mem) {
+    SerializeByte(1);
+    StackClass* cls = MemoryManager::GetClass(mem);
+    if(cls) {
+      // write object id
+      const std::string cls_name = UnicodeToBytes(cls->GetName());
+      const INT_VALUE cls_name_size = (INT_VALUE)cls_name.size();
+      SerializeInt(cls_name_size);
+      SerializeBytes(cls_name.c_str(), cls_name_size);
+      
+      if(!WasSerialized(mem)) {
+#ifdef _DEBUG
+        std::wcout << L"\t----- SERIALIZING object: cls_id=" << cls->GetId() << L", name='" << cls->GetName() << L"', mem_id="
+          << cur_id << L" -----" << std::endl;
+#endif
+        CheckMemory(mem, cls->GetInstanceDeclarations(), cls->GetNumberInstanceDeclarations(), depth);
+      }
+    }
+    else {
+#ifdef _DEBUG
+      for(int i = 0; i < depth; i++) {
+        std::wcout << L"\t";
+      }
+      std::wcout << L"$: addr/value=" << mem << std::endl;
+      if(is_obj) {
+        assert(cls);
+      }
+#endif
+      // primitive or object array
+      if(!WasSerialized(mem)) {
+        size_t* array = (mem);
+        const size_t size = array[0];
+        const size_t dim = array[1];
+        size_t* objects = (size_t*)(array + 2 + dim);
+
+#ifdef _DEBUG
+        for(int i = 0; i < depth; i++) {
+          std::wcout << L"\t";
+        }
+        std::wcout << L"\t----- SERIALIZE: size=" << (size * sizeof(INT_VALUE)) << L" -----" << std::endl;
+#endif
+
+        for(size_t k = 0; k < size; ++k) {
+          CheckObject((size_t*)objects[k], false, 2);
+        }
+      }
+    }
+  }
+  else {
+#ifdef _DEBUG
+    for(int i = 0; i < depth; i++) {
+      std::wcout << L"\t";
+    }
+    std::wcout << L"\t----- SERIALIZING object: value=Nil -----" << std::endl;
+#endif
+    SerializeByte(0);
+  }
+}
+
+void ObjectSerializer::CheckMemory(size_t* mem, StackDclr** dclrs, const long dcls_size, long depth) {
+  // check method
+  for(long i = 0; i < dcls_size; i++) {
+#ifdef _DEBUG
+    for(long j = 0; j < depth; j++) {
+      std::wcout << L"\t";
+    }
+#endif
+
+    // update address based upon type
+    switch(dclrs[i]->type) {
+      case CHAR_PARM:
+#ifdef _DEBUG
+        std::wcout << L"\t" << i << L": ----- serializing char: value="
+          << (*mem) << L", size=" << sizeof(INT_VALUE) << L" byte(s) -----" << std::endl;
+#endif
+        SerializeChar((wchar_t)*mem);
+        // update
+        mem++;
+        break;
+
+      case INT_PARM:
+#ifdef _DEBUG
+        std::wcout << L"\t" << i << L": ----- serializing int: value="
+          << (*mem) << L", size=" << sizeof(INT_VALUE) << L" byte(s) -----" << std::endl;
+#endif
+        SerializeInt((INT_VALUE)*mem);
+        // update
+        mem++;
+        break;
+
+      case FLOAT_PARM:
+      {
+        FLOAT_VALUE value;
+        memcpy(&value, mem, sizeof(FLOAT_VALUE));
+#ifdef _DEBUG
+        std::wcout << L"\t" << i << L": ----- serializing float: value=" << value << L", size="
+          << sizeof(FLOAT_VALUE) << L" byte(s) -----" << std::endl;
+#endif
+        SerializeFloat(value);
+        // update
+        mem += 2;
+      }
+      break;
+
+      case BYTE_ARY_PARM:
+      {
+        size_t* array = (size_t*)(*mem);
+        if(array) {
+          SerializeByte(1);
+          // mark data
+          if(!WasSerialized((size_t*)(*mem))) {
+            const long array_size = (int64_t)array[0];
+#ifdef _DEBUG
+            std::wcout << L"\t" << i << L": ----- serializing byte array: mem_id=" << cur_id << L", size="
+              << array_size << L" byte(s) -----" << std::endl;
+#endif
+            // write metadata
+            SerializeInt((INT_VALUE)array[0]);
+            SerializeInt((INT_VALUE)array[1]);
+            SerializeInt((INT_VALUE)array[2]);
+            char* array_ptr = (char*)(array + 3);
+
+            // values
+            SerializeBytes(array_ptr, array_size);
+          }
+        }
+        else {
+          SerializeByte(0);
+        }
+        // update
+        mem++;
+      }
+      break;
+
+      case CHAR_ARY_PARM:
+      {
+        size_t* array = (size_t*)(*mem);
+        if(array) {
+          SerializeByte(1);
+          // mark data
+          if(!WasSerialized((size_t*)(*mem))) {
+            // convert
+            const std::string buffer = UnicodeToBytes((wchar_t*)(array + 3));
+            const INT_VALUE array_size = (INT_VALUE)buffer.size();
+#ifdef _DEBUG
+            std::wcout << L"\t" << i << L": ----- serializing char array: value='" << ((wchar_t*)(array + 3)) << L", mem_id=" << cur_id << L", size=" << array_size << L" byte(s) -----" << std::endl;
+#endif
+            // write metadata
+            SerializeInt(array_size);
+            SerializeInt((INT_VALUE)array[1]);
+            SerializeInt(array_size);
+            
+            // values
+            SerializeBytes(buffer.c_str(), array_size);
+          }
+        }
+        else {
+          SerializeByte(0);
+        }
+        // update
+        mem++;
+      }
+      break;
+
+      case INT_ARY_PARM:
+      {
+        size_t* array = (size_t*)(*mem);
+        if(array) {
+          SerializeByte(1);
+          // mark data
+          if(!WasSerialized((size_t*)(*mem))) {
+            const long array_size = (int64_t)array[0];
+#ifdef _DEBUG
+            std::wcout << L"\t" << i << L": ----- serializing int array: mem_id=" << cur_id << L", size="
+              << array_size << L" byte(s) -----" << std::endl;
+#endif
+            // write metadata
+            SerializeInt((INT_VALUE)array[0]);
+            SerializeInt((INT_VALUE)array[1]);
+            SerializeInt((INT_VALUE)array[2]);
+            size_t* array_ptr = array + 3;
+
+            // values
+            for(int i = 0; i < array_size; i++) {
+              SerializeInt((INT_VALUE)array_ptr[i]);
+            }
+          }
+        }
+        else {
+          SerializeByte(0);
+        }
+        // update
+        mem++;
+      }
+      break;
+
+      case FLOAT_ARY_PARM:
+      {
+        size_t* array = (size_t*)(*mem);
+        if(array) {
+          SerializeByte(1);
+          // mark data
+          if(!WasSerialized((size_t*)(*mem))) {
+            const long array_size = (int64_t)array[0];
+#ifdef _DEBUG
+            std::wcout << L"\t" << i << L": ----- serializing float array: mem_id=" << cur_id << L", size="
+              << array_size << L" byte(s) -----" << std::endl;
+#endif
+            // write metadata
+            SerializeInt((INT_VALUE)array[0]);
+            SerializeInt((INT_VALUE)array[1]);
+            SerializeInt((INT_VALUE)array[2]);
+            FLOAT_VALUE* array_ptr = (FLOAT_VALUE*)(array + 3);
+
+            // write values
+            SerializeBytes(array_ptr, array_size * sizeof(FLOAT_VALUE));
+          }
+        }
+        else {
+          SerializeByte(0);
+        }
+        // update
+        mem++;
+      }
+      break;
+
+      case OBJ_ARY_PARM:
+      {
+        size_t* array = (size_t*)(*mem);
+        if(array) {
+          SerializeByte(1);
+          // mark data
+          if(!WasSerialized((size_t*)(*mem))) {
+            const long array_size = (int64_t)array[0];
+#ifdef _DEBUG
+            std::wcout << L"\t" << i << L": ----- serializing object array: mem_id=" << cur_id << L", size="
+              << array_size << L" byte(s) -----" << std::endl;
+#endif
+            // write metadata
+            SerializeInt((INT_VALUE)array[0]);
+            SerializeInt((INT_VALUE)array[1]);
+            SerializeInt((INT_VALUE)array[2]);
+            size_t* array_ptr = array + 3;
+
+            // write values
+            for(int i = 0; i < array_size; i++) {
+              CheckObject((size_t*)(array_ptr[i]), true, depth + 1);
+            }
+          }
+        }
+        else {
+          SerializeByte(0);
+        }
+        // update
+        mem++;
+      }
+      break;
+
+      case OBJ_PARM:
+      {
+        // check object
+        CheckObject((size_t*)(*mem), true, depth + 1);
+        // update
+        mem++;
+      }
+      break;
+
+      default:
+        break;
+    }
+  }
+}
+
+void ObjectSerializer::Serialize(size_t* inst) {
+  next_id = 0;
+  CheckObject(inst, true, 0);
+}
+
+/********************************
+ * ObjectDeserializer class
+ ********************************/
+size_t* ObjectDeserializer::DeserializeObject() {
+  // read object id
+  const INT_VALUE char_array_size = DeserializeInt();
+  char* temp = new char[char_array_size + 1];
+  memcpy(temp, buffer + buffer_offset, char_array_size);
+  buffer_offset += char_array_size;
+  temp[char_array_size] = '\0';
+  const std::wstring cls_name = BytesToUnicode(temp);
+  // clean up
+  delete[] temp;
+  temp = nullptr;
+  
+  cls = Loader::GetProgram()->GetClass(cls_name);
+  if(cls) {
+#ifdef _DEBUG
+    std::wcout << L"--- DESERIALIZING object: name='" << cls_name << L"' ---" << std::endl;
+#endif
+    
+    INT_VALUE mem_id = DeserializeInt();
+    if(mem_id < 0) {
+      instance = MemoryManager::AllocateObject(cls->GetId(), op_stack, *stack_pos, false);
+      mem_cache[-mem_id] = instance;
+    }
+    else {
+      std::map<INT_VALUE, size_t*>::iterator found = mem_cache.find(mem_id);
+      if(found == mem_cache.end()) {
+        return nullptr;
+      }
+      return found->second;
+    }
+  }
+  else {
+    std::wcerr << L">>> Unable to deserialize class " << cls_name << L", class appears to not be linked <<<" << std::endl;
+    exit(1);
+  }
+
+  long dclr_pos = 0;
+  StackDclr** dclrs = cls->GetInstanceDeclarations();
+  const long dclr_num = cls->GetNumberInstanceDeclarations();
+  while(dclr_pos < dclr_num && buffer_offset < buffer_array_size) {
+    ParamType type = dclrs[dclr_pos++]->type;
+
+    switch(type) {
+      case CHAR_PARM:
+        instance[instance_pos++] = DeserializeChar();
+#ifdef _DEBUG
+        std::wcout << L"--- DESERIALIZING char: value=" << instance[instance_pos - 1] << L" ---" << std::endl;
+#endif
+        break;
+
+      case INT_PARM:
+        instance[instance_pos++] = DeserializeInt();
+#ifdef _DEBUG
+        std::wcout << L"--- DESERIALIZING int: value=" << instance[instance_pos - 1] << L" ---" << std::endl;
+#endif
+        break;
+
+      case FLOAT_PARM:
+      {
+        FLOAT_VALUE value = DeserializeFloat();
+        memcpy(&instance[instance_pos], &value, sizeof(value));
+#ifdef _DEBUG
+        std::wcout << L"--- DESERIALIZING float: value=" << value << L" ---" << std::endl;
+#endif
+        instance_pos += 2;
+      }
+      break;
+
+      case BYTE_ARY_PARM:
+      {
+        if(!DeserializeByte()) {
+          instance[instance_pos++] = 0;
+        }
+        else {
+          INT_VALUE mem_id = DeserializeInt();
+          if(mem_id < 0) {
+            const long byte_array_size = DeserializeInt();
+            const long byte_array_dim = DeserializeInt();
+            const long byte_array_size_dim = DeserializeInt();
+            size_t* byte_array = MemoryManager::AllocateArray((size_t)(byte_array_size + ((byte_array_dim + 2) * sizeof(size_t))),
+                                                              BYTE_ARY_TYPE, op_stack, *stack_pos, false);
+            char* byte_array_ptr = (char*)(byte_array + 3);
+            byte_array[0] = byte_array_size;
+            byte_array[1] = byte_array_dim;
+            byte_array[2] = byte_array_size_dim;
+            // copy content
+            memcpy(byte_array_ptr, buffer + buffer_offset, byte_array_size);
+            buffer_offset += byte_array_size;
+#ifdef _DEBUG
+            std::wcout << L"--- DESERIALIZING: byte array; value=" << byte_array << L", size=" << byte_array_size << L" ---" << std::endl;
+#endif
+            // update cache
+            mem_cache[-mem_id] = byte_array;
+            instance[instance_pos++] = (size_t)byte_array;
+          }
+          else {
+            std::map<INT_VALUE, size_t*>::iterator found = mem_cache.find(mem_id);
+            if(found == mem_cache.end()) {
+              return nullptr;
+            }
+            instance[instance_pos++] = (size_t)found->second;
+          }
+        }
+      }
+      break;
+
+      case CHAR_ARY_PARM:
+      {
+        if(!DeserializeByte()) {
+          instance[instance_pos++] = 0;
+        }
+        else {
+          INT_VALUE mem_id = DeserializeInt();
+          if(mem_id < 0) {
+            long char_array_size = DeserializeInt();
+            const long char_array_dim = DeserializeInt();
+            long char_array_size_dim = DeserializeInt();
+            // copy content
+            char* in = new char[char_array_size + 1];
+            memcpy(in, buffer + buffer_offset, char_array_size);
+            buffer_offset += char_array_size;
+            in[char_array_size] = '\0';
+            const std::wstring out = BytesToUnicode(in);
+            // clean up
+            delete[] in;
+            in = nullptr;
+#ifdef _DEBUG
+            std::wcout << L"--- DESERIALIZING: char array; value=" << out << L", size="
+              << char_array_size << L" ---" << std::endl;
+#endif
+            char_array_size = char_array_size_dim = (int64_t)out.size();
+            size_t* char_array = MemoryManager::AllocateArray(char_array_size +
+              ((char_array_dim + 2) * sizeof(size_t)), CHAR_ARY_TYPE, op_stack, *stack_pos, false);
+            char_array[0] = char_array_size;
+            char_array[1] = char_array_dim;
+            char_array[2] = char_array_size_dim;
+
+            wchar_t* char_array_ptr = (wchar_t*)(char_array + 3);
+            memcpy(char_array_ptr, out.c_str(), char_array_size * sizeof(wchar_t));
+
+            // update cache
+            mem_cache[-mem_id] = char_array;
+            instance[instance_pos++] = (size_t)char_array;
+          }
+          else {
+            std::map<INT_VALUE, size_t*>::iterator found = mem_cache.find(mem_id);
+            if(found == mem_cache.end()) {
+              return nullptr;
+            }
+            instance[instance_pos++] = (size_t)found->second;
+          }
+        }
+      }
+      break;
+
+      case INT_ARY_PARM:
+      {
+        if(!DeserializeByte()) {
+          instance[instance_pos++] = 0;
+        }
+        else {
+          INT_VALUE mem_id = DeserializeInt();
+          if(mem_id < 0) {
+            const long array_size = DeserializeInt();
+            const long array_dim = DeserializeInt();
+            const long array_size_dim = DeserializeInt();
+            size_t* array = MemoryManager::AllocateArray(array_size + array_dim + 2, instructions::INT_TYPE,
+                                                         op_stack, *stack_pos, false);
+            array[0] = array_size;
+            array[1] = array_dim;
+            array[2] = array_size_dim;
+            size_t* array_ptr = array + 3;
+            // copy content
+            for(int i = 0; i < array_size; i++) {
+              array_ptr[i] = DeserializeInt();
+            }
+#ifdef _DEBUG
+            std::wcout << L"--- DESERIALIZING: int array; value=" << array << L",  size=" << array_size << L" ---" << std::endl;
+#endif
+            // update cache
+            mem_cache[-mem_id] = array;
+            instance[instance_pos++] = (size_t)array;
+          }
+          else {
+            std::map<INT_VALUE, size_t*>::iterator found = mem_cache.find(mem_id);
+            if(found == mem_cache.end()) {
+              return nullptr;
+            }
+            instance[instance_pos++] = (size_t)found->second;
+          }
+        }
+      }
+      break;
+
+      case FLOAT_ARY_PARM:
+      {
+        if(!DeserializeByte()) {
+          instance[instance_pos++] = 0;
+        }
+        else {
+          INT_VALUE mem_id = DeserializeInt();
+          if(mem_id < 0) {
+            const long array_size = DeserializeInt();
+            const long array_dim = DeserializeInt();
+            const long array_size_dim = DeserializeInt();
+            size_t* array = MemoryManager::AllocateArray(array_size * 2 + array_dim + 2, instructions::INT_TYPE,
+                                                         op_stack, *stack_pos, false);
+
+            array[0] = array_size;
+            array[1] = array_dim;
+            array[2] = array_size_dim;
+            FLOAT_VALUE* array_ptr = (FLOAT_VALUE*)(array + 3);
+            // copy content
+            memcpy(array_ptr, buffer + buffer_offset, array_size * sizeof(FLOAT_VALUE));
+            buffer_offset += array_size * sizeof(FLOAT_VALUE);
+#ifdef _DEBUG
+            std::wcout << L"--- DESERIALIZING: float array; value=" << array << L", size=" << array_size << L" ---" << std::endl;
+#endif
+            // update cache
+            mem_cache[-mem_id] = array;
+            instance[instance_pos++] = (size_t)array;
+          }
+          else {
+            std::map<INT_VALUE, size_t*>::iterator found = mem_cache.find(mem_id);
+            if(found == mem_cache.end()) {
+              return nullptr;
+            }
+            instance[instance_pos++] = (size_t)found->second;
+          }
+        }
+      }
+      break;
+
+      case OBJ_ARY_PARM:
+      {
+        if(!DeserializeByte()) {
+          instance[instance_pos++] = 0;
+        }
+        else {
+          INT_VALUE mem_id = DeserializeInt();
+          if(mem_id < 0) {
+            const long array_size = DeserializeInt();
+            const long array_dim = DeserializeInt();
+            const long array_size_dim = DeserializeInt();
+            size_t* array = MemoryManager::AllocateArray((size_t)(array_size + array_dim + 2), instructions::INT_TYPE,
+                                                         op_stack, *stack_pos, false);
+            array[0] = array_size;
+            array[1] = array_dim;
+            array[2] = array_size_dim;
+            size_t* array_ptr = array + 3;
+
+            // copy content
+            for(int i = 0; i < array_size; i++) {
+              if(!DeserializeByte()) {
+                instance[instance_pos++] = 0;
+              }
+              else {
+                ObjectDeserializer deserializer(buffer, buffer_offset, mem_cache,
+                                                buffer_array_size, op_stack, stack_pos);
+                array_ptr[i] = (size_t)deserializer.DeserializeObject();
+                buffer_offset = deserializer.GetOffset();
+                mem_cache = deserializer.GetMemoryCache();
+              }
+            }
+#ifdef _DEBUG
+            std::wcout << L"--- DESERIALIZING: object array; value=" << array << L",  size="
+              << array_size << L" ---" << std::endl;
+#endif
+            // update cache
+            mem_cache[-mem_id] = array;
+            instance[instance_pos++] = (size_t)array;
+          }
+          else {
+            std::map<INT_VALUE, size_t*>::iterator found = mem_cache.find(mem_id);
+            if(found == mem_cache.end()) {
+              return nullptr;
+            }
+            instance[instance_pos++] = (size_t)found->second;
+          }
+        }
+      }
+      break;
+
+      case OBJ_PARM:
+      {
+        if(!DeserializeByte()) {
+          instance[instance_pos++] = 0;
+        }
+        else {
+          ObjectDeserializer deserializer(buffer, buffer_offset, mem_cache, buffer_array_size, op_stack, stack_pos);
+          instance[instance_pos++] = (size_t)deserializer.DeserializeObject();
+          buffer_offset = deserializer.GetOffset();
+          mem_cache = deserializer.GetMemoryCache();
+        }
+      }
+      break;
+
+      default:
+        break;
+    }
+  }
+
+  return instance;
+}
+
+/********************************
+ * SDK functions
+ ********************************/
+void APITools_MethodCall(size_t* op_stack, long *stack_pos, size_t* instance, int cls_id, int mthd_id) {
+  StackClass* cls = Loader::GetProgram()->GetClass(cls_id);
+  if(cls) {
+    StackMethod* mthd = cls->GetMethod(mthd_id);
+    if(mthd) {
+      Runtime::StackInterpreter intpr;
+      intpr.Execute(op_stack, stack_pos, 0, mthd, instance, false);
+    }
+    else {
+      std::wcerr << L">>> DLL call: Unable to locate method; id=" << mthd_id << L" <<<" << std::endl;
+      exit(1);
+    }
+  }
+  else {
+    std::wcerr << L">>> DLL call: Unable to locate class; id=" << cls_id << L" <<<" << std::endl;
+    exit(1);
+  }
+}
+
+void APITools_MethodCall(size_t* op_stack, long* stack_pos, size_t* instance,
+                         const wchar_t* cls_id, const wchar_t* mthd_id)
+{
+  StackClass* cls = Loader::GetProgram()->GetClass(cls_id);
+  if(cls) {
+    StackMethod* mthd = cls->GetMethod(mthd_id);
+    if(mthd) {
+      Runtime::StackInterpreter intpr;
+      intpr.Execute(op_stack, stack_pos, 0, mthd, instance, false);
+    }
+    else {
+      std::wcerr << L">>> Unable to locate method; name=': " << mthd_id << L"' <<<" << std::endl;
+      exit(1);
+    }
+  }
+  else {
+    std::wcerr << L">>> Unable to locate class; name='" << cls_id << L"' <<<" << std::endl;
+    exit(1);
+  }
+}
+
+void APITools_MethodCallId(size_t* op_stack, long *stack_pos, size_t* instance,
+                           const int cls_id, const int mthd_id)
+{
+  StackClass* cls = Loader::GetProgram()->GetClass(cls_id);
+  if(cls) {
+    StackMethod* mthd = cls->GetMethod(mthd_id);
+    if(mthd) {
+      Runtime::StackInterpreter intpr;
+      intpr.Execute(op_stack, stack_pos, 0, mthd, instance, false);
+    }
+    else {
+      std::wcerr << L">>> DLL call: Unable to locate method; id=: " << mthd_id << L" <<<" << std::endl;
+      exit(1);
+    }
+  }
+  else {
+    std::wcerr << L">>> DLL call: Unable to locate class; id=" << cls_id << L" <<<" << std::endl;
+    exit(1);
+  }
+}
+
+/********************************
+ *  TrapManager class
+ ********************************/
+bool TrapProcessor::CreateNewObject(const std::wstring &cls_id, size_t* &op_stack, long* &stack_pos) {
+  size_t* obj = MemoryManager::AllocateObject(cls_id.c_str(), op_stack, *stack_pos, false);
+  if(obj) {
+    // instance will be put on stack by method call
+    const std::wstring mthd_name = cls_id + L":New:";
+    APITools_MethodCall(op_stack, stack_pos, obj, cls_id.c_str(), mthd_name.c_str());
+  }
+  else {
+    std::wcerr << L">>> Unable to load class; name='" << cls_id.c_str() << L"' <<<" << std::endl;
+    return false;
+  }
+
+  return true;
+}
+
+/********************************
+ * Creates a container for a method
+ ********************************/
+size_t* TrapProcessor::CreateMethodObject(size_t* cls_obj, StackMethod* mthd, StackProgram* program,
+                                          size_t* &op_stack, long* &stack_pos) {
+  size_t* mthd_obj = MemoryManager::AllocateObject(program->GetMethodObjectId(),
+                                                   op_stack, *stack_pos,
+                                                   false);
+  // method and class object
+  mthd_obj[0] = (size_t)mthd;
+  mthd_obj[1] = (size_t)cls_obj;
+
+  // set method name
+  const std::wstring &qual_mthd_name = mthd->GetName();
+  const size_t semi_qual_mthd_index = qual_mthd_name.find(':');
+  if(semi_qual_mthd_index == std::wstring::npos) {
+    std::wcerr << L">>> Internal error: invalid method name <<<" << std::endl;
+    exit(1);
+  }
+
+  const std::wstring &semi_qual_mthd_string = qual_mthd_name.substr(semi_qual_mthd_index + 1);
+  const size_t mthd_index = semi_qual_mthd_string.find(':');
+  if(mthd_index == std::wstring::npos) {
+    std::wcerr << L">>> Internal error: invalid method name <<<" << std::endl;
+    exit(1);
+  }
+  const std::wstring &mthd_string = semi_qual_mthd_string.substr(0, mthd_index);
+  mthd_obj[2] = (size_t)CreateStringObject(mthd_string, program, op_stack, stack_pos);
+
+  // parse parameter string      
+  int index = 0;
+  const std::wstring &params_string = semi_qual_mthd_string.substr(mthd_index + 1);
+  std::vector<size_t*> data_type_obj_holder;
+  while(index < (int)params_string.size()) {
+    size_t* data_type_obj = MemoryManager::AllocateObject(program->GetDataTypeObjectId(),
+                                                          op_stack, *stack_pos,
+                                                          false);
+    data_type_obj_holder.push_back(data_type_obj);
+
+    switch(params_string[index]) {
+      case L'l':
+        data_type_obj[0] = -1000;
+        index++;
+        break;
+
+      case L'b':
+        data_type_obj[0] = -999;
+        index++;
+        break;
+
+      case L'i':
+        data_type_obj[0] = -997;
+        index++;
+        break;
+
+      case L'f':
+        data_type_obj[0] = -996;
+        index++;
+        break;
+
+      case L'c':
+        data_type_obj[0] = -998;
+        index++;
+        break;
+
+      case L'o': {
+        data_type_obj[0] = -995;
+        index++;
+        const int start_index = index + 1;
+        while(index < (int)params_string.size() && params_string[index] != L',') {
+          index++;
+        }
+        data_type_obj[1] = (size_t)CreateStringObject(params_string.substr(start_index, index - 2),
+                                                      program, op_stack, stack_pos);
+      }
+      break;
+
+      case L'm':
+        data_type_obj[0] = -994;
+        index++;
+        while(index < (int)params_string.size() && params_string[index] != L'~') {
+          index++;
+        }
+        while(index < (int)params_string.size() && params_string[index] != L',') {
+          index++;
+        }
+        break;
+
+      default:
+        throw std::runtime_error("Invalid method signature!");
+        break;
+    }
+
+    // check array dimension
+    int dimension = 0;
+    while(index < (int)params_string.size() && params_string[index] == L'*') {
+      dimension++;
+      index++;
+    }
+    data_type_obj[2] = dimension;
+
+    // match ','
+    index++;
+  }
+
+  // create type array
+  const long type_obj_array_size = (int64_t)data_type_obj_holder.size();
+  const long type_obj_array_dim = 1;
+  size_t* type_obj_array = MemoryManager::AllocateArray(type_obj_array_size +
+                                                        type_obj_array_dim + 2,
+                                                        instructions::INT_TYPE, op_stack,
+                                                        *stack_pos, false);
+  type_obj_array[0] = type_obj_array_size;
+  type_obj_array[1] = type_obj_array_dim;
+  type_obj_array[2] = type_obj_array_size;
+  size_t* type_obj_array_ptr = type_obj_array + 3;
+  // copy types objects
+  for(int i = 0; i < type_obj_array_size; i++) {
+    type_obj_array_ptr[i] = (size_t)data_type_obj_holder[i];
+  }
+  // set type array
+  mthd_obj[3] = (size_t)type_obj_array;
+
+  return mthd_obj;
+}
+
+/********************************
+ * Creates a container for a class
+ ********************************/
+void TrapProcessor::CreateClassObject(StackClass* cls, size_t* cls_obj, size_t* &op_stack,
+                                      long* &stack_pos, StackProgram* program) {
+  // create and set methods
+  const long mthd_obj_array_size = cls->GetMethodCount();
+  const long mthd_obj_array_dim = 1;
+  size_t* mthd_obj_array = MemoryManager::AllocateArray(mthd_obj_array_size +
+                                                        mthd_obj_array_dim + 2,
+                                                        instructions::INT_TYPE, op_stack,
+                                                        *stack_pos, false);
+
+  mthd_obj_array[0] = mthd_obj_array_size;
+  mthd_obj_array[1] = mthd_obj_array_dim;
+  mthd_obj_array[2] = mthd_obj_array_size;
+
+  StackMethod** methods = cls->GetMethods();
+  size_t* mthd_obj_array_ptr = mthd_obj_array + 3;
+  for(int i = 0; i < mthd_obj_array_size; i++) {
+    size_t* mthd_obj = CreateMethodObject(cls_obj, methods[i], program, op_stack, stack_pos);
+    mthd_obj_array_ptr[i] = (size_t)mthd_obj;
+  }
+  cls_obj[1] = (size_t)mthd_obj_array;
+}
+
+/********************************
+ * Create a std::string instance
+ ********************************/
+size_t* TrapProcessor::CreateStringObject(const std::wstring &value_str, StackProgram* program,
+                                          size_t* &op_stack, long* &stack_pos) {
+  // create character array
+  const long char_array_size = (int64_t)value_str.size();
+  const long char_array_dim = 1;
+  size_t* char_array = MemoryManager::AllocateArray(char_array_size + 1 + ((char_array_dim + 2) * sizeof(size_t)), 
+                                                    CHAR_ARY_TYPE, op_stack, *stack_pos, false);
+  char_array[0] = char_array_size + 1;
+  char_array[1] = char_array_dim;
+  char_array[2] = char_array_size;
+
+  // copy string
+  wchar_t* char_array_ptr = (wchar_t*)(char_array + 3);
+#ifdef _WIN32
+  wcsncpy_s(char_array_ptr, char_array_size + 1, value_str.c_str(), char_array_size);
+#else
+  wcsncpy(char_array_ptr, value_str.c_str(), char_array_size);
+#endif
+
+  // create 'System.String' object instance
+  size_t* str_obj = MemoryManager::AllocateObject(program->GetStringObjectId(), op_stack, *stack_pos, false);
+  str_obj[0] = (size_t)char_array;
+  str_obj[1] = char_array_size;
+  str_obj[2] = char_array_size;
+
+  return str_obj;
+}
+
+/********************************
+ * Date/time calculations
+ ********************************/
+void TrapProcessor::ProcessTimerStart(size_t* &op_stack, long* &stack_pos)
+{
+  size_t* instance = (size_t*)PopInt(op_stack, stack_pos);
+  instance[0] = clock();
+}
+
+void TrapProcessor::ProcessTimerEnd(size_t* &op_stack, long* &stack_pos)
+{
+  size_t* instance = (size_t*)PopInt(op_stack, stack_pos);
+  instance[0] = clock() - (clock_t)instance[0];
+}
+
+void TrapProcessor::ProcessTimerElapsed(size_t* &op_stack, long* &stack_pos)
+{
+  size_t* instance = (size_t*)PopInt(op_stack, stack_pos);
+  PushFloat((double)instance[0] / (double)CLOCKS_PER_SEC, op_stack, stack_pos);
+}
+
+/********************************
+ * Creates a Date object with
+ * current time
+ ********************************/
+void TrapProcessor::ProcessCurrentTime(StackFrame* frame, bool is_gmt)
+{
+  time_t raw_time;
+  raw_time = time(nullptr);
+
+  struct tm* curr_time;
+  const bool got_time = GetTime(curr_time, raw_time, is_gmt);
+
+  size_t* instance = (size_t*)frame->mem[0];
+  if(got_time && instance) {
+    instance[0] = curr_time->tm_mday;          // day
+    instance[1] = curr_time->tm_mon + 1;       // month
+    instance[2] = curr_time->tm_year + 1900;   // year
+    instance[3] = curr_time->tm_hour;          // hours
+    instance[4] = curr_time->tm_min;           // mins
+    instance[5] = curr_time->tm_sec;           // secs
+    instance[6] = curr_time->tm_isdst;         // savings time
+    instance[7] = curr_time->tm_wday;          // day of week
+    instance[8] = is_gmt;                      // is GMT
+  }
+}
+
+/********************************
+ * Set a time instance
+ ********************************/
+void TrapProcessor::ProcessSetTime1(size_t* &op_stack, long* &stack_pos)
+{
+  // get time values
+  long is_gmt = (int64_t)PopInt(op_stack, stack_pos);
+  long year = (int64_t)PopInt(op_stack, stack_pos);
+  long month = (int64_t)PopInt(op_stack, stack_pos);
+  long day = (int64_t)PopInt(op_stack, stack_pos);
+  size_t* instance = (size_t*)PopInt(op_stack, stack_pos);
+
+  if(instance) {
+    // get current time
+    time_t raw_time;
+    time(&raw_time);
+        
+    struct tm* curr_time;
+    const bool got_time = GetTime(curr_time, raw_time, is_gmt);
+
+    // update time
+    if(got_time) {
+      curr_time->tm_year = year - 1900;
+      curr_time->tm_mon = month - 1;
+      curr_time->tm_mday = day;
+      curr_time->tm_hour = 0;
+      curr_time->tm_min = 0;
+      curr_time->tm_sec = 0;
+      curr_time->tm_isdst = -1;
+      mktime(curr_time);
+
+      // set instance values
+      instance[0] = curr_time->tm_mday;          // day
+      instance[1] = curr_time->tm_mon + 1;       // month
+      instance[2] = curr_time->tm_year + 1900;   // year
+      instance[3] = curr_time->tm_hour;          // hours
+      instance[4] = curr_time->tm_min;           // mins
+      instance[5] = curr_time->tm_sec;           // secs
+      instance[6] = curr_time->tm_isdst;         // savings time
+      instance[7] = curr_time->tm_wday;          // day of week
+      instance[8] = is_gmt;                      // is GMT
+    }
+  }
+}
+
+/********************************
+ * Sets a time instance
+ ********************************/
+void TrapProcessor::ProcessSetTime2(size_t* &op_stack, long* &stack_pos)
+{
+  // get time values
+  long is_gmt = (int64_t)PopInt(op_stack, stack_pos);
+  long secs = (int64_t)PopInt(op_stack, stack_pos);
+  long mins = (int64_t)PopInt(op_stack, stack_pos);
+  long hours = (int64_t)PopInt(op_stack, stack_pos);
+  long year = (int64_t)PopInt(op_stack, stack_pos);
+  long month = (int64_t)PopInt(op_stack, stack_pos);
+  long day = (int64_t)PopInt(op_stack, stack_pos);
+  size_t* instance = (size_t*)PopInt(op_stack, stack_pos);
+
+  if(instance) {
+    // get current time
+    time_t raw_time;
+    time(&raw_time);
+
+    struct tm* curr_time;
+    const bool got_time = GetTime(curr_time, raw_time, is_gmt);
+
+    if(got_time) {
+      // update time
+      curr_time->tm_year = year - 1900;
+      curr_time->tm_mon = month - 1;
+      curr_time->tm_mday = day;
+      curr_time->tm_hour = hours;
+      curr_time->tm_min = mins;
+      curr_time->tm_sec = secs;
+      curr_time->tm_isdst = -1;
+      mktime(curr_time);
+
+      // set instance values
+      instance[0] = curr_time->tm_mday;          // day
+      instance[1] = curr_time->tm_mon + 1;       // month
+      instance[2] = curr_time->tm_year + 1900;   // year
+      instance[3] = curr_time->tm_hour;          // hours
+      instance[4] = curr_time->tm_min;           // mins
+      instance[5] = curr_time->tm_sec;           // secs
+      instance[6] = curr_time->tm_isdst;         // savings time
+      instance[7] = curr_time->tm_wday;          // day of week
+      instance[8] = is_gmt;                      // is GMT
+    }
+  }
+}
+
+/********************************
+ * Set a time instance
+ ********************************/
+void TrapProcessor::ProcessSetTime3(size_t* &op_stack, long* &stack_pos)
+{
+}
+
+void TrapProcessor::ProcessAddTime(TimeInterval t, size_t* &op_stack, long* &stack_pos)
+{
+  int64_t value = (int64_t)PopInt(op_stack, stack_pos);
+  size_t* instance = (size_t*)PopInt(op_stack, stack_pos);
+
+  if(instance) {
+    // calculate change in seconds
+    int64_t offset;
+    switch(t) {
+      case DAY_TIME:
+        offset = 86400 * value;
+        break;
+
+      case HOUR_TIME:
+        offset = 3600 * value;
+        break;
+
+      case MIN_TIME:
+        offset = 60 * value;
+        break;
+
+      default:
+        offset = value;
+        break;
+    }
+
+    // create time structure
+    struct tm set_time;
+    set_time.tm_mday = (int)instance[0];          // day
+    set_time.tm_mon = (int)instance[1] - 1;       // month
+    set_time.tm_year = (int)instance[2] - 1900;   // year
+    set_time.tm_hour = (int)instance[3];          // hours
+    set_time.tm_min = (int)instance[4];           // mins
+    set_time.tm_sec = (int)instance[5];           // secs
+    set_time.tm_isdst = (int)instance[6];         // savings time
+
+    // calculate difference
+    time_t raw_time = mktime(&set_time);
+    raw_time += offset;
+
+    const bool is_gmt = instance[8];
+    struct tm* curr_time;
+    const bool got_time = GetTime(curr_time, raw_time, is_gmt);
+
+    // set instance values
+    if(got_time) {
+      instance[0] = curr_time->tm_mday;          // day
+      instance[1] = curr_time->tm_mon + 1;       // month
+      instance[2] = curr_time->tm_year + 1900;   // year
+      instance[3] = curr_time->tm_hour;          // hours
+      instance[4] = curr_time->tm_min;           // mins
+      instance[5] = curr_time->tm_sec;           // secs
+      instance[6] = curr_time->tm_isdst;         // savings time
+      instance[7] = curr_time->tm_wday;          // day of week
+    }
+  }
+}
+
+/********************************
+ * Get platform std::string
+ ********************************/
+void TrapProcessor::ProcessPlatform(StackProgram* program, size_t* &op_stack, long* &stack_pos)
+{
+  const std::wstring value_str = BytesToUnicode(System::GetPlatform());
+  size_t* str_obj = CreateStringObject(value_str, program, op_stack, stack_pos);
+  PushInt((size_t)str_obj, op_stack, stack_pos);
+}
+
+/********************************
+ * Get file owner std::string
+ ********************************/
+void TrapProcessor::ProcessFileOwner(const char* name, bool is_account,
+                                     StackProgram* program, size_t* &op_stack, long* &stack_pos) {
+  const std::wstring value_str = File::FileOwner(name, is_account);
+  if(value_str.size() > 0) {
+    size_t* str_obj = CreateStringObject(value_str, program, op_stack, stack_pos);
+    PushInt((size_t)str_obj, op_stack, stack_pos);
+  }
+  else {
+    PushInt(0, op_stack, stack_pos);
+  }
+}
+
+/********************************
+ * Get version string
+ ********************************/
+void TrapProcessor::ProcessVersion(StackProgram* program, size_t* &op_stack, long* &stack_pos)
+{
+  size_t* str_obj = CreateStringObject(VERSION_STRING, program, op_stack, stack_pos);
+  PushInt((size_t)str_obj, op_stack, stack_pos);
+}
+
+//
+// deserializes an array of objects
+// 
+inline size_t* TrapProcessor::DeserializeArray(ParamType type, size_t* inst, size_t* &op_stack, long* &stack_pos) {
+  if(!DeserializeByte(inst)) {
+    return nullptr;
+  }
+
+  size_t* src_array = (size_t*)inst[0];
+  long dest_pos = (int64_t)inst[1];
+
+  if(dest_pos < (int64_t)src_array[0]) {
+    const long dest_array_size = DeserializeInt(inst);
+    const long dest_array_dim = DeserializeInt(inst);
+    const long dest_array_dim_size = DeserializeInt(inst);
+
+    size_t* dest_array;
+    if(type == BYTE_ARY_PARM) {
+      dest_array = MemoryManager::AllocateArray(dest_array_size + ((dest_array_dim + 2) * sizeof(size_t)),
+                                                instructions::BYTE_ARY_TYPE, op_stack, *stack_pos, false);
+    }
+    else if(type == CHAR_ARY_PARM) {
+      dest_array = MemoryManager::AllocateArray(dest_array_size + ((dest_array_dim + 2) * sizeof(size_t)),
+                                                instructions::CHAR_ARY_TYPE, op_stack, *stack_pos, false);
+    }
+    else if(type == INT_ARY_PARM || type == OBJ_ARY_PARM) {
+      dest_array = MemoryManager::AllocateArray(dest_array_size + dest_array_dim + 2,
+                                                instructions::INT_TYPE, op_stack, *stack_pos, false);
+    }
+    else {
+      dest_array = MemoryManager::AllocateArray(dest_array_size + dest_array_dim + 2,
+                                                instructions::FLOAT_TYPE, op_stack, *stack_pos, false);
+    }
+
+    // read array meta data
+    dest_array[0] = dest_array_size;
+    dest_array[1] = dest_array_dim;
+    dest_array[2] = dest_array_dim_size;
+
+    if(type == OBJ_ARY_PARM) {
+      size_t* dest_array_ptr = dest_array + 3;
+      for(int i = 0; i < dest_array_size; ++i) {
+        if(!DeserializeByte(inst)) {
+          dest_array_ptr[i] = 0;
+        }
+        else {
+          const long dest_pos = (int64_t)inst[1];
+          const long byte_array_dim_size = (int64_t)src_array[2];
+          const char* byte_array_ptr = ((char*)(src_array + 3) + dest_pos);
+
+          ObjectDeserializer deserializer(byte_array_ptr, byte_array_dim_size, op_stack, stack_pos);
+          dest_array_ptr[i] = (size_t)deserializer.DeserializeObject();
+          inst[1] = dest_pos + deserializer.GetOffset();
+        }
+      }
+    }
+    else {
+      ReadSerializedBytes(dest_array, src_array, type, inst);
+    }
+
+    return dest_array;
+  }
+
+  return nullptr;
+}
+
+//
+// expand buffer
+//
+size_t* TrapProcessor::ExpandSerialBuffer(const long src_buffer_size, size_t* dest_buffer,
+                                          size_t* inst, size_t* &op_stack, long* &stack_pos) {
+  long dest_buffer_size = (int64_t)dest_buffer[2];
+  const long dest_pos = (int64_t)inst[1];
+  const long calc_offset = src_buffer_size + dest_pos;
+
+  if(calc_offset >= dest_buffer_size) {
+    const long dest_pos = (int64_t)inst[1];
+    while(calc_offset >= dest_buffer_size) {
+      dest_buffer_size += calc_offset / 2;
+    }
+    // create byte array
+    const long byte_array_size = dest_buffer_size;
+    const long byte_array_dim = 1;
+    size_t* byte_array = (size_t*)MemoryManager::AllocateArray((size_t)(byte_array_size + 1 + ((byte_array_dim + 2) * sizeof(size_t))),
+                                                               BYTE_ARY_TYPE, op_stack, *stack_pos, false);
+    byte_array[0] = byte_array_size + 1;
+    byte_array[1] = byte_array_dim;
+    byte_array[2] = byte_array_size;
+
+    // copy content
+    char* byte_array_ptr = (char*)(byte_array + 3);
+    const char* dest_buffer_ptr = (char*)(dest_buffer + 3);
+    memcpy(byte_array_ptr, dest_buffer_ptr, dest_pos);
+
+    return byte_array;
+  }
+
+  return dest_buffer;
+}
+
+void TrapProcessor::SerializeByte(char value, size_t* inst, size_t*& op_stack, long*& stack_pos)
+{
+  const long src_buffer_size = sizeof(value);
+  size_t* dest_buffer = (size_t*)inst[0];
+
+  if(dest_buffer) {
+    const long dest_pos = (int64_t)inst[1];
+
+    // expand buffer, if needed
+    dest_buffer = ExpandSerialBuffer(src_buffer_size, dest_buffer, inst, op_stack, stack_pos);
+    inst[0] = (size_t)dest_buffer;
+
+    // copy content
+    char* dest_buffer_ptr = (char*)(dest_buffer + 3);
+    memcpy(dest_buffer_ptr + dest_pos, &value, src_buffer_size);
+    inst[1] = dest_pos + src_buffer_size;
+  }
+}
+
+char TrapProcessor::DeserializeByte(size_t* inst)
+{
+  size_t* byte_array = (size_t*)inst[0];
+  const long dest_pos = (int64_t)inst[1];
+
+  if(byte_array && dest_pos < (int64_t)byte_array[0]) {
+    const char* byte_array_ptr = (char*)(byte_array + 3);
+    char value;
+    memcpy(&value, byte_array_ptr + dest_pos, sizeof(value));
+    inst[1] = dest_pos + sizeof(value);
+
+    return value;
+  }
+
+  return 0;
+}
+
+void TrapProcessor::SerializeChar(wchar_t value, size_t* inst, size_t*& op_stack, long*& stack_pos)
+{
+  // convert to bytes
+  std::string out;
+  CharacterToBytes(value, out);
+  const long src_buffer_size = (int64_t)out.size();
+  SerializeInt((INT_VALUE)out.size(), inst, op_stack, stack_pos);
+
+  // prepare copy   
+  size_t* dest_buffer = (size_t*)inst[0];
+  if(dest_buffer) {
+    const long dest_pos = (int64_t)inst[1];
+
+    // expand buffer, if needed
+    dest_buffer = ExpandSerialBuffer(src_buffer_size, dest_buffer, inst, op_stack, stack_pos);
+    inst[0] = (size_t)dest_buffer;
+
+    // copy content
+    char* dest_buffer_ptr = (char*)(dest_buffer + 3);
+    memcpy(dest_buffer_ptr + dest_pos, out.c_str(), src_buffer_size);
+    inst[1] = dest_pos + src_buffer_size;
+  }
+}
+
+wchar_t TrapProcessor::DeserializeChar(size_t* inst)
+{
+  const int num = DeserializeInt(inst);
+  size_t* byte_array = (size_t*)inst[0];
+  const long dest_pos = (int64_t)inst[1];
+
+  if(byte_array && dest_pos < (int64_t)byte_array[0]) {
+    const char* byte_array_ptr = (char*)(byte_array + 3);
+    char* in = new char[num + 1];
+    memcpy(in, byte_array_ptr + dest_pos, num);
+    in[num] = '\0';
+
+    wchar_t out = L'\0';
+    BytesToCharacter(in, out);
+
+    // clean up
+    delete[] in;
+    in = nullptr;
+
+    inst[1] = dest_pos + num;
+
+    return out;
+  }
+
+  return 0;
+}
+
+void TrapProcessor::SerializeInt(INT_VALUE value, size_t* inst, size_t*& op_stack, long*& stack_pos)
+{
+  const long src_buffer_size = sizeof(value);
+  size_t* dest_buffer = (size_t*)inst[0];
+
+  if(dest_buffer) {
+    const long dest_pos = (int64_t)inst[1];
+
+    // expand buffer, if needed
+    dest_buffer = ExpandSerialBuffer(src_buffer_size, dest_buffer, inst, op_stack, stack_pos);
+    inst[0] = (size_t)dest_buffer;
+
+    // copy content
+    char* dest_buffer_ptr = (char*)(dest_buffer + 3);
+    memcpy(dest_buffer_ptr + dest_pos, &value, src_buffer_size);
+    inst[1] = dest_pos + src_buffer_size;
+  }
+}
+
+INT_VALUE TrapProcessor::DeserializeInt(size_t* inst)
+{
+  size_t* byte_array = (size_t*)inst[0];
+  const long dest_pos = (int64_t)inst[1];
+
+  if(byte_array && dest_pos < (int64_t)byte_array[0]) {
+    const char* byte_array_ptr = (char*)(byte_array + 3);
+    INT_VALUE value;
+    memcpy(&value, byte_array_ptr + dest_pos, sizeof(value));
+    inst[1] = dest_pos + sizeof(value);
+
+    return value;
+  }
+
+  return 0;
+}
+
+void TrapProcessor::SerializeFloat(FLOAT_VALUE value, size_t* inst, size_t*& op_stack, long*& stack_pos)
+{
+  const long src_buffer_size = sizeof(value);
+  size_t* dest_buffer = (size_t*)inst[0];
+
+  if(dest_buffer) {
+    const long dest_pos = (int64_t)inst[1];
+
+    // expand buffer, if needed
+    dest_buffer = ExpandSerialBuffer(src_buffer_size, dest_buffer, inst, op_stack, stack_pos);
+    inst[0] = (size_t)dest_buffer;
+
+    // copy content
+    char* dest_buffer_ptr = (char*)(dest_buffer + 3);
+    memcpy(dest_buffer_ptr + dest_pos, &value, src_buffer_size);
+    inst[1] = dest_pos + src_buffer_size;
+  }
+}
+
+FLOAT_VALUE TrapProcessor::DeserializeFloat(size_t* inst)
+{
+  size_t* byte_array = (size_t*)inst[0];
+  const long dest_pos = (int64_t)inst[1];
+
+  if(byte_array && dest_pos < (int64_t)byte_array[0]) {
+    const char* byte_array_ptr = (char*)(byte_array + 3);
+    FLOAT_VALUE value;
+    memcpy(&value, byte_array_ptr + dest_pos, sizeof(value));
+    inst[1] = dest_pos + sizeof(value);
+    return value;
+  }
+
+  return 0.0;
+}
+
+/********************************
+ * Serializes an object graph
+ ********************************/
+void TrapProcessor::SerializeObject(size_t* inst, StackFrame* frame, size_t* &op_stack, long* &stack_pos)
+{
+  size_t* obj = (size_t*)frame->mem[1];
+  ObjectSerializer serializer(obj);
+  std::vector<char> src_buffer = serializer.GetValues();
+  const long src_buffer_size = (int64_t)src_buffer.size();
+  size_t* dest_buffer = (size_t*)inst[0];
+  long dest_pos = (int64_t)inst[1];
+
+  // expand buffer, if needed
+  dest_buffer = ExpandSerialBuffer(src_buffer_size, dest_buffer, inst, op_stack, stack_pos);
+  inst[0] = (size_t)dest_buffer;
+
+  // copy content
+  char* dest_buffer_ptr = ((char*)(dest_buffer + 3) + dest_pos);
+  for(int i = 0; i < src_buffer_size; i++, dest_pos++) {
+    dest_buffer_ptr[i] = src_buffer[i];
+  }
+  inst[1] = dest_pos;
+}
+
+/********************************
+ * Deserializes an object graph
+ ********************************/
+void TrapProcessor::DeserializeObject(size_t* inst, size_t* &op_stack, long* &stack_pos) {
+  if(!DeserializeByte(inst)) {
+    PushInt(0, op_stack, stack_pos);
+  }
+  else {
+    size_t* byte_array = (size_t*)inst[0];
+    const long dest_pos = (int64_t)inst[1];
+    const long byte_array_dim_size = (int64_t)byte_array[2];
+    const char* byte_array_ptr = ((char*)(byte_array + 3) + dest_pos);
+
+    ObjectDeserializer deserializer(byte_array_ptr, byte_array_dim_size, op_stack, stack_pos);
+    PushInt((size_t)deserializer.DeserializeObject(), op_stack, stack_pos);
+    inst[1] = dest_pos + deserializer.GetOffset();
+  }
+}
+
+/********************************
+ * Handles callback traps from
+ * the interpreter and JIT code
+ ********************************/
+bool TrapProcessor::ProcessTrap(StackProgram* program, size_t* inst,
+                                size_t* &op_stack, long* &stack_pos, StackFrame* frame) {
+  const int64_t id = (int64_t)PopInt(op_stack, stack_pos);
+  switch(id) {
+  case LOAD_CLS_INST_ID:
+    return LoadClsInstId(program, inst, op_stack, stack_pos, frame);
+
+  case LOAD_NEW_OBJ_INST:
+    return LoadNewObjInst(program, inst, op_stack, stack_pos, frame);
+
+  case LOAD_CLS_BY_INST:
+    return LoadClsByInst(program, inst, op_stack, stack_pos, frame);
+
+  case BYTES_TO_UNICODE:
+    return ConvertBytesToUnicode(program, inst, op_stack, stack_pos, frame);
+
+  case UNICODE_TO_BYTES:
+    return ConvertUnicodeToBytes(program, inst, op_stack, stack_pos, frame);
+
+  case LOAD_MULTI_ARY_SIZE:
+    return LoadMultiArySize(program, inst, op_stack, stack_pos, frame);
+
+  case CPY_CHAR_STR_ARY:
+    return CpyCharStrAry(program, inst, op_stack, stack_pos, frame);
+
+  case CPY_CHAR_STR_ARYS:
+    return CpyCharStrArys(program, inst, op_stack, stack_pos, frame);
+
+  case CPY_INT_STR_ARY:
+    return CpyIntStrAry(program, inst, op_stack, stack_pos, frame);
+
+  case CPY_FLOAT_STR_ARY:
+    return CpyFloatStrAry(program, inst, op_stack, stack_pos, frame);
+
+  case STD_OUT_BOOL:
+    return StdOutBool(program, inst, op_stack, stack_pos, frame);
+
+  case STD_OUT_BYTE:
+    return StdOutByte(program, inst, op_stack, stack_pos, frame);
+
+  case STD_OUT_CHAR:
+    return StdOutChar(program, inst, op_stack, stack_pos, frame);
+
+  case STD_OUT_INT:
+    return StdOutInt(program, inst, op_stack, stack_pos, frame);
+
+  case STD_OUT_FLOAT:
+    return StdOutFloat(program, inst, op_stack, stack_pos, frame);
+      
+  case STD_INT_FMT:
+    return StdOutIntFrmt(program, inst, op_stack, stack_pos, frame);
+    
+  case STD_FLOAT_FMT:
+    return StdOutFloatFrmt(program, inst, op_stack, stack_pos, frame);
+    
+  case STD_FLOAT_PER:
+    return StdOutFloatPer(program, inst, op_stack, stack_pos, frame);
+    
+  case STD_WIDTH:
+    return StdOutWidth(program, inst, op_stack, stack_pos, frame);
+    
+  case STD_FILL:
+    return StdOutFill(program, inst, op_stack, stack_pos, frame);
+
+  case STD_OUT_STRING:
+    return StdOutString(program, inst, op_stack, stack_pos, frame);
+    
+  case STD_IN_BYTE_ARY_LEN:
+    return StdInByteAryLen(program, inst, op_stack, stack_pos, frame);
+
+  case STD_IN_CHAR_ARY_LEN:
+    return StdInCharAryLen(program, inst, op_stack, stack_pos, frame);
+
+  case STD_OUT_BYTE_ARY_LEN:
+    return StdOutByteAryLen(program, inst, op_stack, stack_pos, frame);
+
+  case STD_OUT_CHAR_ARY_LEN:
+    return StdOutCharAryLen(program, inst, op_stack, stack_pos, frame);
+
+  case STD_IN_STRING:
+    return StdInString(program, inst, op_stack, stack_pos, frame);
+
+  case STD_FLUSH:
+    return StdFlush(program, inst, op_stack, stack_pos, frame);
+      
+  case STD_ERR_BOOL:
+    return StdErrBool(program, inst, op_stack, stack_pos, frame);
+
+  case STD_ERR_BYTE:
+    return StdErrByte(program, inst, op_stack, stack_pos, frame);
+
+  case STD_ERR_CHAR:
+    return StdErrChar(program, inst, op_stack, stack_pos, frame);
+
+  case STD_ERR_INT:
+    return StdErrInt(program, inst, op_stack, stack_pos, frame);
+
+  case STD_ERR_FLOAT:
+    return StdErrFloat(program, inst, op_stack, stack_pos, frame);
+
+  case STD_ERR_STRING:
+    return StdErrString(program, inst, op_stack, stack_pos, frame);
+
+  case STD_ERR_CHAR_ARY:
+    return StdErrCharAry(program, inst, op_stack, stack_pos, frame);
+
+  case STD_ERR_BYTE_ARY:
+    return StdErrByteAry(program, inst, op_stack, stack_pos, frame);
+
+  case STD_ERR_FLUSH:
+    return StdErrFlush(program, inst, op_stack, stack_pos, frame);
+      
+  case ASSERT_TRUE:
+    return AssertTrue(program, inst, op_stack, stack_pos, frame);
+
+  case SYS_CMD:
+    return SysCmd(program, inst, op_stack, stack_pos, frame);
+
+  case SET_SIGNAL:
+    return SetSignal(program, inst, op_stack, stack_pos, frame);
+
+  case RAISE_SIGNAL:
+    return RaiseSignal(program, inst, op_stack, stack_pos, frame);
+
+  case  SYS_CMD_OUT:
+    return SysCmdOut(program, inst, op_stack, stack_pos, frame);
+
+  case EXIT:
+    return Exit(program, inst, op_stack, stack_pos, frame);
+
+  case GMT_TIME:
+    return GmtTime(program, inst, op_stack, stack_pos, frame);
+
+  case SYS_TIME:
+    return SysTime(program, inst, op_stack, stack_pos, frame);
+
+  case DATE_TIME_SET_1:
+    return DateTimeSet1(program, inst, op_stack, stack_pos, frame);
+
+  case DATE_TIME_SET_2:
+    return DateTimeSet2(program, inst, op_stack, stack_pos, frame);
+
+  case DATE_TIME_ADD_DAYS:
+    return DateTimeAddDays(program, inst, op_stack, stack_pos, frame);
+
+  case DATE_TIME_ADD_HOURS:
+    return DateTimeAddHours(program, inst, op_stack, stack_pos, frame);
+
+  case DATE_TIME_ADD_MINS:
+    return DateTimeAddMins(program, inst, op_stack, stack_pos, frame);
+
+  case DATE_TIME_ADD_SECS:
+    return DateTimeAddSecs(program, inst, op_stack, stack_pos, frame);
+
+  case TIMER_START:
+    return TimerStart(program, inst, op_stack, stack_pos, frame);
+
+  case TIMER_END:
+    return TimerEnd(program, inst, op_stack, stack_pos, frame);
+
+  case TIMER_ELAPSED:
+    return TimerElapsed(program, inst, op_stack, stack_pos, frame);
+
+  case GET_PLTFRM:
+    return GetPltfrm(program, inst, op_stack, stack_pos, frame);
+
+  case GET_VERSION:
+    return GetVersion(program, inst, op_stack, stack_pos, frame);
+
+  case GET_SYS_PROP:
+    return GetSysProp(program, inst, op_stack, stack_pos, frame);
+
+  case SET_SYS_PROP:
+    return SetSysProp(program, inst, op_stack, stack_pos, frame);
+
+  case SOCK_TCP_RESOLVE_NAME:
+    return SockTcpResolveName(program, inst, op_stack, stack_pos, frame);
+
+  case SOCK_TCP_HOST_NAME:
+    return SockTcpHostName(program, inst, op_stack, stack_pos, frame);
+
+  case SOCK_TCP_CONNECT:
+    return SockTcpConnect(program, inst, op_stack, stack_pos, frame);
+
+  case SOCK_TCP_BIND:
+    return SockTcpBind(program, inst, op_stack, stack_pos, frame);
+
+  case SOCK_TCP_LISTEN:
+    return SockTcpListen(program, inst, op_stack, stack_pos, frame);
+
+  case SOCK_TCP_ACCEPT:
+    return SockTcpAccept(program, inst, op_stack, stack_pos, frame);
+
+  case SOCK_TCP_CLOSE:
+    return SockTcpClose(program, inst, op_stack, stack_pos, frame);
+
+  case SOCK_TCP_OUT_STRING:
+    return SockTcpOutString(program, inst, op_stack, stack_pos, frame);
+
+  case SOCK_TCP_IN_STRING:
+    return SockTcpInString(program, inst, op_stack, stack_pos, frame);
+
+  case SOCK_TCP_ERROR:
+    return SockTcpError(program, inst, op_stack, stack_pos, frame);
+      
+  case SOCK_TCP_SSL_CONNECT:
+    return SockTcpSslConnect(program, inst, op_stack, stack_pos, frame);
+
+  case SOCK_TCP_SSL_ISSUER:
+    return SockTcpSslIssuer(program, inst, op_stack, stack_pos, frame);
+
+  case SOCK_TCP_SSL_SUBJECT:
+    return SockTcpSslSubject(program, inst, op_stack, stack_pos, frame);
+
+  case SOCK_TCP_SSL_CLOSE:
+    return SockTcpSslClose(program, inst, op_stack, stack_pos, frame);
+
+  case SOCK_TCP_SSL_OUT_STRING:
+    return SockTcpSslOutString(program, inst, op_stack, stack_pos, frame);
+
+  case SOCK_TCP_SSL_IN_STRING:
+    return SockTcpSslInString(program, inst, op_stack, stack_pos, frame);
+
+  case SOCK_TCP_SSL_LISTEN:
+    return SockTcpSslListen(program, inst, op_stack, stack_pos, frame);
+
+  case SOCK_TCP_SSL_ACCEPT:
+    return SockTcpSslAccept(program, inst, op_stack, stack_pos, frame);
+
+  case SOCK_TCP_SSL_SRV_CERT:
+    return SockTcpSslCertSrv(program, inst, op_stack, stack_pos, frame);
+  
+  case SOCK_TCP_SSL_SRV_CLOSE:
+    return SockTcpSslCloseSrv(program, inst, op_stack, stack_pos, frame);
+
+  case SOCK_TCP_SSL_ERROR:
+    return SockTcpSslError(program, inst, op_stack, stack_pos, frame);
+
+  case SERL_CHAR:
+    return SerlChar(program, inst, op_stack, stack_pos, frame);
+
+  case SERL_INT:
+    return SerlInt(program, inst, op_stack, stack_pos, frame);
+
+  case SERL_FLOAT:
+    return SerlFloat(program, inst, op_stack, stack_pos, frame);
+
+  case SERL_OBJ_INST:
+    return SerlObjInst(program, inst, op_stack, stack_pos, frame);
+
+  case SERL_BYTE_ARY:
+    return SerlByteAry(program, inst, op_stack, stack_pos, frame);
+
+  case SERL_CHAR_ARY:
+    return SerlCharAry(program, inst, op_stack, stack_pos, frame);
+
+  case SERL_INT_ARY:
+    return SerlIntAry(program, inst, op_stack, stack_pos, frame);
+
+  case SERL_OBJ_ARY:
+    return SerlObjAry(program, inst, op_stack, stack_pos, frame);
+
+  case SERL_FLOAT_ARY:
+    return SerlFloatAry(program, inst, op_stack, stack_pos, frame);
+
+  case DESERL_CHAR:
+    return DeserlChar(program, inst, op_stack, stack_pos, frame);
+
+  case DESERL_INT:
+    return DeserlInt(program, inst, op_stack, stack_pos, frame);
+
+  case DESERL_FLOAT:
+    return DeserlFloat(program, inst, op_stack, stack_pos, frame);
+
+  case DESERL_OBJ_INST:
+    return DeserlObjInst(program, inst, op_stack, stack_pos, frame);
+
+  case DESERL_BYTE_ARY:
+    return DeserlByteAry(program, inst, op_stack, stack_pos, frame);
+
+  case DESERL_CHAR_ARY:
+    return DeserlCharAry(program, inst, op_stack, stack_pos, frame);
+
+  case DESERL_INT_ARY:
+    return DeserlIntAry(program, inst, op_stack, stack_pos, frame);
+
+  case DESERL_OBJ_ARY:
+    return DeserlObjAry(program, inst, op_stack, stack_pos, frame);
+
+  case DESERL_FLOAT_ARY:
+    return DeserlFloatAry(program, inst, op_stack, stack_pos, frame);
+
+  case COMPRESS_ZLIB_BYTES:
+    return CompressZlibBytes(program, inst, op_stack, stack_pos, frame);
+
+  case UNCOMPRESS_ZLIB_BYTES:
+    return UncompressZlibBytes(program, inst, op_stack, stack_pos, frame);
+
+  case COMPRESS_GZIP_BYTES:
+    return CompressGzipBytes (program, inst, op_stack, stack_pos, frame);
+
+  case UNCOMPRESS_GZIP_BYTES:
+    return UncompressGzipBytes (program, inst, op_stack, stack_pos, frame);
+
+  case COMPRESS_BR_BYTES:
+    return CompressBrBytes (program, inst, op_stack, stack_pos, frame);
+
+  case UNCOMPRESS_BR_BYTES:
+    return UncompressBrBytes (program, inst, op_stack, stack_pos, frame);
+
+  case CRC32_BYTES:
+    return CRC32Bytes(program, inst, op_stack, stack_pos, frame);
+
+  case FILE_OPEN_READ:
+    return FileOpenRead(program, inst, op_stack, stack_pos, frame);
+
+  case FILE_OPEN_APPEND:
+    return FileOpenAppend(program, inst, op_stack, stack_pos, frame);
+
+  case FILE_OPEN_WRITE:
+    return FileOpenWrite(program, inst, op_stack, stack_pos, frame);
+
+  case FILE_OPEN_READ_WRITE:
+    return FileOpenReadWrite(program, inst, op_stack, stack_pos, frame);
+
+  case FILE_CLOSE:
+    return FileClose(program, inst, op_stack, stack_pos, frame);
+
+  case FILE_FLUSH:
+    return FileFlush(program, inst, op_stack, stack_pos, frame);
+
+  case FILE_IN_STRING:
+    return FileInString(program, inst, op_stack, stack_pos, frame);
+
+  case FILE_OUT_STRING:
+    return FileOutString(program, inst, op_stack, stack_pos, frame);
+
+  case FILE_REWIND:
+    return FileRewind(program, inst, op_stack, stack_pos, frame);
+
+  case PIPE_OPEN:
+    return PipeOpen(program, inst, op_stack, stack_pos, frame);
+
+  case PIPE_CREATE:
+    return PipeCreate(program, inst, op_stack, stack_pos, frame);
+
+  case PIPE_CONNECT:
+    return PipeConnect(program, inst, op_stack, stack_pos, frame);
+
+  case PIPE_IN_BYTE:
+    return PipeInByte(program, inst, op_stack, stack_pos, frame);
+
+  case PIPE_OUT_BYTE:
+    return PipeOutByte(program, inst, op_stack, stack_pos, frame);
+
+  case PIPE_IN_BYTE_ARY:
+    return PipeInByteAry(program, inst, op_stack, stack_pos, frame);
+
+  case PIPE_IN_CHAR_ARY:
+    return PipeInCharAry(program, inst, op_stack, stack_pos, frame);
+
+  case PIPE_OUT_BYTE_ARY:
+    return PipeOutByteAry(program, inst, op_stack, stack_pos, frame);
+
+  case PIPE_OUT_CHAR_ARY:
+    return PipeOutCharAry(program, inst, op_stack, stack_pos, frame);
+
+  case PIPE_IN_STRING:
+    return PipeInString(program, inst, op_stack, stack_pos, frame);
+
+  case PIPE_OUT_STRING:
+    return PipeOutString(program, inst, op_stack, stack_pos, frame);
+
+  case PIPE_CLOSE:
+    return PipeClose(program, inst, op_stack, stack_pos, frame);
+
+  case SOCK_TCP_IS_CONNECTED:
+    return SockTcpIsConnected(program, inst, op_stack, stack_pos, frame);
+
+  case SOCK_TCP_IN_BYTE:
+    return SockTcpInByte(program, inst, op_stack, stack_pos, frame);
+
+  case SOCK_TCP_IN_BYTE_ARY:
+    return SockTcpInByteAry(program, inst, op_stack, stack_pos, frame);
+
+  case SOCK_TCP_IN_CHAR_ARY:
+    return SockTcpInCharAry(program, inst, op_stack, stack_pos, frame);
+
+  case SOCK_TCP_OUT_BYTE:
+    return SockTcpOutByte(program, inst, op_stack, stack_pos, frame);
+
+  case SOCK_TCP_OUT_BYTE_ARY:
+    return SockTcpOutByteAry(program, inst, op_stack, stack_pos, frame);
+
+  case SOCK_TCP_OUT_CHAR_ARY:
+    return SockTcpOutCharAry(program, inst, op_stack, stack_pos, frame);
+
+  case SOCK_TCP_SSL_IN_BYTE:
+    return SockTcpSslInByte(program, inst, op_stack, stack_pos, frame);
+
+  case SOCK_TCP_SSL_IN_BYTE_ARY:
+    return SockTcpSslInByteAry(program, inst, op_stack, stack_pos, frame);
+
+  case SOCK_TCP_SSL_IN_CHAR_ARY:
+    return SockTcpSslInCharAry(program, inst, op_stack, stack_pos, frame);
+
+  case SOCK_TCP_SSL_OUT_BYTE:
+    return SockTcpSslOutByte(program, inst, op_stack, stack_pos, frame);
+
+  case SOCK_TCP_SSL_OUT_BYTE_ARY:
+    return SockTcpSslOutByteAry(program, inst, op_stack, stack_pos, frame);
+
+  case SOCK_TCP_SSL_OUT_CHAR_ARY:
+    return SockTcpSslOutCharAry(program, inst, op_stack, stack_pos, frame);
+
+  case FILE_IN_BYTE:
+    return FileInByte(program, inst, op_stack, stack_pos, frame);
+
+  case FILE_IN_CHAR_ARY:
+    return FileInCharAry(program, inst, op_stack, stack_pos, frame);
+
+  case FILE_IN_BYTE_ARY:
+    return FileInByteAry(program, inst, op_stack, stack_pos, frame);
+
+  case FILE_OUT_BYTE:
+    return FileOutByte(program, inst, op_stack, stack_pos, frame);
+
+  case FILE_OUT_BYTE_ARY:
+    return FileOutByteAry(program, inst, op_stack, stack_pos, frame);
+
+  case FILE_OUT_CHAR_ARY:
+    return FileOutCharAry(program, inst, op_stack, stack_pos, frame);
+
+  case FILE_SEEK:
+    return FileSeek(program, inst, op_stack, stack_pos, frame);
+
+  case FILE_EOF:
+    return FileEof(program, inst, op_stack, stack_pos, frame);
+
+  case FILE_IS_OPEN:
+    return FileIsOpen(program, inst, op_stack, stack_pos, frame);
+
+  case FILE_EXISTS:
+    return FileExists(program, inst, op_stack, stack_pos, frame);
+
+  case FILE_CAN_WRITE_ONLY:
+    return FileCanWriteOnly(program, inst, op_stack, stack_pos, frame);
+
+  case FILE_CAN_READ_ONLY:
+    return FileCanReadOnly(program, inst, op_stack, stack_pos, frame);
+
+  case FILE_CAN_READ_WRITE:
+    return FileCanReadWrite(program, inst, op_stack, stack_pos, frame);
+
+  case FILE_SIZE:
+    return FileSize(program, inst, op_stack, stack_pos, frame);
+
+  case FILE_FULL_PATH:
+    return FileFullPath(program, inst, op_stack, stack_pos, frame);
+
+  case FILE_TEMP_NAME:
+    return FileTempName(program, inst, op_stack, stack_pos, frame);
+
+  case FILE_ACCOUNT_OWNER:
+    return FileAccountOwner(program, inst, op_stack, stack_pos, frame);
+
+  case FILE_GROUP_OWNER:
+    return FileGroupOwner(program, inst, op_stack, stack_pos, frame);
+
+  case FILE_DELETE:
+    return FileDelete(program, inst, op_stack, stack_pos, frame);
+
+  case FILE_RENAME:
+    return FileRename(program, inst, op_stack, stack_pos, frame);
+
+  case FILE_COPY:
+    return FileCopy(program, inst, op_stack, stack_pos, frame);
+
+  case FILE_CREATE_TIME:
+    return FileCreateTime(program, inst, op_stack, stack_pos, frame);
+
+  case FILE_MODIFIED_TIME:
+    return FileModifiedTime(program, inst, op_stack, stack_pos, frame);
+
+  case FILE_ACCESSED_TIME:
+    return FileAccessedTime(program, inst, op_stack, stack_pos, frame);
+
+  case DIR_CREATE:
+    return DirCreate(program, inst, op_stack, stack_pos, frame);
+
+  case DIR_SLASH:
+    return DirSlash(program, inst, op_stack, stack_pos, frame);
+
+  case DIR_EXISTS:
+    return DirExists(program, inst, op_stack, stack_pos, frame);
+
+  case DIR_LIST:
+    return DirList(program, inst, op_stack, stack_pos, frame);
+
+  case DIR_COPY:
+    return DirCopy(program, inst, op_stack, stack_pos, frame);
+  }
+
+  return false;
+}
+
+bool TrapProcessor::LoadClsInstId(StackProgram* program, size_t* inst, size_t* &op_stack, long* &stack_pos, StackFrame* frame)
+{
+  size_t* obj = (size_t*)PopInt(op_stack, stack_pos);
+  PushInt(MemoryManager::GetObjectID(obj), op_stack, stack_pos);
+  return true;
+}
+
+bool TrapProcessor::LoadNewObjInst(StackProgram* program, size_t* inst, size_t* &op_stack, long* &stack_pos, StackFrame* frame)
+{
+  size_t* array = (size_t*)PopInt(op_stack, stack_pos);
+  if(array) {
+    array = (size_t*)array[0];
+    const wchar_t* name = (wchar_t*)(array + 3);
+#ifdef _DEBUG
+    std::wcout << L"stack oper: LOAD_NEW_OBJ_INST; name='" << name << L"'" << std::endl;
+#endif
+    return CreateNewObject(name, op_stack, stack_pos);
+  }
+  else {
+    PushInt(0, op_stack, stack_pos);
+  }
+
+  return true;
+}
+
+bool TrapProcessor::LoadClsByInst(StackProgram* program, size_t* inst, size_t* &op_stack, long* &stack_pos, StackFrame* frame)
+{
+#ifdef _DEBUG
+  std::wcout << L"stack oper: LOAD_CLS_BY_INST" << std::endl;
+#endif
+
+  StackClass* cls = MemoryManager::GetClass(inst);
+  if(!cls) {
+    std::wcerr << L">>> Internal error: looking up class instance " << inst << L" <<<" << std::endl;
+    return false;
+  }
+  // set name and create 'Class' instance
+  size_t* cls_obj = MemoryManager::AllocateObject(program->GetClassObjectId(),
+                                                  op_stack, *stack_pos, false);
+  cls_obj[0] = (size_t)CreateStringObject(cls->GetName(), program, op_stack, stack_pos);
+  frame->mem[1] = (size_t)cls_obj;
+  CreateClassObject(cls, cls_obj, op_stack, stack_pos, program);
+
+  return true;
+}
+
+bool TrapProcessor::ConvertBytesToUnicode(StackProgram* program, size_t* inst, size_t* &op_stack, long* &stack_pos, StackFrame* frame)
+{
+  size_t* array = (size_t*)PopInt(op_stack, stack_pos);
+  if(!array) {
+    std::wcerr << L">>> Attempting to dereference a 'Nil' memory instance <<<" << std::endl;
+    return false;
+  }
+  const std::wstring out = BytesToUnicode((char*)(array + 3));
+
+  // create character array
+  const long char_array_size = (int64_t)out.size();
+  const long char_array_dim = 1;
+  size_t* char_array = MemoryManager::AllocateArray(char_array_size + 1 + ((char_array_dim + 2) * sizeof(size_t)), 
+                                                    CHAR_ARY_TYPE, op_stack, *stack_pos, false);
+  char_array[0] = char_array_size + 1;
+  char_array[1] = char_array_dim;
+  char_array[2] = char_array_size;
+
+  // copy string
+  wchar_t* char_array_ptr = (wchar_t*)(char_array + 3);
+#ifdef _WIN32
+  wcsncpy_s(char_array_ptr, char_array_size + 1, out.c_str(), char_array_size);
+#else
+  wcsncpy(char_array_ptr, out.c_str(), char_array_size);
+#endif
+
+  // push result
+  PushInt((size_t)char_array, op_stack, stack_pos);
+
+  return true;
+}
+
+bool TrapProcessor::ConvertUnicodeToBytes(StackProgram* program, size_t* inst, size_t* &op_stack, long* &stack_pos, StackFrame* frame)
+{
+  size_t* array = (size_t*)PopInt(op_stack, stack_pos);
+  if(!array) {
+    std::wcerr << L">>> Attempting to dereference a 'Nil' memory instance <<<" << std::endl;
+    return false;
+  }
+  const std::string out = UnicodeToBytes((wchar_t*)(array + 3));
+
+  // create byte array
+  const long byte_array_size = (int64_t)out.size();
+  const long byte_array_dim = 1;
+  size_t* byte_array = MemoryManager::AllocateArray(byte_array_size + 1 + ((byte_array_dim + 2) * sizeof(size_t)),
+                                                    BYTE_ARY_TYPE, op_stack, *stack_pos, false);
+  byte_array[0] = byte_array_size + 1;
+  byte_array[1] = byte_array_dim;
+  byte_array[2] = byte_array_size;
+
+  // copy bytes
+  char* byte_array_ptr = (char*)(byte_array + 3);
+#ifdef _WIN32
+  strncpy_s(byte_array_ptr, byte_array_size + 1, out.c_str(), byte_array_size);
+#else
+  strncpy(byte_array_ptr, out.c_str(), byte_array_size);
+#endif
+  
+  // push result
+  PushInt((size_t)byte_array, op_stack, stack_pos);
+
+  return true;
+}
+
+bool TrapProcessor::LoadMultiArySize(StackProgram* program, size_t* inst, size_t* &op_stack, long* &stack_pos, StackFrame* frame)
+{
+  size_t* array = (size_t*)PopInt(op_stack, stack_pos);
+  if(!array) {
+    std::wcerr << L">>> Attempting to dereference a 'Nil' memory instance <<<" << std::endl;
+    return false;
+  }
+
+  // allocate 'size' array and copy metadata
+  long size = (int64_t)array[1];
+  long dim = 1;
+  size_t* mem = MemoryManager::AllocateArray(size + dim + 2, instructions::INT_TYPE,
+                                             op_stack, *stack_pos);
+  int i, j;
+  for(i = 0, j = size + 2; i < size; i++) {
+    mem[i + 3] = array[--j];
+  }
+  mem[0] = size;
+  mem[1] = dim;
+  mem[2] = size;
+
+  PushInt((size_t)mem, op_stack, stack_pos);
+
+  return true;
+}
+
+bool TrapProcessor::CpyCharStrAry(StackProgram* program, size_t* inst, size_t* &op_stack, long* &stack_pos, StackFrame* frame)
+{
+  int64_t index = (int64_t)PopInt(op_stack, stack_pos);
+  const wchar_t* value_str = program->GetCharStrings()[index];
+  // copy array
+  size_t* array = (size_t*)PopInt(op_stack, stack_pos);
+  if(!array) {
+    std::wcerr << L">>> Attempting to dereference a 'Nil' memory element <<<" << std::endl;
+    return false;
+  }
+  const long size = (int64_t)array[2];
+  wchar_t* str = (wchar_t*)(array + 3);
+  memcpy(str, value_str, size * sizeof(wchar_t));
+#ifdef _DEBUG
+  std::wcout << L"stack oper: CPY_CHAR_STR_ARY: index=" << index << L", std::string='" << str << L"'" << std::endl;
+#endif
+  PushInt((size_t)array, op_stack, stack_pos);
+
+  return true;
+}
+
+bool TrapProcessor::CpyCharStrArys(StackProgram* program, size_t* inst, size_t* &op_stack, long* &stack_pos, StackFrame* frame)
+{
+  // copy array
+  size_t* array = (size_t*)PopInt(op_stack, stack_pos);
+  if(!array) {
+    std::wcerr << L">>> Attempting to dereference a 'Nil' memory element <<<" << std::endl;
+    return false;
+  }
+  const long size = (int64_t)array[0];
+  const long dim = (int64_t)array[1];
+  // copy elements
+  size_t* str = (size_t*)(array + dim + 2);
+  for(long i = 0; i < size; i++) {
+    str[i] = PopInt(op_stack, stack_pos);
+  }
+#ifdef _DEBUG
+  std::wcout << L"stack oper: CPY_CHAR_STR_ARYS" << std::endl;
+#endif
+  PushInt((size_t)array, op_stack, stack_pos);
+
+  return true;
+}
+
+bool TrapProcessor::CpyIntStrAry(StackProgram* program, size_t* inst, size_t* &op_stack, long* &stack_pos, StackFrame* frame)
+{
+  int64_t index = (int64_t)PopInt(op_stack, stack_pos);
+  int32_t* value_str = program->GetIntStrings()[index];
+  // copy array
+  size_t* array = (size_t*)PopInt(op_stack, stack_pos);
+  if(!array) {
+    std::wcerr << L">>> Attempting to dereference a 'Nil' memory element <<<" << std::endl;
+    return false;
+  }
+  const long size = (int64_t)array[0];
+  const long dim = (int64_t)array[1];
+  size_t* str = (size_t*)(array + dim + 2);
+  for(long i = 0; i < size; i++) {
+    str[i] = value_str[i];
+  }
+#ifdef _DEBUG
+  std::wcout << L"stack oper: CPY_INT_STR_ARY" << std::endl;
+#endif
+  PushInt((size_t)array, op_stack, stack_pos);
+
+  return true;
+}
+
+bool TrapProcessor::CpyFloatStrAry(StackProgram* program, size_t* inst, size_t* &op_stack, long* &stack_pos, StackFrame* frame)
+{
+  int64_t index = (int64_t)PopInt(op_stack, stack_pos);
+  FLOAT_VALUE* value_str = program->GetFloatStrings()[index];
+  // copy array
+  size_t* array = (size_t*)PopInt(op_stack, stack_pos);
+  if(!array) {
+    std::wcerr << L">>> Attempting to dereference a 'Nil' memory element <<<" << std::endl;
+    return false;
+  }
+  const long size = (int64_t)array[0];
+  const long dim = (int64_t)array[1];
+  FLOAT_VALUE* str = (FLOAT_VALUE*)(array + dim + 2);
+  for(long i = 0; i < size; i++) {
+    str[i] = value_str[i];
+  }
+
+#ifdef _DEBUG
+  std::wcout << L"stack oper: CPY_FLOAT_STR_ARY" << std::endl;
+#endif
+  PushInt((size_t)array, op_stack, stack_pos);
+
+  return true;
+}
+
+bool TrapProcessor::StdFlush(StackProgram* program, size_t* inst, size_t* &op_stack, long* &stack_pos, StackFrame* frame)
+{
+#ifdef _DEBUG
+  std::wcout << L"  STD_FLUSH" << std::endl;
+#endif
+  fflush(stdout);
+
+  return true;
+}
+
+bool TrapProcessor::StdOutBool(StackProgram* program, size_t* inst, size_t* &op_stack, long* &stack_pos, StackFrame* frame)
+{
+#ifdef _DEBUG
+  std::wcout << L"  STD_OUT_BOOL" << std::endl;
+#endif
+  std::wcout << ((PopInt(op_stack, stack_pos) == 0) ? L"false" : L"true");
+
+  return true;
+}
+
+bool TrapProcessor::StdOutByte(StackProgram* program, size_t* inst, size_t* &op_stack, long* &stack_pos, StackFrame* frame)
+{
+#ifdef _DEBUG
+  std::wcout << L"  STD_OUT_BYTE" << std::endl;
+#endif
+  std::wcout << (void*)((unsigned char)PopInt(op_stack, stack_pos));
+
+  return true;
+}
+
+bool TrapProcessor::StdOutChar(StackProgram* program, size_t* inst, size_t* &op_stack, long* &stack_pos, StackFrame* frame)
+{
+#ifdef _DEBUG
+  std::wcout << L"  STD_OUT_CHAR" << std::endl;
+#endif
+  std::wcout << (wchar_t)PopInt(op_stack, stack_pos);
+
+  return true;
+}
+
+bool TrapProcessor::StdOutInt(StackProgram* program, size_t* inst, size_t* &op_stack, long* &stack_pos, StackFrame* frame)
+{
+#ifdef _DEBUG
+  std::wcout << L"  STD_OUT_INT" << std::endl;
+#endif
+  std::wcout << (int64_t)PopInt(op_stack, stack_pos);
+
+  return true;
+}
+
+bool TrapProcessor::StdOutFloat(StackProgram* program, size_t* inst, size_t*& op_stack, long*& stack_pos, StackFrame* frame)
+{
+#ifdef _DEBUG
+  std::wcout << L"  STD_OUT_FLOAT" << std::endl;
+#endif
+
+  const FLOAT_VALUE value = PopFloat(op_stack, stack_pos);
+  std::wcout << value;
+
+  return true;
+}
+
+bool TrapProcessor::StdOutIntFrmt(StackProgram* program, size_t* inst, size_t*& op_stack, long*& stack_pos, StackFrame* frame)
+{
+#ifdef _DEBUG
+  std::wcout << L"  STD_INT_FMT" << std::endl;
+#endif
+
+  const int64_t std_format = (int64_t)PopInt(op_stack, stack_pos);
+  switch(std_format) {
+    // DEC
+    // DEFAULT
+  case -17:
+    std::wcout << std::dec;
+    break;
+
+    // HEX
+  case -18:
+    std::wcout << std::hex;
+    break;
+
+    // OCT
+  case -16:
+    std::wcout << std::oct;
+    break;
+
+  default:
+    break;
+  }
+
+  return true;
+}
+
+bool TrapProcessor::StdOutFloatFrmt(StackProgram* program, size_t* inst, size_t*& op_stack, long*& stack_pos, StackFrame* frame)
+{
+#ifdef _DEBUG
+  std::wcout << L"  STD_OUT_FLOAT" << std::endl;
+#endif
+
+  const int64_t std_format = (int64_t)PopInt(op_stack, stack_pos);
+  switch(std_format) {
+    // FIXED
+    // DEFAULT
+  case -20:
+    std::wcout << std::fixed;
+    break;
+
+    // SCIENTIFIC
+  case -19:
+    std::wcout << std::scientific;
+    break;
+
+    // HEX
+  case -18:
+    std::wcout << std::hexfloat;
+    break;
+
+  default:
+    break;
+  }
+
+  return true;
+}
+
+bool TrapProcessor::StdOutFloatPer(StackProgram* program, size_t* inst, size_t*& op_stack, long*& stack_pos, StackFrame* frame)
+{
+#ifdef _DEBUG
+  std::wcout << L"  STD_FLOAT_PER" << std::endl;
+#endif
+
+  const size_t std_per = PopInt(op_stack, stack_pos);
+  std::wcout << std::setprecision(std_per);
+
+  return true;
+}
+
+bool TrapProcessor::StdOutWidth(StackProgram* program, size_t* inst, size_t*& op_stack, long*& stack_pos, StackFrame* frame)
+{
+#ifdef _DEBUG
+  std::wcout << L"  STD_WIDTH" << std::endl;
+#endif
+
+  const size_t std_width = PopInt(op_stack, stack_pos);
+  std::wcout << std::setw(std_width);
+
+  return true;
+}
+
+bool TrapProcessor::StdOutFill(StackProgram* program, size_t* inst, size_t*& op_stack, long*& stack_pos, StackFrame* frame)
+{
+#ifdef _DEBUG
+  std::wcout << L"  STD_FILL" << std::endl;
+#endif
+
+  const wchar_t std_fill = (wchar_t)PopInt(op_stack, stack_pos);
+  std::wcout << std::setfill(std_fill);
+
+  return true;
+}
+
+bool TrapProcessor::StdOutString(StackProgram* program, size_t* inst, size_t* &op_stack, long* &stack_pos, StackFrame* frame)
+{
+  size_t* array = (size_t*)PopInt(op_stack, stack_pos);
+#ifdef _DEBUG
+  std::wcout << L"  STD_OUT_STRING: addr=" << array << L"(" << (size_t)array << L")" << std::endl;
+#endif
+
+  if(array) {
+    wchar_t* str = (wchar_t*)(array + 3);
+    std::wcout << str;
+  }
+  else {
+    std::wcout << L"Nil";
+  }
+
+  return true;
+}
+
+bool TrapProcessor::StdInByteAryLen(StackProgram* program, size_t* inst, size_t*& op_stack, long*& stack_pos, StackFrame* frame)
+{
+  size_t* array = (size_t*)PopInt(op_stack, stack_pos);
+  const int64_t num = (int64_t)PopInt(op_stack, stack_pos);
+  const int64_t offset = (int64_t)PopInt(op_stack, stack_pos);
+
+#ifdef _DEBUG
+  std::wcout << L"  STD_IN_BYTE_ARY_LEN: addr=" << array << L"(" << (size_t)array << L")" << std::endl;
+#endif
+
+  if(array && offset > -1 && offset + num <= (int64_t)array[0]) {
+    char* buffer = (char*)(array + 3);
+    PushInt(fread(buffer + offset, num, 1, stdin), op_stack, stack_pos);
+  }
+  else {
+    PushInt(-1, op_stack, stack_pos);
+  }
+
+  return true;
+}
+
+bool TrapProcessor::StdInCharAryLen(StackProgram* program, size_t* inst, size_t*& op_stack, long*& stack_pos, StackFrame* frame)
+{
+  size_t* array = (size_t*)PopInt(op_stack, stack_pos);
+  const int64_t num = (int64_t)PopInt(op_stack, stack_pos);
+  const int64_t offset = (int64_t)PopInt(op_stack, stack_pos);
+
+#ifdef _DEBUG
+  std::wcout << L"  STD_IN_CHAR_ARY: addr=" << array << L"(" << (size_t)array << L")" << std::endl;
+#endif
+
+  if(array && offset > -1 && offset + num <= (int64_t)array[0]) {
+    wchar_t* buffer = (wchar_t*)(array + 3);
+    // allocate temporary buffer
+    char* byte_buffer = new char[num * 2 + 1];
+    size_t read = fread(byte_buffer + offset, 1, num, stdin);
+    if(read) {
+      byte_buffer[read] = '\0';
+      std::wstring in = BytesToUnicode(byte_buffer);
+#ifdef _WIN32
+      wcsncpy_s(buffer, array[0] + 1, in.c_str(), in.size());
+#else
+      wcsncpy(buffer, in.c_str(), in.size());
+#endif
+      PushInt(in.size(), op_stack, stack_pos);
+    }
+    else {
+      PushInt(-1, op_stack, stack_pos);
+    }
+    // clean up
+    delete[] byte_buffer;
+    byte_buffer = nullptr;
+  }
+  else {
+    PushInt(-1, op_stack, stack_pos);
+  }
+
+  return true;
+}
+
+bool TrapProcessor::StdInString(StackProgram* program, size_t* inst, size_t*& op_stack, long*& stack_pos, StackFrame* frame)
+{
+  size_t* array = (size_t*)PopInt(op_stack, stack_pos);
+  if(array) {
+    std::string buffer;
+    std::getline(std::cin, buffer);
+    const std::wstring wbuffer = BytesToUnicode(buffer);
+
+    // copy to dest
+    wchar_t* dest = (wchar_t*)(array + 3);
+#ifdef _WIN32
+    wcsncpy_s(dest, array[0] + 1, wbuffer.c_str(), wbuffer.size());
+#else
+    wcsncpy(dest, wbuffer.c_str(), wbuffer.size());
+#endif
+  }
+
+  return true;
+}
+
+bool TrapProcessor::StdOutByteAryLen(StackProgram* program, size_t* inst, size_t* &op_stack, long* &stack_pos, StackFrame* frame)
+{
+  size_t* array = (size_t*)PopInt(op_stack, stack_pos);
+  const int64_t num = (int64_t)PopInt(op_stack, stack_pos);
+  const int64_t offset = (int64_t)PopInt(op_stack, stack_pos);
+
+#ifdef _DEBUG
+  std::wcout << L"  STD_OUT_BYTE_ARY_LEN: addr=" << array << L"(" << (size_t)array << L")" << std::endl;
+#endif
+
+  if(array && offset > -1 && offset + num <= (int64_t)array[0]) {
+    const char* buffer = (char*)(array + 3);
+    PushInt(fwrite(buffer, 1, num, stdout), op_stack, stack_pos);
+  }
+  else {
+    PushInt(-1, op_stack, stack_pos);
+  }
+
+  return true;
+}
+
+bool TrapProcessor::StdOutCharAryLen(StackProgram* program, size_t* inst, size_t* &op_stack, long* &stack_pos, StackFrame* frame)
+{
+  size_t* array = (size_t*)PopInt(op_stack, stack_pos);
+  const int64_t num = (int64_t)PopInt(op_stack, stack_pos);
+  const int64_t offset = (int64_t)PopInt(op_stack, stack_pos);
+
+#ifdef _DEBUG
+  std::wcout << L"  STD_OUT_STRING: addr=" << array << L"(" << (size_t)array << L")" << std::endl;
+#endif
+
+  if(array && offset > -1 && offset + num <= (int64_t)array[0]) {
+    const wchar_t* wbuffer = (wchar_t*)(array + 3);
+    std::string buffer = UnicodeToBytes(wbuffer + offset);
+    PushInt(fwrite(buffer.c_str(), 1, num, stdout), op_stack, stack_pos);
+  }
+  else {
+    PushInt(-1, op_stack, stack_pos);
+  }
+
+  return true;
+}
+
+bool TrapProcessor::StdErrFlush(StackProgram* program, size_t* inst, size_t* &op_stack, long* &stack_pos, StackFrame* frame)
+{
+#ifdef _DEBUG
+  std::wcout << L"  STD_ERR_FLUSH" << std::endl;
+#endif
+  
+  fflush(stderr);
+  return true;
+}
+
+bool TrapProcessor::StdErrBool(StackProgram* program, size_t* inst, size_t* &op_stack, long* &stack_pos, StackFrame* frame)
+{
+#ifdef _DEBUG
+  std::wcout << L"  STD_ERR_BOOL" << std::endl;
+#endif
+  std::wcerr << ((PopInt(op_stack, stack_pos) == 0) ? L"false" : L"true");
+
+  return true;
+}
+
+bool TrapProcessor::StdErrByte(StackProgram* program, size_t* inst, size_t* &op_stack, long* &stack_pos, StackFrame* frame)
+{
+#ifdef _DEBUG
+  std::wcout << L"  STD_ERR_BYTE" << std::endl;
+#endif
+  std::wcerr << (unsigned char)PopInt(op_stack, stack_pos);
+
+  return true;
+}
+
+bool TrapProcessor::StdErrChar(StackProgram* program, size_t* inst, size_t* &op_stack, long* &stack_pos, StackFrame* frame)
+{
+#ifdef _DEBUG
+  std::wcout << L"  STD_ERR_CHAR" << std::endl;
+#endif
+  std::wcerr << (char)PopInt(op_stack, stack_pos);
+
+  return true;
+}
+
+bool TrapProcessor::StdErrInt(StackProgram* program, size_t* inst, size_t* &op_stack, long* &stack_pos, StackFrame* frame)
+{
+#ifdef _DEBUG
+  std::wcout << L"  STD_ERR_INT" << std::endl;
+#endif
+  std::wcerr << PopInt(op_stack, stack_pos);
+
+  return true;
+}
+
+bool TrapProcessor::StdErrFloat(StackProgram* program, size_t* inst, size_t* &op_stack, long* &stack_pos, StackFrame* frame)
+{
+#ifdef _DEBUG
+  std::wcout << L"  STD_ERR_FLOAT" << std::endl;
+#endif
+
+  const FLOAT_VALUE value = PopFloat(op_stack, stack_pos);
+  const std::wstring precision = program->GetProperty(L"precision");
+  if(precision.size() > 0) {
+    std::ios_base::fmtflags flags(std::wcout.flags());
+    std::streamsize ss = std::wcout.precision();
+    
+    if(precision == L"fixed") {
+      std::wcerr << std::fixed;
+    }
+    else if(precision == L"scientific") {
+      std::wcerr << std::scientific;
+    }
+    else {
+      std::wcerr << std::setprecision(stol(precision));
+    }
+    
+    std::wcerr << value;
+    std::cout.precision (ss);
+    std::cout.flags(flags);
+  }
+  else {
+    std::wcerr << std::setprecision(6) << value;
+  }
+  
+  return true;
+}
+
+bool TrapProcessor::StdErrString(StackProgram* program, size_t* inst, size_t* &op_stack, long* &stack_pos, StackFrame* frame)
+{
+  size_t* array = (size_t*)PopInt(op_stack, stack_pos);
+
+#ifdef _DEBUG
+  std::wcout << L"  STD_ERR_STRING: addr=" << array << L"(" << (size_t)array << L")" << std::endl;
+#endif
+
+  if(array) {
+    const wchar_t* str = (wchar_t*)(array + 3);
+    std::wcerr << str;
+  }
+  else {
+    std::wcerr << L"Nil";
+  }
+
+  return true;
+}
+
+bool TrapProcessor::StdErrCharAry(StackProgram* program, size_t* inst, size_t*& op_stack, long*& stack_pos, StackFrame* frame)
+{
+  size_t* array = (size_t*)PopInt(op_stack, stack_pos);
+  const int64_t num = (int64_t)PopInt(op_stack, stack_pos);
+  const int64_t offset = (int64_t)PopInt(op_stack, stack_pos);
+
+#ifdef _DEBUG
+  std::wcout << L"  STD_ERR_BYTE_ARY: addr=" << array << L"(" << (size_t)array << L")" << std::endl;
+#endif
+
+  if(array && offset > -1 && offset + num <= (int64_t)array[2]) {
+    const wchar_t* buffer = (wchar_t*)(array + 3);
+    std::wcerr.write(buffer + offset, num);
+    PushInt(1, op_stack, stack_pos);
+  }
+  else {
+    std::wcerr << L"Nil";
+    PushInt(0, op_stack, stack_pos);
+  }
+
+  return true;
+}
+
+bool TrapProcessor::StdErrByteAry(StackProgram* program, size_t* inst, size_t* &op_stack, long* &stack_pos, StackFrame* frame)
+{
+  size_t* array = (size_t*)PopInt(op_stack, stack_pos);
+  const int64_t num = (int64_t)PopInt(op_stack, stack_pos);
+  const int64_t offset = (int64_t)PopInt(op_stack, stack_pos);
+
+#ifdef _DEBUG
+  std::wcout << L"  STD_ERR_BYTE_ARY: addr=" << array << L"(" << (size_t)array << L")" << std::endl;
+#endif
+
+  if(array && offset > -1 && offset + num <= (int64_t)array[2]) {
+    const char* buffer = (char*)(array + 3);
+    std::cerr.write(buffer + offset, num);
+    PushInt(1, op_stack, stack_pos);
+  }
+  else {
+    std::wcerr << L"Nil";
+    PushInt(0, op_stack, stack_pos);
+  }
+
+  return true;
+}
+
+bool TrapProcessor::AssertTrue(StackProgram* program, size_t* inst, size_t* &op_stack, long* &stack_pos, StackFrame* frame)
+{
+  if(!PopInt(op_stack, stack_pos)) {
+    std::wcerr << L">>> Assert failed! <<<" << std::endl;
+    return false;
+  }
+  
+  return true;
+}
+
+bool TrapProcessor::SysCmd(StackProgram* program, size_t* inst, size_t*& op_stack, long*& stack_pos, StackFrame* frame)
+{
+  size_t* array = (size_t*)PopInt(op_stack, stack_pos);
+  array = (size_t*)array[0];
+  if(array) {
+    const std::wstring wcmd((wchar_t*)(array + 3));
+    const std::string cmd = UnicodeToBytes(wcmd);
+    PushInt(system(cmd.c_str()), op_stack, stack_pos);
+  }
+
+  return true;
+}
+
+bool TrapProcessor::SetSignal(StackProgram* program, size_t* inst, size_t*& op_stack, long*& stack_pos, StackFrame* frame)
+{
+  const long mthd_cls_id = (int64_t)PopInt(op_stack, stack_pos);
+  const long signal_id = (int64_t)PopInt(op_stack, stack_pos);
+
+  const long cls_id = (mthd_cls_id >> (16 * (1))) & 0xFFFF;
+  const long mthd_id = (mthd_cls_id >> (16 * (0))) & 0xFFFF;
+
+  StackMethod* signal_mthd = Loader::GetProgram()->GetClass(cls_id)->GetMethod(mthd_id);
+  if(signal_mthd) {
+    return program->AddSignalHandler(signal_id, signal_mthd);
+  }
+  
+  return false;
+}
+
+bool TrapProcessor::RaiseSignal(StackProgram* program, size_t* inst, size_t*& op_stack, long*& stack_pos, StackFrame* frame)
+{
+  const int64_t signal_id = (int64_t)PopInt(op_stack, stack_pos);
+
+  switch(signal_id) {
+  case VM_SIGABRT:
+    std::raise(SIGABRT);
+    break;
+
+  case VM_SIGFPE:
+    std::raise(SIGFPE);
+    break;
+
+  case VM_SIGILL:
+    std::raise(SIGILL);
+    break;
+
+  case VM_SIGINT:
+    std::raise(SIGINT);
+    break;
+
+  case VM_SIGSEGV:
+    std::raise(SIGSEGV);
+    break;
+
+  case VM_SIGTERM:
+    std::raise(SIGTERM);
+    break;
+
+    default:
+      return false;
+  }
+
+  return true;
+}
+
+bool TrapProcessor::SysCmdOut(StackProgram* program, size_t* inst, size_t*& op_stack, long*& stack_pos, StackFrame* frame)
+{
+  size_t* array = (size_t*)PopInt(op_stack, stack_pos);
+  array = (size_t*)array[0];
+  if(array) {
+    const std::wstring wcmd((wchar_t*)(array + 3));
+    const std::string cmd = UnicodeToBytes(wcmd);
+    
+    std::vector<std::string> output_lines = System::CommandOutput(cmd.c_str());
+
+    // create 'System.String' object array
+    const long str_obj_array_size = (int64_t)output_lines.size();
+    const long str_obj_array_dim = 1;
+    size_t* str_obj_array = MemoryManager::AllocateArray(str_obj_array_size + str_obj_array_dim + 2,
+                                                         instructions::INT_TYPE, op_stack, *stack_pos, false);
+    str_obj_array[0] = str_obj_array_size;
+    str_obj_array[1] = str_obj_array_dim;
+    str_obj_array[2] = str_obj_array_size;
+    size_t* str_obj_array_ptr = str_obj_array + 3;
+
+    // create and assign 'System.String' instances to array
+    for(size_t i = 0; i < output_lines.size(); ++i) {
+      const std::wstring line = BytesToUnicode(output_lines[i]);
+      str_obj_array_ptr[i] = (size_t)CreateStringObject(line, program, op_stack, stack_pos);
+    }
+
+    PushInt((size_t)str_obj_array, op_stack, stack_pos);
+  }
+  else {
+    PushInt(0, op_stack, stack_pos);
+  }
+
+  return true;
+}
+
+bool TrapProcessor::Exit(StackProgram* program, size_t* inst, size_t* &op_stack, long* &stack_pos, StackFrame* frame)
+{
+  exit((int)PopInt(op_stack, stack_pos));
+
+  return true;
+}
+
+bool TrapProcessor::GmtTime(StackProgram* program, size_t* inst, size_t* &op_stack, long* &stack_pos, StackFrame* frame)
+{
+  ProcessCurrentTime(frame, true);
+
+  return true;
+}
+
+bool TrapProcessor::SysTime(StackProgram* program, size_t* inst, size_t* &op_stack, long* &stack_pos, StackFrame* frame)
+{
+  ProcessCurrentTime(frame, false);
+
+  return true;
+}
+
+bool TrapProcessor::DateTimeSet1(StackProgram* program, size_t* inst, size_t* &op_stack, long* &stack_pos, StackFrame* frame)
+{
+  ProcessSetTime1(op_stack, stack_pos);
+
+  return true;
+}
+
+bool TrapProcessor::DateTimeSet2(StackProgram* program, size_t* inst, size_t* &op_stack, long* &stack_pos, StackFrame* frame)
+{
+  ProcessSetTime2(op_stack, stack_pos);
+
+  return true;
+}
+
+bool TrapProcessor::DateTimeAddDays(StackProgram* program, size_t* inst, size_t* &op_stack, long* &stack_pos, StackFrame* frame)
+{
+  ProcessAddTime(DAY_TIME, op_stack, stack_pos);
+
+  return true;
+}
+
+bool TrapProcessor::DateTimeAddHours(StackProgram* program, size_t* inst, size_t* &op_stack, long* &stack_pos, StackFrame* frame)
+{
+  ProcessAddTime(HOUR_TIME, op_stack, stack_pos);
+
+  return true;
+}
+
+bool TrapProcessor::DateTimeAddMins(StackProgram* program, size_t* inst, size_t* &op_stack, long* &stack_pos, StackFrame* frame)
+{
+  ProcessAddTime(MIN_TIME, op_stack, stack_pos);
+
+  return true;
+}
+
+bool TrapProcessor::DateTimeAddSecs(StackProgram* program, size_t* inst, size_t* &op_stack, long* &stack_pos, StackFrame* frame)
+{
+  ProcessAddTime(SEC_TIME, op_stack, stack_pos);
+
+  return true;
+}
+
+bool TrapProcessor::TimerStart(StackProgram* program, size_t* inst, size_t* &op_stack, long* &stack_pos, StackFrame* frame)
+{
+  ProcessTimerStart(op_stack, stack_pos);
+
+  return true;
+}
+
+bool TrapProcessor::TimerEnd(StackProgram* program, size_t* inst, size_t* &op_stack, long* &stack_pos, StackFrame* frame)
+{
+  ProcessTimerEnd(op_stack, stack_pos);
+
+  return true;
+}
+
+bool TrapProcessor::TimerElapsed(StackProgram* program, size_t* inst, size_t* &op_stack, long* &stack_pos, StackFrame* frame)
+{
+  ProcessTimerElapsed(op_stack, stack_pos);
+
+  return true;
+}
+
+bool TrapProcessor::GetPltfrm(StackProgram* program, size_t* inst, size_t* &op_stack, long* &stack_pos, StackFrame* frame)
+{
+  ProcessPlatform(program, op_stack, stack_pos);
+
+  return true;
+}
+
+bool TrapProcessor::GetVersion(StackProgram* program, size_t* inst, size_t* &op_stack, long* &stack_pos, StackFrame* frame)
+{
+  ProcessVersion(program, op_stack, stack_pos);
+
+  return true;
+}
+
+bool TrapProcessor::GetSysProp(StackProgram* program, size_t* inst, size_t* &op_stack, long* &stack_pos, StackFrame* frame)
+{
+  size_t* key_array = (size_t*)PopInt(op_stack, stack_pos);
+  if(key_array) {
+    key_array = (size_t*)key_array[0];
+    const wchar_t* key = (wchar_t*)(key_array + 3);
+    size_t* value = CreateStringObject(program->GetProperty(key), program, op_stack, stack_pos);
+    PushInt((size_t)value, op_stack, stack_pos);
+  }
+  else {
+    size_t* value = CreateStringObject(L"", program, op_stack, stack_pos);
+    PushInt((size_t)value, op_stack, stack_pos);
+  }
+
+  return true;
+}
+
+bool TrapProcessor::SetSysProp(StackProgram* program, size_t* inst, size_t* &op_stack, long* &stack_pos, StackFrame* frame)
+{
+  size_t* value_array = (size_t*)PopInt(op_stack, stack_pos);
+  size_t* key_array = (size_t*)PopInt(op_stack, stack_pos);
+
+  if(key_array && value_array) {
+    value_array = (size_t*)value_array[0];
+    key_array = (size_t*)key_array[0];
+
+    const wchar_t* key = (wchar_t*)(key_array + 3);
+    const wchar_t* value = (wchar_t*)(value_array + 3);
+
+    if(!wcscmp(key, L"locale")) {
+      const std::string locale_value = UnicodeToBytes(value);
+#if defined(_X64)
+      char* locale = setlocale(LC_ALL, locale_value.c_str());
+      std::locale lollocale(locale);
+      setlocale(LC_ALL, locale);
+      std::wcout.imbue(lollocale);
+#elif defined(_ARM64)
+      char* locale = setlocale(LC_ALL, locale_value.c_str());
+      std::locale lollocale(locale);
+      setlocale(LC_ALL, locale);
+      std::wcout.imbue(lollocale);
+      setlocale(LC_ALL, "en_US.utf8");
+#else    
+      setlocale(LC_ALL, locale_value.c_str());
+#endif
+    }
+
+    program->SetProperty(key, value);
+  }
+
+  return true;
+}
+
+bool TrapProcessor::SockTcpResolveName(StackProgram* program, size_t* inst, size_t* &op_stack, long* &stack_pos, StackFrame* frame)
+{
+  size_t* array = (size_t*)PopInt(op_stack, stack_pos);
+  array = (size_t*)array[0];
+  if(array) {
+    const std::wstring wname((wchar_t*)(array + 3));
+    const std::string name =  UnicodeToBytes(wname);
+    std::vector<std::string> addrs = IPSocket::Resolve(name.c_str());
+
+    // create 'System.String' object array
+    const long str_obj_array_size = (int64_t)addrs.size();
+    const long str_obj_array_dim = 1;
+    size_t* str_obj_array = MemoryManager::AllocateArray(str_obj_array_size + str_obj_array_dim + 2,
+                                                         instructions::INT_TYPE, op_stack, *stack_pos, false);
+    str_obj_array[0] = str_obj_array_size;
+    str_obj_array[1] = str_obj_array_dim;
+    str_obj_array[2] = str_obj_array_size;
+    size_t* str_obj_array_ptr = str_obj_array + 3;
+
+    // create and assign 'System.String' instances to array
+    for(size_t i = 0; i < addrs.size(); ++i) {
+      const std::wstring waddr(addrs[i].begin(), addrs[i].end());
+      str_obj_array_ptr[i] = (size_t)CreateStringObject(waddr, program, op_stack, stack_pos);
+    }
+
+    PushInt((size_t)str_obj_array, op_stack, stack_pos);
+  }
+  else {
+    PushInt(0, op_stack, stack_pos);
+  }
+
+  return true;
+}
+
+bool TrapProcessor::SockTcpHostName(StackProgram* program, size_t* inst, size_t* &op_stack, long* &stack_pos, StackFrame* frame)
+{
+  size_t* array = (size_t*)PopInt(op_stack, stack_pos);
+  if(array) {
+    const long size = (int64_t)array[2];
+    wchar_t* str = (wchar_t*)(array + 3);
+
+    // get host name
+    char buffer[SMALL_BUFFER_MAX] = {0};
+    if(!gethostname(buffer, SMALL_BUFFER_MAX - 1)) {
+      // copy name   
+      long i = 0;
+      for(; buffer[i] != L'\0' && i < size; ++i) {
+        str[i] = buffer[i];
+      }
+      str[i] = L'\0';
+    }
+    else {
+      str[0] = L'\0';
+    }
+#ifdef _DEBUG
+    std::wcout << L"stack oper: SOCK_TCP_HOST_NAME: host='" << str << L"'" << std::endl;
+#endif
+    PushInt((size_t)array, op_stack, stack_pos);
+  }
+  else {
+    PushInt(0, op_stack, stack_pos);
+  }
+
+  return true;
+}
+
+bool TrapProcessor::SockTcpConnect(StackProgram* program, size_t* inst, size_t* &op_stack, long* &stack_pos, StackFrame* frame)
+{
+  const long port = (long)PopInt(op_stack, stack_pos);
+  size_t* array = (size_t*)PopInt(op_stack, stack_pos);
+  size_t* instance = (size_t*)PopInt(op_stack, stack_pos);
+  if(array && instance) {
+    array = (size_t*)array[0];
+    const std::wstring waddr((wchar_t*)(array + 3));
+    const std::string addr = UnicodeToBytes(waddr);
+    SOCKET sock = IPSocket::Open(addr.c_str(), port);
+#ifdef _DEBUG
+    std::wcout << L"# socket connect: addr='" << waddr << L":" << port << L"'; instance="
+      << instance << L"(" << (size_t)instance << L")" << L"; addr=" << sock << L"("
+      << (int64_t)sock << L") #" << std::endl;
+#endif
+    instance[0] = sock;
+  }
+
+  return true;
+}
+
+bool TrapProcessor::SockTcpBind(StackProgram* program, size_t* inst, size_t* &op_stack, long* &stack_pos, StackFrame* frame)
+{
+  long port = (int64_t)PopInt(op_stack, stack_pos);
+  size_t* instance = (size_t*)PopInt(op_stack, stack_pos);
+  if(instance) {
+    SOCKET server = IPSocket::Bind(port);
+#ifdef _DEBUG
+    std::wcout << L"# socket bind: port=" << port << L"; instance=" << instance << L"("
+      << (size_t)instance << L")" << L"; addr=" << server << L"(" << (size_t)server
+      << L") #" << std::endl;
+#endif
+    instance[0] = (int64_t)server;
+  }
+
+  return true;
+}
+
+bool TrapProcessor::SockTcpListen(StackProgram* program, size_t* inst, size_t* &op_stack, long* &stack_pos, StackFrame* frame)
+{
+  long backlog = (int64_t)PopInt(op_stack, stack_pos);
+  size_t* instance = (size_t*)PopInt(op_stack, stack_pos);
+
+  if(instance && (int64_t)instance[0] > -1) {
+    SOCKET server = (SOCKET)instance[0];
+#ifdef _DEBUG
+    std::wcout << L"# socket listen: backlog=" << backlog << L"'; instance=" << instance
+      << L"(" << (size_t)instance << L")" << L"; addr=" << server << L"("
+      << (int64_t)server << L") #" << std::endl;
+#endif
+    if(IPSocket::Listen(server, backlog)) {
+      PushInt(1, op_stack, stack_pos);
+    }
+    else {
+      PushInt(0, op_stack, stack_pos);
+    }
+  }
+  else {
+    PushInt(0, op_stack, stack_pos);
+  }
+
+  return true;
+}
+
+bool TrapProcessor::SockTcpAccept(StackProgram* program, size_t* inst, size_t* &op_stack, long* &stack_pos, StackFrame* frame)
+{
+  size_t* instance = (size_t*)PopInt(op_stack, stack_pos);
+  if(instance && (int64_t)instance[0] > -1) {
+    SOCKET server = (SOCKET)instance[0];
+    char client_address[SMALL_BUFFER_MAX] = {0};
+    int client_port;
+    SOCKET client = IPSocket::Accept(server, client_address, client_port);
+#ifdef _DEBUG
+    std::wcout << L"# socket accept: instance=" << instance << L"(" << (size_t)instance << L")" << L"; ip="
+      << BytesToUnicode(client_address) << L"; port=" << client_port << L"; addr=" << server << L"("
+      << (int64_t)server << L") #" << std::endl;
+#endif
+    const std::wstring wclient_address = BytesToUnicode(client_address);
+    size_t* sock_obj = MemoryManager::AllocateObject(program->GetSocketObjectId(),
+                                                     op_stack, *stack_pos, false);
+    sock_obj[0] = client;
+    sock_obj[1] = (size_t)CreateStringObject(wclient_address, program, op_stack, stack_pos);
+    sock_obj[2] = client_port;
+
+    PushInt((size_t)sock_obj, op_stack, stack_pos);
+  }
+
+  return true;
+}
+
+bool TrapProcessor::SockTcpClose(StackProgram* program, size_t* inst, size_t* &op_stack, long* &stack_pos, StackFrame* frame)
+{
+  size_t* instance = (size_t*)PopInt(op_stack, stack_pos);
+  if(instance && (int64_t)instance[0] > -1) {
+    SOCKET sock = (SOCKET)instance[0];
+#ifdef _DEBUG
+    std::wcout << L"# socket close: addr=" << sock << L"(" << (int64_t)sock << L") #" << std::endl;
+#endif  
+    instance[0] = 0;
+    IPSocket::Close(sock);
+  }
+
+  return true;
+}
+
+bool TrapProcessor::SockTcpOutString(StackProgram* program, size_t* inst, size_t* &op_stack, long* &stack_pos, StackFrame* frame)
+{
+  size_t* array = (size_t*)PopInt(op_stack, stack_pos);
+  size_t* instance = (size_t*)PopInt(op_stack, stack_pos);
+  if(array && instance && (int64_t)instance[0] > -1) {
+    SOCKET sock = (SOCKET)instance[0];
+    const wchar_t* wdata = (wchar_t*)(array + 3);
+
+#ifdef _DEBUG
+    std::wcout << L"# socket write std::string: instance=" << instance << L"(" << (size_t)instance << L")"
+      << L"; array=" << array << L"(" << (size_t)array << L")" << L"; data=" << wdata << std::endl;
+#endif        
+    if((int64_t)sock > -1) {
+      const std::string data = UnicodeToBytes(wdata);
+      IPSocket::WriteBytes(data.c_str(), (int)data.size(), sock);
+    }
+  }
+
+  return true;
+}
+
+bool TrapProcessor::SockTcpInString(StackProgram* program, size_t* inst, size_t* &op_stack, long* &stack_pos, StackFrame* frame)
+{
+  size_t* array = (size_t*)PopInt(op_stack, stack_pos);
+  size_t* instance = (size_t*)PopInt(op_stack, stack_pos);
+  if(array && instance && (int64_t)instance[0] > -1) {
+    char buffer[LARGE_BUFFER_MAX] = {0};
+    SOCKET sock = (SOCKET)instance[0];
+    int status;
+
+    if((int64_t)sock > -1) {
+      int index = 0;
+      char value;
+      bool end_line = false;
+      do {
+        value = IPSocket::ReadByte(sock, status);
+        if(value != '\0' && value != '\r' && value != '\n' && index < LARGE_BUFFER_MAX - 1 && status > 0) {
+          buffer[index++] = value;
+        }
+        else {
+          end_line = true;
+        }
+      }
+      while(!end_line);
+      buffer[index] = '\0';
+
+      // assume LF
+      if(value == '\r') {
+        IPSocket::ReadByte(sock, status);
+      }
+
+      // copy content
+      const std::wstring in = BytesToUnicode(buffer);
+      wchar_t* out = (wchar_t*)(array + 3);
+#ifdef _WIN32
+      wcsncpy_s(out, array[0] + 1, in.c_str(), in.size());
+#else
+      wcsncpy(out, in.c_str(), in.size());
+#endif
+    }
+  }
+
+  return true;
+}
+
+bool TrapProcessor::SockTcpSslConnect(StackProgram* program, size_t* inst, size_t* &op_stack, long* &stack_pos, StackFrame* frame)
+{
+  const long port = (int64_t)PopInt(op_stack, stack_pos);
+  size_t* array = (size_t*)PopInt(op_stack, stack_pos);
+  size_t* instance = (size_t*)PopInt(op_stack, stack_pos);
+  if(array && instance) {
+    array = (size_t*)array[0];
+    const std::wstring waddr((wchar_t*)(array + 3));
+    const std::string addr = UnicodeToBytes(waddr);
+
+    IPSecureSocket::Close((SSL_CTX*)instance[0], (BIO*)instance[1], (X509*)instance[2]);
+
+    SSL_CTX* ctx; BIO* bio; X509* cert;
+    bool is_open = IPSecureSocket::Open(addr.c_str(), port, ctx, bio, cert);
+    instance[0] = (size_t)ctx;
+    instance[1] = (size_t)bio;
+    instance[2] = (size_t)cert;
+    instance[3] = is_open;
+
+#ifdef _DEBUG
+    std::wcout << L"# socket connect: addr='" << waddr << L":" << port << L"'; instance="
+      << instance << L"(" << (size_t)instance << L")" << L"; addr=" << ctx << L"|" << bio << L"("
+      << (size_t)ctx << L"|" << (size_t)bio << L") #" << std::endl;
+#endif
+  }
+
+  return true;
+}
+
+bool TrapProcessor::SockTcpSslIssuer(StackProgram* program, size_t* inst, size_t* &op_stack, long* &stack_pos, StackFrame* frame)
+{
+  size_t* instance = (size_t*)PopInt(op_stack, stack_pos);
+  X509* cert = (X509*)instance[2];
+  if(cert) {
+    char buffer[LARGE_BUFFER_MAX ];
+    X509_NAME_oneline(X509_get_issuer_name(cert), buffer, LARGE_BUFFER_MAX - 1);
+    const std::wstring in = BytesToUnicode(buffer);
+    PushInt((size_t)CreateStringObject(in, program, op_stack, stack_pos), op_stack, stack_pos);
+  }
+  else {
+    PushInt(0, op_stack, stack_pos);
+  }
+
+  return true;
+}
+
+bool TrapProcessor::SockTcpSslSubject(StackProgram* program, size_t* inst, size_t*& op_stack, long*& stack_pos, StackFrame* frame)
+{
+  size_t* instance = (size_t*)PopInt(op_stack, stack_pos);
+  X509* cert = (X509*)instance[2];
+  if(cert) {
+    char buffer[LARGE_BUFFER_MAX];
+    X509_NAME_oneline(X509_get_subject_name(cert), buffer, LARGE_BUFFER_MAX - 1);
+    const std::wstring in = BytesToUnicode(buffer);
+    PushInt((size_t)CreateStringObject(in, program, op_stack, stack_pos), op_stack, stack_pos);
+  }
+  else {
+    PushInt(0, op_stack, stack_pos);
+  }
+
+  return true;
+}
+
+bool TrapProcessor::SockTcpSslClose(StackProgram* program, size_t* inst, size_t* &op_stack, long* &stack_pos, StackFrame* frame)
+{
+  size_t* instance = (size_t*)PopInt(op_stack, stack_pos);
+  SSL_CTX* ctx = (SSL_CTX*)instance[0];
+  BIO* bio = (BIO*)instance[1];
+  X509* cert = (X509*)instance[2];
+
+#ifdef _DEBUG
+  std::wcout << L"# socket close: addr=" << ctx << L"|" << bio << L"("
+    << (size_t)ctx << L"|" << (size_t)bio << L") #" << std::endl;
+#endif      
+  IPSecureSocket::Close(ctx, bio, cert);
+  instance[0] = instance[1] = instance[2] = instance[3] = 0;
+
+  return true;
+}
+
+bool TrapProcessor::SockTcpSslOutString(StackProgram* program, size_t* inst, size_t* &op_stack, long* &stack_pos, StackFrame* frame)
+{
+  size_t* array = (size_t*)PopInt(op_stack, stack_pos);
+  size_t* instance = (size_t*)PopInt(op_stack, stack_pos);
+  if(array && instance) {
+    SSL_CTX* ctx = (SSL_CTX*)instance[0];
+    BIO* bio = (BIO*)instance[1];
+    const std::wstring data((wchar_t*)(array + 3));
+    if(instance[3]) {
+      const std::string out = UnicodeToBytes(data);
+      IPSecureSocket::WriteBytes(out.c_str(), (int)out.size(), ctx, bio);
+    }
+  }
+
+  return true;
+}
+
+bool TrapProcessor::SockTcpSslInString(StackProgram* program, size_t* inst, size_t* &op_stack, long* &stack_pos, StackFrame* frame)
+{
+  size_t* array = (size_t*)PopInt(op_stack, stack_pos);
+  size_t* instance = (size_t*)PopInt(op_stack, stack_pos);
+  if(array && instance) {
+    char buffer[LARGE_BUFFER_MAX] = {0};
+    SSL_CTX* ctx = (SSL_CTX*)instance[0];
+    BIO* bio = (BIO*)instance[1];
+    int status;
+    if(instance[3]) {
+      int index = 0;
+      char value;
+      bool end_line = false;
+      do {
+        value = IPSecureSocket::ReadByte(ctx, bio, status);
+        if(value != '\0' && value != '\r' && value != '\n' && index < LARGE_BUFFER_MAX - 1 && status > 0) {
+          buffer[index++] = value;
+        }
+        else {
+          end_line = true;
+        }
+      }
+      while(!end_line);
+      buffer[index] = '\0';
+
+      // assume LF
+      if(value == '\r') {
+        IPSecureSocket::ReadByte(ctx, bio, status);
+      }
+
+      // copy content
+      const std::wstring in = BytesToUnicode(buffer);
+      wchar_t* out = (wchar_t*)(array + 3);
+#ifdef _WIN32
+      wcsncpy_s(out, array[0] + 1, in.c_str(), in.size());
+#else
+      wcsncpy(out, in.c_str(), in.size());
+#endif
+    }
+  }
+
+  return true;
+}
+
+char passwd_buffer[MID_BUFFER_MAX]; // global ssl password buffer
+
+int pem_passwd_cb(char* buffer, int size, int rw_flag, void* passwd) {
+#ifdef _WIN32
+  strncpy_s(buffer, MID_BUFFER_MAX - 1, (char*)passwd, size);
+#else
+  strncpy(buffer, (char*)passwd, size);
+#endif
+  return (int)strlen(buffer);
+}
+
+bool TrapProcessor::SockTcpSslListen(StackProgram* program, size_t* inst, size_t*& op_stack, long*& stack_pos, StackFrame* frame)
+{
+  size_t* instance = (size_t*)PopInt(op_stack, stack_pos);
+  if(instance) {
+    size_t* cert_obj = (size_t*)instance[3];
+    size_t* key_obj = (size_t*)instance[4];
+    size_t* passwd_obj = (size_t*)instance[5];
+    const long port = (int64_t)instance[6];
+
+    if(cert_obj && key_obj) {
+      const std::wstring cert_str((wchar_t*)((size_t*)cert_obj[0] + 3));
+      const std::wstring key_str((wchar_t*)((size_t*)key_obj[0] + 3));
+
+      SSL_CTX* ctx = SSL_CTX_new(SSLv23_server_method());
+      if(!ctx) {
+        PushInt(0, op_stack, stack_pos);
+        instance[0] = instance[1] = instance[2] = 0;
+        return true;
+      }
+
+      // get password for private key
+      if(passwd_obj) {
+        const std::wstring passwd_str((wchar_t*)((size_t*)passwd_obj[0] + 3));
+        if(!passwd_str.empty() && passwd_str.size() < MID_BUFFER_MAX) {
+          memset(passwd_buffer, 0, sizeof(passwd_buffer));
+          const std::string passwd = UnicodeToBytes(passwd_str);
+#ifdef _WIN32
+          strncpy_s(passwd_buffer, MID_BUFFER_MAX - 1, passwd.c_str(), passwd.size());
+#else
+          strncpy(passwd_buffer, passwd.c_str(), passwd.size());
+#endif
+          SSL_CTX_set_default_passwd_cb_userdata(ctx, passwd_buffer);
+          SSL_CTX_set_default_passwd_cb(ctx, pem_passwd_cb);
+        }
+      }
+      
+      // load certificates
+      const std::string cert_path = UnicodeToBytes(cert_str);
+      const std::string key_path = UnicodeToBytes(key_str);
+      
+      const int ok_cert = SSL_CTX_use_certificate_file(ctx, cert_path.c_str(), SSL_FILETYPE_PEM);
+      const int ok_key = SSL_CTX_use_PrivateKey_file(ctx, key_path.c_str(), SSL_FILETYPE_PEM);
+      
+      if(!ok_cert || !ok_key) {
+        PushInt(0, op_stack, stack_pos);
+        instance[0] = instance[1] = instance[2] = 0;
+        SSL_CTX_free(ctx);
+        return true;
+      }
+
+      BIO* bio = BIO_new_ssl(ctx, 0);
+      if(!bio) {
+        PushInt(0, op_stack, stack_pos);
+        instance[0] = instance[1] = instance[2] = 0;
+        SSL_CTX_free(ctx);
+        return true;
+      }
+
+      // register and accept connections
+      SSL* ssl = nullptr;
+      BIO_get_ssl(bio, &ssl);
+      SSL_set_mode(ssl, SSL_MODE_AUTO_RETRY);
+
+      const std::string srv_addr = ":" + std::to_string(port);
+      BIO* server_bio = BIO_new_accept(srv_addr.c_str());
+      BIO_set_accept_bios(server_bio, bio);
+      BIO_do_accept(server_bio);
+
+      instance[0] = (size_t)server_bio;
+      instance[1] = (size_t)bio;
+      instance[2] = (size_t)ctx;
+
+      PushInt(1, op_stack, stack_pos);
+      return true;
+    }
+  }
+  
+  PushInt(0, op_stack, stack_pos);
+  return true;
+}
+
+bool TrapProcessor::SockTcpSslAccept(StackProgram* program, size_t* inst, size_t*& op_stack, long*& stack_pos, StackFrame* frame)
+{
+  size_t* instance = (size_t*)PopInt(op_stack, stack_pos);
+  if(instance) {
+    BIO* server_bio = (BIO*)instance[0];
+    BIO* bio = (BIO*)instance[1];
+    
+    if(server_bio && bio) {
+      BIO_do_accept(server_bio);
+
+      BIO* client_bio = BIO_pop(server_bio);
+      if(BIO_do_handshake(client_bio) <= 0) {
+        BIO_free_all(client_bio);
+        PushInt(0, op_stack, stack_pos);
+        return true;
+      }
+
+      int sock_fd;
+      if(BIO_get_fd(client_bio, &sock_fd) < 0) {
+        BIO_free_all(client_bio);
+        PushInt(0, op_stack, stack_pos);
+        return true;
+      }
+      
+      struct sockaddr_storage pin;
+      memset(&pin, 0, sizeof(pin));
+      socklen_t pen_len = sizeof(pin);
+      int status = getpeername(sock_fd, (sockaddr*)&pin, &pen_len);
+      if(status < 0) {
+        BIO_free_all(client_bio);
+        PushInt(0, op_stack, stack_pos);
+        return true;
+      }
+      
+      char host_name[NI_MAXHOST] = {0};
+      char port[NI_MAXSERV] = {0};
+      status = getnameinfo((struct sockaddr*)&pin, pen_len, host_name, sizeof(host_name), port,
+                           sizeof(port), NI_NUMERICHOST | NI_NUMERICSERV);
+      if(status < 0) {
+        BIO_free_all(client_bio);
+        PushInt(0, op_stack, stack_pos);
+        return true;
+      }
+      
+      size_t* sock_obj = MemoryManager::AllocateObject(program->GetSecureSocketObjectId(), op_stack, *stack_pos, false);
+      sock_obj[1] = (size_t)client_bio;
+      sock_obj[3] = 1;
+      sock_obj[4] = (size_t)CreateStringObject(BytesToUnicode(host_name), program, op_stack, stack_pos);
+      sock_obj[5] = instance[6];
+
+      PushInt((size_t)sock_obj, op_stack, stack_pos);
+      return true;
+    }
+  }
+
+  PushInt(0, op_stack, stack_pos);
+  return true;
+}
+
+bool TrapProcessor::SockTcpSslCertSrv(StackProgram* program, size_t* inst, size_t*& op_stack, long*& stack_pos, StackFrame* frame)
+{
+  size_t* instance = (size_t*)PopInt(op_stack, stack_pos);
+  X509* cert = (X509*)instance[3];
+  if(cert) {
+    char buffer[LARGE_BUFFER_MAX] = {0};
+    X509_NAME_oneline(X509_get_issuer_name(cert), buffer, LARGE_BUFFER_MAX - 1);
+    const std::wstring in = BytesToUnicode(buffer);
+    PushInt((size_t)CreateStringObject(in, program, op_stack, stack_pos), op_stack, stack_pos);
+  }
+  else {
+    PushInt(0, op_stack, stack_pos);
+  }
+
+  return true;
+}
+
+bool TrapProcessor::SockTcpError(StackProgram* program, size_t* inst, size_t*& op_stack, long*& stack_pos, StackFrame* frame)
+{
+#ifdef _WIN32
+  char error_msg[SMALL_BUFFER_MAX] = {0};
+  FormatMessage(FORMAT_MESSAGE_FROM_SYSTEM | FORMAT_MESSAGE_IGNORE_INSERTS,	0, WSAGetLastError(), 0, error_msg, SMALL_BUFFER_MAX, 0);
+  char* newline = strrchr(error_msg, '\n');
+  if(newline) {
+    *newline = '\0';
+  }
+  const std::wstring err_msg = BytesToUnicode(error_msg);
+  PushInt((size_t)CreateStringObject(err_msg, program, op_stack, stack_pos), op_stack, stack_pos);
+#else
+    const std::wstring err_msg = BytesToUnicode(strerror(errno));
+    PushInt((size_t)CreateStringObject(err_msg, program, op_stack, stack_pos), op_stack, stack_pos);
+#endif
+  
+  return true;
+}
+
+bool TrapProcessor::SockTcpSslError(StackProgram* program, size_t* inst, size_t*& op_stack, long*& stack_pos, StackFrame* frame)
+{
+  const int err_code = ERR_get_error();
+  if(!err_code) {
+    PushInt(0, op_stack, stack_pos);
+  }
+  else {
+    const std::wstring err_msg = BytesToUnicode(ERR_reason_error_string(err_code));
+    PushInt((size_t)CreateStringObject(err_msg, program, op_stack, stack_pos), op_stack, stack_pos);
+  }
+
+  return true;
+}
+
+bool TrapProcessor::SockTcpSslCloseSrv(StackProgram* program, size_t* inst, size_t*& op_stack, long*& stack_pos, StackFrame* frame)
+{
+  size_t* instance = (size_t*)PopInt(op_stack, stack_pos);
+  if(instance) {
+    BIO* srv_bio = (BIO*)instance[0];
+    if(srv_bio) {
+      instance[0] = 0;
+      BIO_free_all(srv_bio);
+    }
+  }
+
+  return true;
+}
+
+bool TrapProcessor::SerlChar(StackProgram* program, size_t* inst, size_t* &op_stack, long* &stack_pos, StackFrame* frame)
+{
+#ifdef _DEBUG
+  std::wcout << L"# serializing char #" << std::endl;
+#endif
+  SerializeInt(CHAR_PARM, inst, op_stack, stack_pos);
+  SerializeChar((wchar_t)frame->mem[1], inst, op_stack, stack_pos);
+  return true;
+}
+
+bool TrapProcessor::SerlInt(StackProgram* program, size_t* inst, size_t* &op_stack, long* &stack_pos, StackFrame* frame)
+{
+#ifdef _DEBUG
+  std::wcout << L"# serializing int #" << std::endl;
+#endif
+  SerializeInt(INT_PARM, inst, op_stack, stack_pos);
+  SerializeInt((INT_VALUE)frame->mem[1], inst, op_stack, stack_pos);
+  return true;
+}
+
+bool TrapProcessor::SerlFloat(StackProgram* program, size_t* inst, size_t* &op_stack, long* &stack_pos, StackFrame* frame)
+{
+#ifdef _DEBUG
+  std::wcout << L"# serializing float #" << std::endl;
+#endif
+  SerializeInt(FLOAT_PARM, inst, op_stack, stack_pos);
+  FLOAT_VALUE value;
+  memcpy(&value, &(frame->mem[1]), sizeof(value));
+  SerializeFloat(value, inst, op_stack, stack_pos);
+
+  return true;
+}
+
+bool TrapProcessor::SerlObjInst(StackProgram* program, size_t* inst, size_t* &op_stack, long* &stack_pos, StackFrame* frame)
+{
+  SerializeObject(inst, frame, op_stack, stack_pos);
+
+  return true;
+}
+
+bool TrapProcessor::SerlByteAry(StackProgram* program, size_t* inst, size_t* &op_stack, long* &stack_pos, StackFrame* frame)
+{
+  SerializeInt(BYTE_ARY_PARM, inst, op_stack, stack_pos);
+  SerializeArray((size_t*)frame->mem[1], BYTE_ARY_PARM, inst, op_stack, stack_pos);
+
+  return true;
+}
+
+bool TrapProcessor::SerlCharAry(StackProgram* program, size_t* inst, size_t* &op_stack, long* &stack_pos, StackFrame* frame)
+{
+  SerializeInt(CHAR_ARY_PARM, inst, op_stack, stack_pos);
+  SerializeArray((size_t*)frame->mem[1], CHAR_ARY_PARM, inst, op_stack, stack_pos);
+
+  return true;
+}
+
+bool TrapProcessor::SerlIntAry(StackProgram* program, size_t* inst, size_t* &op_stack, long* &stack_pos, StackFrame* frame)
+{
+  SerializeInt(INT_ARY_PARM, inst, op_stack, stack_pos);
+  SerializeArray((size_t*)frame->mem[1], INT_ARY_PARM, inst, op_stack, stack_pos);
+
+  return true;
+}
+
+bool TrapProcessor::SerlObjAry(StackProgram* program, size_t* inst, size_t* &op_stack, long* &stack_pos, StackFrame* frame)
+{
+  SerializeInt(OBJ_ARY_PARM, inst, op_stack, stack_pos);
+  SerializeArray((size_t*)frame->mem[1], OBJ_ARY_PARM, inst, op_stack, stack_pos);
+
+  return true;
+}
+
+bool TrapProcessor::SerlFloatAry(StackProgram* program, size_t* inst, size_t* &op_stack, long* &stack_pos, StackFrame* frame)
+{
+  SerializeInt(FLOAT_ARY_PARM, inst, op_stack, stack_pos);
+  SerializeArray((size_t*)frame->mem[1], FLOAT_ARY_PARM, inst, op_stack, stack_pos);
+
+  return true;
+}
+
+bool TrapProcessor::DeserlChar(StackProgram* program, size_t* inst, size_t* &op_stack, long* &stack_pos, StackFrame* frame)
+{
+#ifdef _DEBUG
+  std::wcout << L"# deserializing char #" << std::endl;
+#endif
+  if(CHAR_PARM == (ParamType)DeserializeInt(inst)) {
+    PushInt(DeserializeChar(inst), op_stack, stack_pos);
+  }
+  else {
+    PushInt(0, op_stack, stack_pos);
+  }
+
+  return true;
+}
+
+bool TrapProcessor::DeserlInt(StackProgram* program, size_t* inst, size_t* &op_stack, long* &stack_pos, StackFrame* frame)
+{
+#ifdef _DEBUG
+  std::wcout << L"# deserializing int #" << std::endl;
+#endif
+  if(INT_PARM == (ParamType)DeserializeInt(inst)) {
+    PushInt(DeserializeInt(inst), op_stack, stack_pos);
+  }
+  else {
+    PushInt(0, op_stack, stack_pos);
+  }
+
+  return true;
+}
+
+bool TrapProcessor::DeserlFloat(StackProgram* program, size_t* inst, size_t* &op_stack, long* &stack_pos, StackFrame* frame)
+{
+#ifdef _DEBUG
+  std::wcout << L"# deserializing float #" << std::endl;
+#endif
+  if(FLOAT_PARM == (ParamType)DeserializeInt(inst)) {
+    PushFloat(DeserializeFloat(inst), op_stack, stack_pos);
+  }
+  else {
+    PushFloat(0.0, op_stack, stack_pos);
+  }
+
+  return true;
+}
+
+bool TrapProcessor::DeserlObjInst(StackProgram* program, size_t* inst, size_t* &op_stack, long* &stack_pos, StackFrame* frame)
+{
+  DeserializeObject(inst, op_stack, stack_pos);
+
+  return true;
+}
+
+bool TrapProcessor::DeserlByteAry(StackProgram* program, size_t* inst, size_t* &op_stack, long* &stack_pos, StackFrame* frame)
+{
+#ifdef _DEBUG
+  std::wcout << L"# deserializing byte array #" << std::endl;
+#endif
+  if(BYTE_ARY_PARM == (ParamType)DeserializeInt(inst)) {
+    PushInt((size_t)DeserializeArray(BYTE_ARY_PARM, inst, op_stack, stack_pos), op_stack, stack_pos);
+  }
+  else {
+    PushInt(0, op_stack, stack_pos);
+  }
+
+  return true;
+}
+
+bool TrapProcessor::DeserlCharAry(StackProgram* program, size_t* inst, size_t* &op_stack, long* &stack_pos, StackFrame* frame)
+{
+#ifdef _DEBUG
+  std::wcout << L"# deserializing char array #" << std::endl;
+#endif
+  if(CHAR_ARY_PARM == (ParamType)DeserializeInt(inst)) {
+    PushInt((size_t)DeserializeArray(CHAR_ARY_PARM, inst, op_stack, stack_pos), op_stack, stack_pos);
+  }
+  else {
+    PushInt(0, op_stack, stack_pos);
+  }
+
+  return true;
+}
+
+bool TrapProcessor::DeserlIntAry(StackProgram* program, size_t* inst, size_t* &op_stack, long* &stack_pos, StackFrame* frame)
+{
+#ifdef _DEBUG
+  std::wcout << L"# deserializing int array #" << std::endl;
+#endif
+  if(INT_ARY_PARM == (ParamType)DeserializeInt(inst)) {
+    PushInt((size_t)DeserializeArray(INT_ARY_PARM, inst, op_stack, stack_pos), op_stack, stack_pos);
+  }
+  else {
+    PushInt(0, op_stack, stack_pos);
+  }
+
+  return true;
+}
+
+bool TrapProcessor::DeserlObjAry(StackProgram* program, size_t* inst, size_t* &op_stack, long* &stack_pos, StackFrame* frame)
+{
+#ifdef _DEBUG
+  std::wcout << L"# deserializing an object array #" << std::endl;
+#endif
+  if(OBJ_ARY_PARM == (ParamType)DeserializeInt(inst)) {
+    PushInt((size_t)DeserializeArray(OBJ_ARY_PARM, inst, op_stack, stack_pos), op_stack, stack_pos);
+  }
+  else {
+    PushInt(0, op_stack, stack_pos);
+  }
+
+  return true;
+}
+
+bool TrapProcessor::DeserlFloatAry(StackProgram* program, size_t* inst, size_t* &op_stack, long* &stack_pos, StackFrame* frame)
+{
+#ifdef _DEBUG
+  std::wcout << L"# deserializing float array #" << std::endl;
+#endif
+  if(FLOAT_ARY_PARM == (ParamType)DeserializeInt(inst)) {
+    PushInt((size_t)DeserializeArray(FLOAT_ARY_PARM, inst, op_stack, stack_pos), op_stack, stack_pos);
+  }
+  else {
+    PushInt(0, op_stack, stack_pos);
+  }
+
+  return true;
+}
+
+bool TrapProcessor::CompressZlibBytes(StackProgram* program, size_t* inst, size_t* &op_stack, long* &stack_pos, StackFrame* frame)
+{
+  size_t* array = (size_t*)PopInt(op_stack, stack_pos);
+  if (!array) {
+    std::wcerr << L">>> Attempting to dereference a 'Nil' memory instance <<<" << std::endl;
+    return false;
+  }
+
+  // setup buffers
+  const char* in = (char*)(array + 3);
+  const uLong in_len = (uLong)array[2];
+    
+  uLong out_len;
+  char* out = OutputStream::CompressZlib(in, in_len, out_len);
+  if(!out) {
+    PushInt(0, op_stack, stack_pos);
+    return false;
+  }
+
+  // create character array
+  const long byte_array_size = (int64_t)out_len;
+  const long byte_array_dim = 1;
+  size_t* byte_array = MemoryManager::AllocateArray(byte_array_size + 1 + ((byte_array_dim + 2) * sizeof(size_t)), BYTE_ARY_TYPE, op_stack, *stack_pos, false);
+  byte_array[0] = byte_array_size + 1;
+  byte_array[1] = byte_array_dim;
+  byte_array[2] = byte_array_size;
+
+  // copy string
+  char* byte_array_ptr = (char*)(byte_array + 3);
+  memcpy(byte_array_ptr, out, byte_array_size);
+  free(out);
+  out = nullptr;
+    
+  PushInt((size_t)byte_array, op_stack, stack_pos);
+  return true;
+}
+
+bool TrapProcessor::UncompressZlibBytes(StackProgram* program, size_t* inst, size_t* &op_stack, long* &stack_pos, StackFrame* frame)
+{
+  size_t* array = (size_t*)PopInt(op_stack, stack_pos);
+  if(!array) {
+    std::wcerr << L">>> Attempting to dereference a 'Nil' memory instance <<<" << std::endl;
+    return false;
+  }
+
+  // setup buffers
+  const char* in = (char*)(array + 3);
+  const uLong in_len = (uLong)array[2];
+
+  uLong out_len;
+  char* out = OutputStream::UncompressZlib(in, in_len, out_len);
+  if(!out) {
+    PushInt(0, op_stack, stack_pos);
+    return false;
+  }
+
+  // create character array
+  const long byte_array_size = (int64_t)out_len;
+  const long byte_array_dim = 1;
+  size_t* byte_array = MemoryManager::AllocateArray(byte_array_size + 1 + ((byte_array_dim + 2) * sizeof(size_t)), BYTE_ARY_TYPE, op_stack, *stack_pos, false);
+  byte_array[0] = byte_array_size + 1;
+  byte_array[1] = byte_array_dim;
+  byte_array[2] = byte_array_size;
+
+  // copy string
+  char* byte_array_ptr = (char*)(byte_array + 3);
+  memcpy(byte_array_ptr, out, byte_array_size);
+  free(out);
+  out = nullptr;
+
+  PushInt((size_t)byte_array, op_stack, stack_pos);
+  return true;
+}
+
+bool TrapProcessor::CompressGzipBytes(StackProgram* program, size_t* inst, size_t*& op_stack, long*& stack_pos, StackFrame* frame)
+{
+  size_t* array = (size_t*)PopInt(op_stack, stack_pos);
+  if(!array) {
+    std::wcerr << L">>> Attempting to dereference a 'Nil' memory instance <<<" << std::endl;
+    return false;
+  }
+
+  // setup buffers
+  const char* in = (char*)(array + 3);
+  const uLong in_len = (uLong)array[2];
+
+  uLong out_len;
+  char* out = OutputStream::CompressGzip(in, in_len, out_len);
+  if(!out) {
+    PushInt(0, op_stack, stack_pos);
+    return false;
+  }
+
+  // create character array
+  const long byte_array_size = (int64_t)out_len;
+  const long byte_array_dim = 1;
+  size_t* byte_array = MemoryManager::AllocateArray(byte_array_size + 1 + ((byte_array_dim + 2) * sizeof(size_t)), BYTE_ARY_TYPE, op_stack, *stack_pos, false);
+  byte_array[0] = byte_array_size + 1;
+  byte_array[1] = byte_array_dim;
+  byte_array[2] = byte_array_size;
+
+  // copy string
+  char* byte_array_ptr = (char*)(byte_array + 3);
+  memcpy(byte_array_ptr, out, byte_array_size);
+  free(out);
+  out = nullptr;
+
+  PushInt((size_t)byte_array, op_stack, stack_pos);
+  return true;
+}
+
+bool TrapProcessor::UncompressGzipBytes(StackProgram* program, size_t* inst, size_t*& op_stack, long*& stack_pos, StackFrame* frame)
+{
+  size_t* array = (size_t*)PopInt(op_stack, stack_pos);
+  if(!array) {
+    std::wcerr << L">>> Attempting to dereference a 'Nil' memory instance <<<" << std::endl;
+    return false;
+  }
+
+  // setup buffers
+  const char* in = (char*)(array + 3);
+  const uLong in_len = (uLong)array[2];
+
+  uLong out_len;
+  char* out = OutputStream::UncompressGzip(in, in_len, out_len);
+  if(!out) {
+    PushInt(0, op_stack, stack_pos);
+    return false;
+  }
+
+  // create character array
+  const long byte_array_size = (int64_t)out_len;
+  const long byte_array_dim = 1;
+  size_t* byte_array = MemoryManager::AllocateArray(byte_array_size + 1 + ((byte_array_dim + 2) * sizeof(size_t)), BYTE_ARY_TYPE, op_stack, *stack_pos, false);
+  byte_array[0] = byte_array_size + 1;
+  byte_array[1] = byte_array_dim;
+  byte_array[2] = byte_array_size;
+
+  // copy string
+  char* byte_array_ptr = (char*)(byte_array + 3);
+  memcpy(byte_array_ptr, out, byte_array_size);
+  free(out);
+  out = nullptr;
+
+  PushInt((size_t)byte_array, op_stack, stack_pos);
+  return true;
+}
+
+bool TrapProcessor::CompressBrBytes(StackProgram* program, size_t* inst, size_t*& op_stack, long*& stack_pos, StackFrame* frame)
+{
+  size_t* array = (size_t*)PopInt(op_stack, stack_pos);
+  if(!array) {
+    std::wcerr << L">>> Attempting to dereference a 'Nil' memory instance <<<" << std::endl;
+    return false;
+  }
+
+  // setup buffers
+  const char* in = (char*)(array + 3);
+  const uLong in_len = (uLong)array[2];
+
+  uLong out_len;
+  char* out = OutputStream::CompressBr(in, in_len, out_len);
+  if(!out) {
+    PushInt(0, op_stack, stack_pos);
+    return false;
+  }
+
+  // create character array
+  const long byte_array_size = (int64_t)out_len;
+  const long byte_array_dim = 1;
+  size_t* byte_array = MemoryManager::AllocateArray(byte_array_size + 1 + ((byte_array_dim + 2) * sizeof(size_t)), BYTE_ARY_TYPE, op_stack, *stack_pos, false);
+  byte_array[0] = byte_array_size + 1;
+  byte_array[1] = byte_array_dim;
+  byte_array[2] = byte_array_size;
+
+  // copy string
+  char* byte_array_ptr = (char*)(byte_array + 3);
+  memcpy(byte_array_ptr, out, byte_array_size);
+  free(out);
+  out = nullptr;
+
+  PushInt((size_t)byte_array, op_stack, stack_pos);
+  return true;
+}
+
+bool TrapProcessor::UncompressBrBytes(StackProgram* program, size_t* inst, size_t*& op_stack, long*& stack_pos, StackFrame* frame)
+{
+  size_t* array = (size_t*)PopInt(op_stack, stack_pos);
+  if(!array) {
+    std::wcerr << L">>> Attempting to dereference a 'Nil' memory instance <<<" << std::endl;
+    return false;
+  }
+
+  // setup buffers
+  const char* in = (char*)(array + 3);
+  const uLong in_len = (uLong)array[2];
+
+  uLong out_len;
+  char* out = OutputStream::UncompressBr(in, in_len, out_len);
+  if(!out) {
+    PushInt(0, op_stack, stack_pos);
+    return false;
+  }
+
+  // create character array
+  const long byte_array_size = (int64_t)out_len;
+  const long byte_array_dim = 1;
+  size_t* byte_array = MemoryManager::AllocateArray(byte_array_size + 1 + ((byte_array_dim + 2) * sizeof(size_t)), BYTE_ARY_TYPE, op_stack, *stack_pos, false);
+  byte_array[0] = byte_array_size + 1;
+  byte_array[1] = byte_array_dim;
+  byte_array[2] = byte_array_size;
+
+  // copy string
+  char* byte_array_ptr = (char*)(byte_array + 3);
+  memcpy(byte_array_ptr, out, byte_array_size);
+  free(out);
+  out = nullptr;
+
+  PushInt((size_t)byte_array, op_stack, stack_pos);
+  return true;
+}
+
+bool TrapProcessor::TrapProcessor::CRC32Bytes(StackProgram* program, size_t* inst, size_t*& op_stack, long*& stack_pos, StackFrame* frame)
+{
+  size_t* array = (size_t*)PopInt(op_stack, stack_pos);
+  if (!array) {
+    std::wcerr << L">>> Attempting to dereference a 'Nil' memory instance <<<" << std::endl;
+    return false;
+  }
+
+  // setup buffers
+  const char* in = (char*)(array + 3);
+  const uLong in_len = (uLong)array[2];
+
+  // caculate CRC
+  const uLong crc = crc32(0, (Bytef*)in, in_len);
+  PushInt(crc, op_stack, stack_pos);
+
+  return true;
+}
+
+bool TrapProcessor::FileOpenRead(StackProgram* program, size_t* inst, size_t* &op_stack, long* &stack_pos, StackFrame* frame)
+{
+  size_t* array = (size_t*)PopInt(op_stack, stack_pos);
+  size_t* instance = (size_t*)PopInt(op_stack, stack_pos);
+  if(array && instance) {
+    array = (size_t*)array[0];
+    const std::wstring name((wchar_t*)(array + 3));
+    const std::string filename = UnicodeToBytes(name);
+    FILE* file = File::FileOpen(filename.c_str(), "rb");
+#ifdef _DEBUG
+    std::wcout << L"# file open: name='" << name << L"'; instance=" << instance << L"("
+      << (size_t)instance << L")" << L"; addr=" << file << L"(" << (size_t)file
+      << L") #" << std::endl;
+#endif
+    instance[0] = (size_t)file;
+  }
+
+  return true;
+}
+
+bool TrapProcessor::FileOpenAppend(StackProgram* program, size_t* inst, size_t* &op_stack, long* &stack_pos, StackFrame* frame)
+{
+  size_t* array = (size_t*)PopInt(op_stack, stack_pos);
+  size_t* instance = (size_t*)PopInt(op_stack, stack_pos);
+  if(array && instance) {
+    array = (size_t*)array[0];
+    const std::wstring name((wchar_t*)(array + 3));
+    const std::string filename = UnicodeToBytes(name);
+    FILE* file = File::FileOpen(filename.c_str(), "ab");
+#ifdef _DEBUG
+    std::wcout << L"# file open: name='" << name << L"'; instance=" << instance << L"("
+      << (size_t)instance << L")" << L"; addr=" << file << L"(" << (size_t)file
+      << L") #" << std::endl;
+#endif
+    instance[0] = (size_t)file;
+  }
+
+  return true;
+}
+
+bool TrapProcessor::FileOpenWrite(StackProgram* program, size_t* inst, size_t* &op_stack, long* &stack_pos, StackFrame* frame)
+{
+  size_t* array = (size_t*)PopInt(op_stack, stack_pos);
+  size_t* instance = (size_t*)PopInt(op_stack, stack_pos);
+  if(array && instance) {
+    array = (size_t*)array[0];
+    const std::wstring name((wchar_t*)(array + 3));
+    const std::string filename = UnicodeToBytes(name);
+    FILE* file = File::FileOpen(filename.c_str(), "wb");
+#ifdef _DEBUG
+    std::wcout << L"# file open: name='" << name << L"'; instance=" << instance << L"("
+      << (size_t)instance << L")" << L"; addr=" << file << L"(" << (size_t)file
+      << L") #" << std::endl;
+#endif
+    instance[0] = (size_t)file;
+  }
+
+  return true;
+}
+
+bool TrapProcessor::FileOpenReadWrite(StackProgram* program, size_t* inst, size_t* &op_stack, long* &stack_pos, StackFrame* frame)
+{
+  size_t* array = (size_t*)PopInt(op_stack, stack_pos);
+  size_t* instance = (size_t*)PopInt(op_stack, stack_pos);
+  if(array && instance) {
+    array = (size_t*)array[0];
+    const std::string filename = UnicodeToBytes((wchar_t*)(array + 3));
+    FILE* file = File::FileOpen(filename.c_str(), "w+b");
+#ifdef _DEBUG
+    std::wcout << L"# file open: name='" << name << L"'; instance=" << instance << L"("
+      << (size_t)instance << L")" << L"; addr=" << file << L"(" << (size_t)file
+      << L") #" << std::endl;
+#endif
+    instance[0] = (size_t)file;
+  }
+
+  return true;
+}
+
+bool TrapProcessor::FileClose(StackProgram* program, size_t* inst, size_t* &op_stack, long* &stack_pos, StackFrame* frame)
+{
+  size_t* instance = (size_t*)PopInt(op_stack, stack_pos);
+  if(instance && (FILE*)instance[0]) {
+    FILE* file = (FILE*)instance[0];
+#ifdef _DEBUG
+    std::wcout << L"# file close: addr=" << file << L"(" << (size_t)file << L") #" << std::endl;
+#endif
+    instance[0] = 0;
+    fclose(file);
+  }
+
+  return true;
+}
+
+bool TrapProcessor::FileFlush(StackProgram* program, size_t* inst, size_t* &op_stack, long* &stack_pos, StackFrame* frame)
+{
+  size_t* instance = (size_t*)PopInt(op_stack, stack_pos);
+  if(instance && (FILE*)instance[0]) {
+    FILE* file = (FILE*)instance[0];
+#ifdef _DEBUG
+    std::wcout << L"# file flush: addr=" << file << L"(" << (size_t)file << L") #" << std::endl;
+#endif
+    instance[0] = 0;
+    fflush(file);
+  }
+
+  return true;
+}
+
+bool TrapProcessor::FileInString(StackProgram* program, size_t* inst, size_t* &op_stack, long* &stack_pos, StackFrame* frame)
+{
+  const size_t* array = (size_t*)PopInt(op_stack, stack_pos);
+  const size_t* instance = (size_t*)PopInt(op_stack, stack_pos);
+  if(array && instance && instance[0]) {
+    FILE* file = (FILE*)instance[0];
+    char buffer[MID_BUFFER_MAX] = {0};
+    if(file && fgets(buffer, MID_BUFFER_MAX - 1, file)) {
+      long end_index = (int64_t)strlen(buffer) - 1;
+      if(end_index > -1) {
+        if(buffer[end_index] == '\n' || buffer[end_index] == '\r') {
+          buffer[end_index] = '\0';
+        }
+
+        if(--end_index > -1 && buffer[end_index] == '\r') {
+          buffer[end_index] = '\0';
+        }
+      }
+      else {
+        buffer[0] = '\0';
+      }
+      
+      // copy and remove file BOM UTF (8, 16, 32)
+      std::wstring in = BytesToUnicode(buffer);
+      if(in.size() > 0 && (in[0] == (wchar_t)0xFEFF || in[0] == (wchar_t)0xFFFE || in[0] == (wchar_t)0xFFFE0000 || in[0] == (wchar_t)0xEFBBBF)) {
+        in.erase(in.begin(), in.begin() + 1);
+      }
+
+      wchar_t* out = (wchar_t*)(array + 3);
+#ifdef _WIN32
+      wcsncpy_s(out, array[0], in.c_str(), in.size());
+#else
+      wcsncpy(out, in.c_str(), in.size());
+#endif
+    }
+  }
+
+  return true;
+}
+
+bool TrapProcessor::FileOutString(StackProgram* program, size_t* inst, size_t* &op_stack, long* &stack_pos, StackFrame* frame)
+{
+  const size_t* array = (size_t*)PopInt(op_stack, stack_pos);
+  const size_t* instance = (size_t*)PopInt(op_stack, stack_pos);
+  if(array && instance) {
+    FILE* file = (FILE*)instance[0];
+    const wchar_t* data = (wchar_t*)(array + 3);
+    if(file) {
+      fputs(UnicodeToBytes(data).c_str(), file);
+    }
+  }
+
+  return true;
+}
+
+bool TrapProcessor::FileRewind(StackProgram* program, size_t* inst, size_t* &op_stack, long* &stack_pos, StackFrame* frame)
+{
+  const size_t* instance = (size_t*)PopInt(op_stack, stack_pos);
+  if(instance && (FILE*)instance[0]) {
+    FILE* file = (FILE*)instance[0];
+    rewind(file);
+  }
+
+  return true;
+}
+
+// pipe operations
+bool TrapProcessor::PipeCreate(StackProgram* program, size_t* inst, size_t*& op_stack, long*& stack_pos, StackFrame* frame) 
+{
+  const int mode = (int)PopInt(op_stack, stack_pos);
+  size_t* array = (size_t*)PopInt(op_stack, stack_pos);
+  size_t* instance = (size_t*)PopInt(op_stack, stack_pos);
+
+  if(instance && array && mode == -3 /* Mode->CREATE */) {
+    const wchar_t* name = (wchar_t*)(((size_t*)array[0]) + 3);
+
+#ifdef _WIN32
+    const std::string filename = "\\\\.\\pipe\\" + UnicodeToBytes(name);
+    HANDLE pipe;
+#else
+    const std::string filename = "/tmp/" + UnicodeToBytes(name);
+    int pipe;
+#endif
+
+    if(Pipe::Create(filename.c_str(), pipe)) {
+      instance[0] = (size_t)pipe;
+    }
+  }
+  
+  return true;
+}
+
+bool TrapProcessor::PipeConnect(StackProgram* program, size_t* inst, size_t*& op_stack, long*& stack_pos, StackFrame* frame) 
+{
+  size_t* instance = (size_t*)PopInt(op_stack, stack_pos);
+  if(instance && instance[0] && (int)instance[1] == -3 /* Mode->CREATE */) {
+#ifdef _WIN32
+    const HANDLE pipe = (HANDLE)instance[0];
+    if(Pipe::OpenServer(pipe)) {
+      PushInt(1, op_stack, stack_pos);
+    }
+    else {
+      PushInt(0, op_stack, stack_pos);
+    }
+#else
+    int client_pipe;
+    const int server_pipe = (int)instance[0];
+    if(Pipe::OpenServer(server_pipe, client_pipe)) {
+      instance[0] = client_pipe;
+      PushInt(1, op_stack, stack_pos);
+    }
+    else {
+      PushInt(0, op_stack, stack_pos);
+    }
+#endif
+  }
+  else {
+    PushInt(0, op_stack, stack_pos);
+  }
+  
+  return true;
+}
+
+bool TrapProcessor::PipeOpen(StackProgram* program, size_t* inst, size_t*& op_stack, long*& stack_pos, StackFrame* frame) 
+{
+  const int mode = (int)PopInt(op_stack, stack_pos);
+  size_t* array = (size_t*)PopInt(op_stack, stack_pos);
+  size_t* instance = (size_t*)PopInt(op_stack, stack_pos);
+
+  if(instance && array && mode == -4 /* Mode->OPEN */) {
+    const wchar_t* name = (wchar_t*)(((size_t*)array[0]) + 3);
+
+#ifdef _WIN32
+    HANDLE pipe = (HANDLE)instance[0];
+    const std::string filename = "\\\\.\\pipe\\" + UnicodeToBytes(name);
+#else
+    int pipe = (int)instance[0];
+    const std::string filename = "/tmp/" + UnicodeToBytes(name);
+#endif
+    if(Pipe::OpenClient(filename.c_str(), pipe)) {
+      PushInt(1, op_stack, stack_pos);
+    }
+    else {
+      PushInt(0, op_stack, stack_pos);
+    }
+  }
+  else {
+    PushInt(0, op_stack, stack_pos);
+  }
+
+  return true;
+}
+
+bool TrapProcessor::PipeClose(StackProgram* program, size_t* inst, size_t*& op_stack, long*& stack_pos, StackFrame* fram) 
+{
+  size_t* instance = (size_t*)PopInt(op_stack, stack_pos);
+  if(instance && instance[0]) {
+    // server pipe
+    if((int)instance[1] == -3 /* Mode->CREATE */) {
+#ifdef _WIN32
+      const HANDLE pipe = (HANDLE)instance[0];
+#else
+      const int pipe = (int)instance[0];
+#endif
+      Pipe::Close(pipe);
+    }
+    // client pipe
+    else {
+#ifdef _WIN32
+      const HANDLE pipe = (HANDLE)instance[0];
+#else
+      const int pipe = (int)instance[0];
+#endif
+      Pipe::Close(pipe);
+    }
+  }
+
+  return true;
+}
+
+bool TrapProcessor::PipeInByte(StackProgram* program, size_t* inst, size_t*& op_stack, long*& stack_pos, StackFrame* frame)
+{
+  const size_t* instance = (size_t*)PopInt(op_stack, stack_pos);
+  if(instance && instance[0]) {
+#ifdef _WIN32
+    HANDLE pipe = (HANDLE)instance[0];
+    PushInt(Pipe::ReadByte(pipe), op_stack, stack_pos);
+#else
+    int pipe = (int)instance[0];
+    PushInt(Pipe::ReadByte(pipe), op_stack, stack_pos);
+#endif
+  }
+  else {
+    PushInt(0, op_stack, stack_pos);
+  }
+
+  return true;
+}
+
+bool TrapProcessor::PipeOutByte(StackProgram* program, size_t* inst, size_t*& op_stack, long*& stack_pos, StackFrame* frame) 
+{
+  const int value = (int)PopInt(op_stack, stack_pos);
+  const size_t* instance = (size_t*)PopInt(op_stack, stack_pos);
+
+  if(instance && (FILE*)instance[0]) {
+#ifdef _WIN32
+    HANDLE pipe = (HANDLE)instance[0];
+    PushInt(Pipe::WriteByte(value, pipe), op_stack, stack_pos);
+#else
+    int pipe = (int)instance[0];
+    PushInt(Pipe::WriteByte(value, pipe), op_stack, stack_pos);
+#endif
+  }
+  else {
+    PushInt(0, op_stack, stack_pos);
+  }
+
+  return true;
+}
+
+bool TrapProcessor::PipeInByteAry(StackProgram* program, size_t* inst, size_t*& op_stack, long*& stack_pos, StackFrame* frame)
+{
+  const size_t* array = (size_t*)PopInt(op_stack, stack_pos);
+  const int64_t num = (int64_t)PopInt(op_stack, stack_pos);
+  const int64_t offset = (int64_t)PopInt(op_stack, stack_pos);
+  const size_t* instance = (size_t*)PopInt(op_stack, stack_pos);
+
+  if(array && instance && (FILE*)instance[0] && offset > -1 && offset + num <= (int64_t)array[0]) {
+#ifdef _WIN32
+    HANDLE pipe = (HANDLE)instance[0];
+#else
+    int pipe = (int)instance[0];
+#endif
+    char* buffer = (char*)(array + 3);
+    PushInt(Pipe::ReadByteArray(buffer, offset, num, pipe), op_stack, stack_pos);
+  }
+  else {
+    PushInt(-1, op_stack, stack_pos);
+  }
+
+  return true;
+}
+
+bool TrapProcessor::PipeInCharAry(StackProgram* program, size_t* inst, size_t*& op_stack, long*& stack_pos, StackFrame* frame)
+{
+  const size_t* array = (size_t*)PopInt(op_stack, stack_pos);
+  const int64_t num = (int64_t)PopInt(op_stack, stack_pos);
+  const int64_t offset = (int64_t)PopInt(op_stack, stack_pos);
+  const size_t* instance = (size_t*)PopInt(op_stack, stack_pos);
+
+  if(array && instance && (FILE*)instance[0] && offset > -1 && offset + num <= (int64_t)array[0]) {
+    wchar_t* out = (wchar_t*)(array + 3);
+#ifdef _WIN32
+    HANDLE pipe = (HANDLE)instance[0];
+#else
+    int pipe = (int)instance[0];
+#endif
+
+    // read from pipe
+    char* byte_buffer = new char[num * 2 + 1];
+    const size_t read = Pipe::ReadByteArray(byte_buffer, offset, num, pipe);
+    byte_buffer[read] = '\0';
+    std::wstring in(BytesToUnicode(byte_buffer));
+
+    // copy and remove file BOM UTF (8, 16, 32)
+    if(in.size() > 0 && (in[0] == (wchar_t)0xFEFF || in[0] == (wchar_t)0xFFFE || in[0] == (wchar_t)0xFFFE0000 || in[0] == (wchar_t)0xEFBBBF)) {
+      in.erase(in.begin(), in.begin() + 1);
+    }
+
+    // copy
+#ifdef _WIN32
+    wcsncpy_s(out, array[0] + 1, in.c_str(), in.size());
+#else
+    wcsncpy(out, in.c_str(), in.size());
+#endif
+
+    // clean up
+    delete[] byte_buffer;
+    byte_buffer = nullptr;
+
+    PushInt(read, op_stack, stack_pos);
+  }
+  else {
+    PushInt(-1, op_stack, stack_pos);
+  }
+
+  return true;
+}
+
+bool TrapProcessor::PipeOutByteAry(StackProgram* program, size_t* inst, size_t*& op_stack, long*& stack_pos, StackFrame* frame) 
+{
+  const size_t* array = (size_t*)PopInt(op_stack, stack_pos);
+  const int64_t num = (int64_t)PopInt(op_stack, stack_pos);
+  const int64_t offset = (int64_t)PopInt(op_stack, stack_pos);
+  const size_t* instance = (size_t*)PopInt(op_stack, stack_pos);
+
+  if(array && instance && (FILE*)instance[0] && offset > -1 && offset + num <= (int64_t)array[0]) {
+#ifdef _WIN32
+    HANDLE pipe = (HANDLE)instance[0];
+#else
+    int pipe = (int)instance[0];
+#endif
+    char* buffer = (char*)(array + 3);
+    PushInt(Pipe::WriteByteArray(buffer, offset, num, pipe), op_stack, stack_pos);
+  }
+  else {
+    PushInt(-1, op_stack, stack_pos);
+  }
+
+  return true;
+}
+
+bool TrapProcessor::PipeOutCharAry(StackProgram* program, size_t* inst, size_t*& op_stack, long*& stack_pos, StackFrame* frame) 
+{
+  const size_t* array = (size_t*)PopInt(op_stack, stack_pos);
+  const int64_t num = (int64_t)PopInt(op_stack, stack_pos);
+  const int64_t offset = (int64_t)PopInt(op_stack, stack_pos);
+  const size_t* instance = (size_t*)PopInt(op_stack, stack_pos);
+
+  if(array && instance && (FILE*)instance[0] && offset > -1 && offset + num <= (int64_t)array[0]) {
+#ifdef _WIN32
+    HANDLE pipe = (HANDLE)instance[0];
+#else
+    int pipe = (int)instance[0];
+#endif
+    const wchar_t* buffer = (wchar_t*)(array + 3);
+    // copy sub buffer
+    std::wstring sub_buffer(buffer + offset, num);
+    // convert to bytes and write out
+    std::string buffer_out = UnicodeToBytes(sub_buffer);
+    PushInt(Pipe::WriteByteArray(buffer_out.c_str(), 0, buffer_out.size(), pipe), op_stack, stack_pos);
+  }
+  else {
+    PushInt(-1, op_stack, stack_pos);
+  }
+
+  return true;
+}
+
+bool TrapProcessor::PipeInString(StackProgram* program, size_t* inst, size_t*& op_stack, long*& stack_pos, StackFrame* frame) 
+{
+  const size_t* array = (size_t*)PopInt(op_stack, stack_pos);
+  const size_t* instance = (size_t*)PopInt(op_stack, stack_pos);
+  if(array && instance && instance[0]) {
+#ifdef _WIN32
+    HANDLE pipe = (HANDLE)instance[0];
+    std::string buffer = Pipe::ReadString(pipe);
+#else
+    int pipe = (int)instance[0];
+    std::string buffer = Pipe::ReadString(pipe);
+#endif
+    
+    if(!buffer.empty()) {
+      // copy and remove file BOM UTF (8, 16, 32)
+      std::wstring in = BytesToUnicode(buffer);
+      if(in.size() > 0 && (in[0] == (wchar_t)0xFEFF || in[0] == (wchar_t)0xFFFE || in[0] == (wchar_t)0xFFFE0000 || in[0] == (wchar_t)0xEFBBBF)) {
+        in.erase(in.begin(), in.begin() + 1);
+      }
+      
+      wchar_t* out = (wchar_t*)(array + 3);
+#ifdef _WIN32
+      wcsncpy_s(out, array[0] + 1, in.c_str(), in.size());
+#else
+      wcsncpy(out, in.c_str(), in.size());
+#endif
+    }
+  }
+  
+  return true;
+}
+
+bool TrapProcessor::PipeOutString(StackProgram* program, size_t* inst, size_t*& op_stack, long*& stack_pos, StackFrame* frame) 
+{
+  const size_t* array = (size_t*)PopInt(op_stack, stack_pos);
+  const size_t* instance = (size_t*)PopInt(op_stack, stack_pos);
+  if(array && instance && instance[0]) {
+    const std::string output = UnicodeToBytes((wchar_t*)(array + 3));
+#ifdef _WIN32
+    HANDLE pipe = (HANDLE)instance[0];
+#else
+    int pipe = (int)instance[0];
+#endif
+    Pipe::WriteString(output, pipe);
+  }
+
+  return true;
+}
+
+// socket operations
+bool TrapProcessor::SockTcpIsConnected(StackProgram* program, size_t* inst, size_t* &op_stack, long* &stack_pos, StackFrame* frame)
+{
+  size_t* instance = (size_t*)PopInt(op_stack, stack_pos);
+  if(instance && (int64_t)instance[0] > -1) {
+    PushInt(1, op_stack, stack_pos);
+  }
+  else {
+    PushInt(0, op_stack, stack_pos);
+  }
+
+  return true;
+}
+
+bool TrapProcessor::SockTcpInByte(StackProgram* program, size_t* inst, size_t* &op_stack, long* &stack_pos, StackFrame* frame)
+{
+  size_t* instance = (size_t*)PopInt(op_stack, stack_pos);
+  if(instance && (int64_t)instance[0] > -1) {
+    SOCKET sock = (SOCKET)instance[0];
+    int status;
+    PushInt(IPSocket::ReadByte(sock, status), op_stack, stack_pos);
+  }
+  else {
+    PushInt(0, op_stack, stack_pos);
+  }
+
+  return true;
+}
+
+bool TrapProcessor::SockTcpInByteAry(StackProgram* program, size_t* inst, size_t* &op_stack, long* &stack_pos, StackFrame* frame)
+{
+  size_t* array = (size_t*)PopInt(op_stack, stack_pos);
+  const long num = (long)PopInt(op_stack, stack_pos);
+  const int64_t offset = (int64_t)PopInt(op_stack, stack_pos);
+  size_t* instance = (size_t*)PopInt(op_stack, stack_pos);
+
+  if(array && instance && (int64_t)instance[0] > -1 && offset > -1 && offset + num <= (int64_t)array[0]) {
+    SOCKET sock = (SOCKET)instance[0];
+    char* buffer = (char*)(array + 3);
+    PushInt(IPSocket::ReadBytes(buffer + offset, num, sock), op_stack, stack_pos);
+  }
+  else {
+    PushInt(-1, op_stack, stack_pos);
+  }
+
+  return true;
+}
+
+bool TrapProcessor::SockTcpInCharAry(StackProgram* program, size_t* inst, size_t* &op_stack, long* &stack_pos, StackFrame* frame)
+{
+  size_t* array = (size_t*)PopInt(op_stack, stack_pos);
+  const long num = (long)PopInt(op_stack, stack_pos);
+  const int64_t offset = (int64_t)PopInt(op_stack, stack_pos);
+  size_t* instance = (size_t*)PopInt(op_stack, stack_pos);
+
+  if(array && instance && (int64_t)instance[0] > -1 && offset > -1 && offset + num <= (int64_t)array[0]) {
+    SOCKET sock = (SOCKET)instance[0];
+    wchar_t* buffer = (wchar_t*)(array + 3);
+    // allocate temporary buffer
+    char* byte_buffer = new char[num * 2 + 1];
+    int read = IPSocket::ReadBytes(byte_buffer + offset, num, sock);
+    if(read > -1) {
+      byte_buffer[read] = '\0';
+      std::wstring in = BytesToUnicode(byte_buffer);
+#ifdef _WIN32
+      wcsncpy_s(buffer, array[0] + 1, in.c_str(), in.size());
+#else
+      wcsncpy(buffer, in.c_str(), in.size());
+#endif
+      PushInt(in.size(), op_stack, stack_pos);
+    }
+    else {
+      PushInt(-1, op_stack, stack_pos);
+    }
+    // clean up
+    delete[] byte_buffer;
+    byte_buffer = nullptr;
+  }
+  else {
+    PushInt(-1, op_stack, stack_pos);
+  }
+
+  return true;
+}
+
+bool TrapProcessor::SockTcpOutByte(StackProgram* program, size_t* inst, size_t* &op_stack, long* &stack_pos, StackFrame* frame)
+{
+  int64_t value = (int64_t)PopInt(op_stack, stack_pos);
+  size_t* instance = (size_t*)PopInt(op_stack, stack_pos);
+  if(instance && (int64_t)instance[0] > -1) {
+    SOCKET sock = (SOCKET)instance[0];
+    IPSocket::WriteByte((char)value, sock);
+    PushInt(1, op_stack, stack_pos);
+  }
+  else {
+    PushInt(0, op_stack, stack_pos);
+  }
+
+  return true;
+}
+
+bool TrapProcessor::SockTcpOutByteAry(StackProgram* program, size_t* inst, size_t* &op_stack, long* &stack_pos, StackFrame* frame)
+{
+  size_t* array = (size_t*)PopInt(op_stack, stack_pos);
+  const long num = (long)PopInt(op_stack, stack_pos);
+  const int64_t offset = (int64_t)PopInt(op_stack, stack_pos);
+  size_t* instance = (size_t*)PopInt(op_stack, stack_pos);
+
+  if(array && instance && (int64_t)instance[0] > -1 && offset > -1 && offset + num <= (int64_t)array[0]) {
+    SOCKET sock = (SOCKET)instance[0];
+    char* buffer = (char*)(array + 3);
+    PushInt(IPSocket::WriteBytes(buffer + offset, num, sock), op_stack, stack_pos);
+  }
+  else {
+    PushInt(-1, op_stack, stack_pos);
+  }
+
+  return true;
+}
+
+bool TrapProcessor::SockTcpOutCharAry(StackProgram* program, size_t* inst, size_t* &op_stack, long* &stack_pos, StackFrame* frame)
+{
+  size_t* array = (size_t*)PopInt(op_stack, stack_pos);
+  const int64_t num = (int64_t)PopInt(op_stack, stack_pos);
+  const int64_t offset = (int64_t)PopInt(op_stack, stack_pos);
+  size_t* instance = (size_t*)PopInt(op_stack, stack_pos);
+
+  if(array && instance && (int64_t)instance[0] > -1 && offset > -1 && offset + num <= (int64_t)array[0]) {
+    SOCKET sock = (SOCKET)instance[0];
+    const wchar_t* buffer = (wchar_t*)(array + 3);
+    // copy sub buffer
+    std::wstring sub_buffer(buffer + offset, num);
+    // convert to bytes and write out
+    std::string buffer_out = UnicodeToBytes(sub_buffer);
+    PushInt(IPSocket::WriteBytes(buffer_out.c_str(), (int)buffer_out.size(), sock), op_stack, stack_pos);
+  }
+  else {
+    PushInt(-1, op_stack, stack_pos);
+  }
+
+  return true;
+}
+
+bool TrapProcessor::SockTcpSslInByte(StackProgram* program, size_t* inst, size_t* &op_stack, long* &stack_pos, StackFrame* frame)
+{
+  size_t* instance = (size_t*)PopInt(op_stack, stack_pos);
+  if(instance) {
+    SSL_CTX* ctx = (SSL_CTX*)instance[0];
+    BIO* bio = (BIO*)instance[1];
+    int status;
+    PushInt(IPSecureSocket::ReadByte(ctx, bio, status), op_stack, stack_pos);
+  }
+  else {
+    PushInt(0, op_stack, stack_pos);
+  }
+
+  return true;
+}
+
+bool TrapProcessor::SockTcpSslInByteAry(StackProgram* program, size_t* inst, size_t* &op_stack, long* &stack_pos, StackFrame* frame)
+{
+  size_t* array = (size_t*)PopInt(op_stack, stack_pos);
+  const long num = (long)PopInt(op_stack, stack_pos);
+  const int64_t offset = (int64_t)PopInt(op_stack, stack_pos);
+  size_t* instance = (size_t*)PopInt(op_stack, stack_pos);
+
+  if(array && instance && offset > -1 && offset + num <= (int64_t)array[0]) {
+    SSL_CTX* ctx = (SSL_CTX*)instance[0];
+    BIO* bio = (BIO*)instance[1];
+    char* buffer = (char*)(array + 3);
+    PushInt(IPSecureSocket::ReadBytes(buffer + offset, num, ctx, bio), op_stack, stack_pos);
+  }
+  else {
+    PushInt(-1, op_stack, stack_pos);
+  }
+
+  return true;
+}
+
+bool TrapProcessor::SockTcpSslInCharAry(StackProgram* program, size_t* inst, size_t* &op_stack, long* &stack_pos, StackFrame* frame)
+{
+  size_t* array = (size_t*)PopInt(op_stack, stack_pos);
+  const long num = (long)PopInt(op_stack, stack_pos);
+  const int64_t offset = (long)PopInt(op_stack, stack_pos);
+  size_t* instance = (size_t*)PopInt(op_stack, stack_pos);
+
+  if(array && instance && offset > -1 && offset + num <= (int64_t)array[0]) {
+    SSL_CTX* ctx = (SSL_CTX*)instance[0];
+    BIO* bio = (BIO*)instance[1];
+    wchar_t* buffer = (wchar_t*)(array + 3);
+    char* byte_buffer = new char[num * 2 + 1];
+    int read = IPSecureSocket::ReadBytes(byte_buffer + offset, num, ctx, bio);
+    if(read > -1) {
+      byte_buffer[read] = '\0';
+      std::wstring in = BytesToUnicode(byte_buffer);
+#ifdef _WIN32
+      wcsncpy_s(buffer, array[0] + 1, in.c_str(), in.size());
+#else
+      wcsncpy(buffer, in.c_str(), in.size());
+#endif
+      PushInt(in.size(), op_stack, stack_pos);
+    }
+    else {
+      PushInt(-1, op_stack, stack_pos);
+    }
+    // clean up
+    delete[] byte_buffer;
+    byte_buffer = nullptr;
+  }
+  else {
+    PushInt(-1, op_stack, stack_pos);
+  }
+
+  return true;
+}
+
+bool TrapProcessor::SockTcpSslOutByte(StackProgram* program, size_t* inst, size_t* &op_stack, long* &stack_pos, StackFrame* frame)
+{
+  int64_t value = (int64_t)PopInt(op_stack, stack_pos);
+  size_t* instance = (size_t*)PopInt(op_stack, stack_pos);
+  if(instance) {
+    SSL_CTX* ctx = (SSL_CTX*)instance[0];
+    BIO* bio = (BIO*)instance[1];
+    IPSecureSocket::WriteByte((char)value, ctx, bio);
+    PushInt(1, op_stack, stack_pos);
+  }
+  else {
+    PushInt(0, op_stack, stack_pos);
+  }
+
+  return true;
+}
+
+bool TrapProcessor::SockTcpSslOutByteAry(StackProgram* program, size_t* inst, size_t* &op_stack, long* &stack_pos, StackFrame* frame)
+{
+  size_t* array = (size_t*)PopInt(op_stack, stack_pos);
+  const long num = (long)PopInt(op_stack, stack_pos);
+  const int64_t offset = (int64_t)PopInt(op_stack, stack_pos);
+  size_t* instance = (size_t*)PopInt(op_stack, stack_pos);
+
+  if(array && instance && offset > -1 && offset + num <= (int64_t)array[0]) {
+    SSL_CTX* ctx = (SSL_CTX*)instance[0];
+    BIO* bio = (BIO*)instance[1];
+    char* buffer = (char*)(array + 3);
+    PushInt(IPSecureSocket::WriteBytes(buffer + offset, num, ctx, bio), op_stack, stack_pos);
+  }
+  else {
+    PushInt(-1, op_stack, stack_pos);
+  }
+
+  return true;
+}
+
+bool TrapProcessor::SockTcpSslOutCharAry(StackProgram* program, size_t* inst, size_t* &op_stack, long* &stack_pos, StackFrame* frame)
+{
+  size_t* array = (size_t*)PopInt(op_stack, stack_pos);
+  const int64_t num = (int64_t)PopInt(op_stack, stack_pos);
+  const int64_t offset = (int64_t)PopInt(op_stack, stack_pos);
+  size_t* instance = (size_t*)PopInt(op_stack, stack_pos);
+
+  if(array && instance && offset > -1 && offset + num <= (int64_t)array[0]) {
+    SSL_CTX* ctx = (SSL_CTX*)instance[0];
+    BIO* bio = (BIO*)instance[1];
+    const wchar_t* buffer = (wchar_t*)(array + 3);
+    // copy sub buffer
+    std::wstring sub_buffer(buffer + offset, num);
+    // convert to bytes and write out
+    std::string buffer_out = UnicodeToBytes(sub_buffer);
+    PushInt(IPSecureSocket::WriteBytes(buffer_out.c_str(), (int)buffer_out.size(), ctx, bio), op_stack, stack_pos);
+  }
+  else {
+    PushInt(-1, op_stack, stack_pos);
+  }
+
+  return true;
+}
+
+bool TrapProcessor::FileInByte(StackProgram* program, size_t* inst, size_t* &op_stack, long* &stack_pos, StackFrame* frame)
+{
+  const size_t* instance = (size_t*)PopInt(op_stack, stack_pos);
+  if((FILE*)instance[0]) {
+    FILE* file = (FILE*)instance[0];
+    const int value = fgetc(file);
+    PushInt(value < 0 ? 0 : value, op_stack, stack_pos);
+  }
+  else {
+    PushInt(0, op_stack, stack_pos);
+  }
+
+  return true;
+}
+
+bool TrapProcessor::FileInCharAry(StackProgram* program, size_t* inst, size_t* &op_stack, long* &stack_pos, StackFrame* frame)
+{
+  const size_t* array = (size_t*)PopInt(op_stack, stack_pos);
+  const int64_t num = (int64_t)PopInt(op_stack, stack_pos);
+  const int64_t offset = (int64_t)PopInt(op_stack, stack_pos);
+  const size_t* instance = (size_t*)PopInt(op_stack, stack_pos);
+  
+  if(array && instance && (FILE*)instance[0] && offset > -1 && offset + num <= (int64_t)array[0]) {
+    FILE* file = (FILE*)instance[0];
+    wchar_t* out = (wchar_t*)(array + 3);
+
+    // read from file
+    char* byte_buffer = new char[num * 2 + 1];
+    const size_t read = fread(byte_buffer + offset, 1, num, file);
+    byte_buffer[read] = '\0';
+    std::wstring in(BytesToUnicode(byte_buffer));
+    
+    // remove file BOM UTF (8, 16, 32)
+    if(in.size() > 0 && ((size_t)in[0] == 0xFEFF || (size_t)in[0] == 0xFFFE || (size_t)in[0] == 0xFFFE0000 || (size_t)in[0] == 0xEFBBBF)) {
+      in.erase(in.begin(), in.begin() + 1);
+    }
+
+    // copy
+#ifdef _WIN32
+    wcsncpy_s(out, array[0] + 1, in.c_str(), in.size());
+#else
+    wcsncpy(out, in.c_str(), array[2]);
+#endif
+
+    // clean up
+    delete[] byte_buffer;
+    byte_buffer = nullptr;
+
+    PushInt(read, op_stack, stack_pos);
+  }
+  else {
+    PushInt(-1, op_stack, stack_pos);
+  }
+
+  return true;
+}
+
+bool TrapProcessor::FileInByteAry(StackProgram* program, size_t* inst, size_t* &op_stack, long* &stack_pos, StackFrame* frame)
+{
+  const size_t* array = (size_t*)PopInt(op_stack, stack_pos);
+  const int64_t num = (int64_t)PopInt(op_stack, stack_pos);
+  const int64_t offset = (int64_t)PopInt(op_stack, stack_pos);
+  const size_t* instance = (size_t*)PopInt(op_stack, stack_pos);
+
+  if(array && instance && (FILE*)instance[0] && offset > -1 && offset + num <= (int64_t)array[0]) {
+    FILE* file = (FILE*)instance[0];
+    char* buffer = (char*)(array + 3);
+    const size_t read = fread(buffer + offset, 1, num, file);
+    PushInt(read, op_stack, stack_pos);
+  }
+  else {
+    PushInt(-1, op_stack, stack_pos);
+  }
+
+  return true;
+}
+
+bool TrapProcessor::FileOutByte(StackProgram* program, size_t* inst, size_t* &op_stack, long* &stack_pos, StackFrame* frame)
+{
+  const int value = (int)PopInt(op_stack, stack_pos);
+  const size_t* instance = (size_t*)PopInt(op_stack, stack_pos);
+
+  if(instance && (FILE*)instance[0]) {
+    FILE* file = (FILE*)instance[0];
+    if(fputc(value, file) != value) {
+      PushInt(0, op_stack, stack_pos);
+    }
+    else {
+      PushInt(1, op_stack, stack_pos);
+    }
+  }
+  else {
+    PushInt(0, op_stack, stack_pos);
+  }
+
+  return true;
+}
+
+bool TrapProcessor::FileOutByteAry(StackProgram* program, size_t* inst, size_t* &op_stack, long* &stack_pos, StackFrame* frame)
+{
+  const size_t* array = (size_t*)PopInt(op_stack, stack_pos);
+  const int64_t num = (int64_t)PopInt(op_stack, stack_pos);
+  const int64_t offset = (int64_t)PopInt(op_stack, stack_pos);
+  const size_t* instance = (size_t*)PopInt(op_stack, stack_pos);
+
+  if(array && instance && (FILE*)instance[0] && offset > -1 && offset + num <= (int64_t)array[0]) {
+    FILE* file = (FILE*)instance[0];
+    char* buffer = (char*)(array + 3);
+    PushInt(fwrite(buffer + offset, 1, num, file), op_stack, stack_pos);
+  }
+  else {
+    PushInt(-1, op_stack, stack_pos);
+  }
+
+  return true;
+}
+
+bool TrapProcessor::FileOutCharAry(StackProgram* program, size_t* inst, size_t* &op_stack, long* &stack_pos, StackFrame* frame)
+{
+  const size_t* array = (size_t*)PopInt(op_stack, stack_pos);
+  const int64_t num = (int64_t)PopInt(op_stack, stack_pos);
+  const int64_t offset = (int64_t)PopInt(op_stack, stack_pos);
+  const size_t* instance = (size_t*)PopInt(op_stack, stack_pos);
+
+  if(array && instance && (FILE*)instance[0] && offset > -1 && offset + num <= (int64_t)array[0]) {
+    FILE* file = (FILE*)instance[0];
+    const wchar_t* buffer = (wchar_t*)(array + 3);
+    // copy sub buffer
+    std::wstring sub_buffer(buffer + offset, num);
+    // convert to bytes and write out
+    std::string buffer_out = UnicodeToBytes(sub_buffer);
+    PushInt(fwrite(buffer_out.c_str(), 1, buffer_out.size(), file), op_stack, stack_pos);
+  }
+  else {
+    PushInt(-1, op_stack, stack_pos);
+  }
+
+  return true;
+}
+
+bool TrapProcessor::FileSeek(StackProgram* program, size_t* inst, size_t* &op_stack, long* &stack_pos, StackFrame* frame)
+{
+  long pos = (int64_t)PopInt(op_stack, stack_pos);
+  size_t* instance = (size_t*)PopInt(op_stack, stack_pos);
+
+  if(instance && (FILE*)instance[0]) {
+    FILE* file = (FILE*)instance[0];
+    if(fseek(file, pos, SEEK_CUR) != 0) {
+      PushInt(0, op_stack, stack_pos);
+    }
+    else {
+      PushInt(1, op_stack, stack_pos);
+    }
+  }
+  else {
+    PushInt(0, op_stack, stack_pos);
+  }
+
+  return true;
+}
+
+bool TrapProcessor::FileEof(StackProgram* program, size_t* inst, size_t* &op_stack, long* &stack_pos, StackFrame* frame)
+{
+  const size_t* instance = (size_t*)PopInt(op_stack, stack_pos);
+  if(instance && (FILE*)instance[0]) {
+    FILE* file = (FILE*)instance[0];
+    PushInt(feof(file) != 0, op_stack, stack_pos);
+  }
+  else {
+    PushInt(1, op_stack, stack_pos);
+  }
+
+  return true;
+}
+
+bool TrapProcessor::FileIsOpen(StackProgram* program, size_t* inst, size_t* &op_stack, long* &stack_pos, StackFrame* frame)
+{
+  const size_t* instance = (size_t*)PopInt(op_stack, stack_pos);
+  if(instance && (FILE*)instance[0]) {
+    PushInt(1, op_stack, stack_pos);
+  }
+  else {
+    PushInt(0, op_stack, stack_pos);
+  }
+
+  return true;
+}
+
+bool TrapProcessor::FileCanWriteOnly(StackProgram* program, size_t* inst, size_t* &op_stack, long* &stack_pos, StackFrame* frame)
+{
+  size_t* array = (size_t*)PopInt(op_stack, stack_pos);
+  if(array) {
+    array = (size_t*)array[0];
+    const std::wstring wname((wchar_t*)(array + 3));
+    const std::string name =  UnicodeToBytes(wname);
+    PushInt(File::FileWriteOnly(name.c_str()), op_stack, stack_pos);
+  }
+  else {
+    PushInt(0, op_stack, stack_pos);
+  }
+
+  return true;
+}
+
+bool TrapProcessor::FileCanReadOnly(StackProgram* program, size_t* inst, size_t* &op_stack, long* &stack_pos, StackFrame* frame)
+{
+  size_t* array = (size_t*)PopInt(op_stack, stack_pos);
+  if(array) {
+    array = (size_t*)array[0];
+    const std::wstring wname((wchar_t*)(array + 3));
+    const std::string name =  UnicodeToBytes(wname);
+    PushInt(File::FileReadOnly(name.c_str()), op_stack, stack_pos);
+  }
+  else {
+    PushInt(0, op_stack, stack_pos);
+  }
+
+  return true;
+}
+
+bool TrapProcessor::FileCanReadWrite(StackProgram* program, size_t* inst, size_t* &op_stack, long* &stack_pos, StackFrame* frame)
+{
+  size_t* array = (size_t*)PopInt(op_stack, stack_pos);
+  if(array) {
+    array = (size_t*)array[0];
+    const std::wstring wname((wchar_t*)(array + 3));
+    const std::string name =  UnicodeToBytes(wname);
+    PushInt(File::FileReadWrite(name.c_str()), op_stack, stack_pos);
+  }
+  else {
+    PushInt(0, op_stack, stack_pos);
+  }
+
+  return true;
+}
+
+bool TrapProcessor::FileExists(StackProgram* program, size_t* inst, size_t* &op_stack, long* &stack_pos, StackFrame* frame)
+{
+  size_t* array = (size_t*)PopInt(op_stack, stack_pos);
+  if(array) {
+    array = (size_t*)array[0];
+    const std::wstring wname((wchar_t*)(array + 3));
+    const std::string name =  UnicodeToBytes(wname);
+    PushInt(File::FileExists(name.c_str()), op_stack, stack_pos);
+  }
+  else {
+    PushInt(0, op_stack, stack_pos);
+  }
+
+  return true;
+}
+
+bool TrapProcessor::FileSize(StackProgram* program, size_t* inst, size_t* &op_stack, long* &stack_pos, StackFrame* frame)
+{
+  size_t* array = (size_t*)PopInt(op_stack, stack_pos);
+  if(array) {
+    array = (size_t*)array[0];
+    const std::wstring wname((wchar_t*)(array + 3));
+    const std::string name =  UnicodeToBytes(wname);
+    PushInt(File::FileSize(name.c_str()), op_stack, stack_pos);
+  }
+  else {
+    PushInt(-1, op_stack, stack_pos);
+  }
+
+  return true;
+}
+
+bool TrapProcessor::FileTempName(StackProgram* program, size_t* inst, size_t*& op_stack, long*& stack_pos, StackFrame* frame) 
+{
+  const std::string full_path = File::TempName();
+  if(full_path.size() > 0) {
+    const std::wstring wfull_path(full_path.begin(), full_path.end());
+    const size_t str_obj = (size_t)CreateStringObject(wfull_path, program, op_stack, stack_pos);
+    PushInt(str_obj, op_stack, stack_pos);
+  }
+  else {
+    PushInt(0, op_stack, stack_pos);
+  }
+
+  return true;
+}
+
+bool TrapProcessor::FileFullPath(StackProgram* program, size_t* inst, size_t* &op_stack, long* &stack_pos, StackFrame* frame)
+{
+  size_t* array = (size_t*)PopInt(op_stack, stack_pos);
+  if(array) {
+    array = (size_t*)array[0];
+    const std::wstring wname((wchar_t*)(array + 3));
+    const std::string name =  UnicodeToBytes(wname);
+    std::string full_path = File::FullPathName(name);
+    if(full_path.size() > 0) {
+      const std::wstring wfull_path(full_path.begin(), full_path.end());
+      const size_t str_obj = (size_t)CreateStringObject(wfull_path, program, op_stack, stack_pos);
+      PushInt(str_obj, op_stack, stack_pos);
+    }
+    else {
+      PushInt(0, op_stack, stack_pos);
+    }
+  }
+
+  return true;
+}
+
+bool TrapProcessor::FileAccountOwner(StackProgram* program, size_t* inst, size_t* &op_stack, long* &stack_pos, StackFrame* frame)
+{
+  size_t* array = (size_t*)PopInt(op_stack, stack_pos);
+  if(array) {
+    array = (size_t*)array[0];
+    const std::wstring wname((wchar_t*)(array + 3));
+    const std::string name =  UnicodeToBytes(wname);
+    ProcessFileOwner(name.c_str(), true, program, op_stack, stack_pos);
+  }
+  else {
+    PushInt(0, op_stack, stack_pos);
+  }
+
+  return true;
+}
+
+bool TrapProcessor::FileGroupOwner(StackProgram* program, size_t* inst, size_t* &op_stack, long* &stack_pos, StackFrame* frame)
+{
+  size_t* array = (size_t*)PopInt(op_stack, stack_pos);
+  if(array) {
+    array = (size_t*)array[0];
+    const std::wstring wname((wchar_t*)(array + 3));
+    const std::string name =  UnicodeToBytes(wname);
+    ProcessFileOwner(name.c_str(), false, program, op_stack, stack_pos);
+  }
+  else {
+    PushInt(0, op_stack, stack_pos);
+  }
+
+  return true;
+}
+
+bool TrapProcessor::FileDelete(StackProgram* program, size_t* inst, size_t* &op_stack, long* &stack_pos, StackFrame* frame)
+{
+  size_t* array = (size_t*)PopInt(op_stack, stack_pos);
+  if(array) {
+    array = (size_t*)array[0];
+    const std::wstring wname((wchar_t*)(array + 3));
+    const std::string name =  UnicodeToBytes(wname);
+    if(remove(name.c_str()) != 0) {
+      PushInt(0, op_stack, stack_pos);
+    }
+    else {
+      PushInt(1, op_stack, stack_pos);
+    }
+  }
+  else {
+    PushInt(0, op_stack, stack_pos);
+  }
+
+  return true;
+}
+
+bool TrapProcessor::FileRename(StackProgram* program, size_t* inst, size_t* &op_stack, long* &stack_pos, StackFrame* frame)
+{
+  const size_t* to = (size_t*)PopInt(op_stack, stack_pos);
+  const size_t* from = (size_t*)PopInt(op_stack, stack_pos);
+
+  if(!to || !from) {
+    PushInt(0, op_stack, stack_pos);
+    return true;
+  }
+
+  to = (size_t*)to[0];
+  const std::wstring wto_name((wchar_t*)(to + 3));
+
+  from = (size_t*)from[0];
+  const std::wstring wfrom_name((wchar_t*)(from + 3));
+
+  const std::string to_name = UnicodeToBytes(wto_name);
+  const std::string from_name = UnicodeToBytes(wfrom_name);
+  if(rename(from_name.c_str(), to_name.c_str()) != 0) {
+    PushInt(0, op_stack, stack_pos);
+  }
+  else {
+    PushInt(1, op_stack, stack_pos);
+  }
+
+  return true;
+}
+
+bool TrapProcessor::FileCopy(StackProgram* program, size_t* inst, size_t*& op_stack, long*& stack_pos, StackFrame* frame)
+{
+  const bool overwrite = PopInt(op_stack, stack_pos);
+  const size_t* to = (size_t*)PopInt(op_stack, stack_pos);
+  const size_t* from = (size_t*)PopInt(op_stack, stack_pos);
+
+  if(!to || !from) {
+    PushInt(0, op_stack, stack_pos);
+    return true;
+  }
+
+  to = (size_t*)to[0];
+  const std::wstring wto_name((wchar_t*)(to + 3));
+
+  from = (size_t*)from[0];
+  const std::wstring wfrom_name((wchar_t*)(from + 3));
+
+  const std::string to_name = UnicodeToBytes(wto_name);
+  const std::string from_name = UnicodeToBytes(wfrom_name);
+
+  std::filesystem::copy_options options = std::filesystem::copy_options::none;
+  if(overwrite) {
+    options |= std::filesystem::copy_options::overwrite_existing;
+  }
+
+  std::error_code error_code;
+  std::filesystem::copy_file(from_name, to_name, options, error_code);
+  if(error_code) {
+    PushInt(0, op_stack, stack_pos);
+  }
+  else {
+    PushInt(1, op_stack, stack_pos);
+  }
+
+  return true;
+}
+
+bool TrapProcessor::DirCopy(StackProgram* program, size_t* inst, size_t*& op_stack, long*& stack_pos, StackFrame* frame)
+{
+  const bool recursive = PopInt(op_stack, stack_pos);
+  const size_t* to = (size_t*)PopInt(op_stack, stack_pos);
+  const size_t* from = (size_t*)PopInt(op_stack, stack_pos);
+
+  if(!to || !from) {
+    PushInt(0, op_stack, stack_pos);
+    return true;
+  }
+
+  to = (size_t*)to[0];
+  const std::wstring wto_name((wchar_t*)(to + 3));
+
+  from = (size_t*)from[0];
+  const std::wstring wfrom_name((wchar_t*)(from + 3));
+
+  const std::string to_name = UnicodeToBytes(wto_name);
+  const std::string from_name = UnicodeToBytes(wfrom_name);
+
+  if(File::DirExists(from_name.c_str())) {
+    std::filesystem::copy_options copy_options = std::filesystem::copy_options::overwrite_existing;
+    if(recursive) {
+      copy_options |= std::filesystem::copy_options::recursive;
+    }
+
+    std::error_code error_code;
+    std::filesystem::copy(from_name, to_name, copy_options, error_code);
+    if(error_code) {
+      PushInt(0, op_stack, stack_pos);
+    }
+    else {
+      PushInt(1, op_stack, stack_pos);
+    }
+  }
+  else {
+    PushInt(0, op_stack, stack_pos);
+  }
+  
+  return true;
+}
+
+bool TrapProcessor::FileCreateTime(StackProgram* program, size_t* inst, size_t* &op_stack, long* &stack_pos, StackFrame* frame)
+{
+  const bool is_gmt = (int64_t)PopInt(op_stack, stack_pos);
+  size_t* array = (size_t*)PopInt(op_stack, stack_pos);
+  if(array) {
+    array = (size_t*)array[0];
+    const std::wstring wname((wchar_t*)(array + 3));
+    const std::string name =  UnicodeToBytes(wname);
+    time_t raw_time = File::FileCreatedTime(name.c_str());
+    if(raw_time > 0) {
+      struct tm* curr_time;
+      const bool got_time = GetTime(curr_time, raw_time, is_gmt);
+
+      if(got_time) {
+        frame->mem[3] = curr_time->tm_mday;          // day
+        frame->mem[4] = curr_time->tm_mon + 1;       // month
+        frame->mem[5] = curr_time->tm_year + 1900;   // year
+        frame->mem[6] = curr_time->tm_hour;          // hours
+        frame->mem[7] = curr_time->tm_min;           // mins
+        frame->mem[8] = curr_time->tm_sec;           // secs
+      }
+    }
+    else {
+      return false;
+    }
+  }
+  else {
+    return false;
+  }
+
+  return true;
+}
+
+bool TrapProcessor::FileModifiedTime(StackProgram* program, size_t* inst, size_t* &op_stack, long* &stack_pos, StackFrame* frame)
+{
+  const long is_gmt = !PopInt(op_stack, stack_pos) ? false : true;
+  size_t* array = (size_t*)PopInt(op_stack, stack_pos);
+  if(array) {
+    array = (size_t*)array[0];
+    const std::wstring wname((wchar_t*)(array + 3));
+    const std::string name =  UnicodeToBytes(wname);
+    time_t raw_time = File::FileModifiedTime(name.c_str());
+    if(raw_time > 0) {
+      struct tm* curr_time;
+      const bool got_time = GetTime(curr_time, raw_time, is_gmt);
+
+      if(got_time) {
+        frame->mem[3] = curr_time->tm_mday;          // day
+        frame->mem[4] = curr_time->tm_mon + 1;       // month
+        frame->mem[5] = curr_time->tm_year + 1900;   // year
+        frame->mem[6] = curr_time->tm_hour;          // hours
+        frame->mem[7] = curr_time->tm_min;           // mins
+        frame->mem[8] = curr_time->tm_sec;           // secs
+      }
+    }
+    else {
+      return false;
+    }
+  }
+  else {
+    return false;
+  }
+
+  return true;
+}
+
+bool TrapProcessor::FileAccessedTime(StackProgram* program, size_t* inst, size_t* &op_stack, long* &stack_pos, StackFrame* frame)
+{
+  const bool is_gmt = (bool)PopInt(op_stack, stack_pos);
+  size_t* array = (size_t*)PopInt(op_stack, stack_pos);
+  if(array) {
+    array = (size_t*)array[0];
+    const std::wstring wname((wchar_t*)(array + 3));
+    const std::string name =  UnicodeToBytes(wname);
+    time_t raw_time = File::FileAccessedTime(name.c_str());
+    if(raw_time > 0) {
+      struct tm* curr_time;
+      const bool got_time = GetTime(curr_time, raw_time, is_gmt);
+
+      if(got_time) {
+        frame->mem[3] = curr_time->tm_mday;          // day
+        frame->mem[4] = curr_time->tm_mon + 1;       // month
+        frame->mem[5] = curr_time->tm_year + 1900;   // year
+        frame->mem[6] = curr_time->tm_hour;          // hours
+        frame->mem[7] = curr_time->tm_min;           // mins
+        frame->mem[8] = curr_time->tm_sec;           // secs
+      }
+    }
+    else {
+      return false;
+    }
+  }
+  else {
+    return false;
+  }
+
+  return true;
+}
+
+bool TrapProcessor::DirSlash(StackProgram* program, size_t* inst, size_t*& op_stack, long*& stack_pos, StackFrame* frame)
+{
+#ifdef _WIN32  
+  PushInt('\\', op_stack, stack_pos);
+#else
+  PushInt('/', op_stack, stack_pos);
+#endif
+
+  return true;
+}
+
+bool TrapProcessor::DirCreate(StackProgram* program, size_t* inst, size_t* &op_stack, long* &stack_pos, StackFrame* frame)
+{
+  size_t* array = (size_t*)PopInt(op_stack, stack_pos);
+  if(array) {
+    array = (size_t*)array[0];
+    const std::wstring wname((wchar_t*)(array + 3));
+    const std::string name =  UnicodeToBytes(wname);
+    PushInt(File::MakeDir(name.c_str()), op_stack, stack_pos);
+  }
+  else {
+    PushInt(0, op_stack, stack_pos);
+  }
+
+  return true;
+}
+
+bool TrapProcessor::DirExists(StackProgram* program, size_t* inst, size_t* &op_stack, long* &stack_pos, StackFrame* frame)
+{
+  size_t* array = (size_t*)PopInt(op_stack, stack_pos);
+  if(array) {
+    array = (size_t*)array[0];
+    const std::wstring wname((wchar_t*)(array + 3));
+    const std::string name =  UnicodeToBytes(wname);
+    PushInt(File::DirExists(name.c_str()), op_stack, stack_pos);
+  }
+  else {
+    PushInt(0, op_stack, stack_pos);
+  }
+
+  return true;
+}
+
+bool TrapProcessor::DirList(StackProgram* program, size_t* inst, size_t* &op_stack, long* &stack_pos, StackFrame* frame)
+{
+  size_t* array = (size_t*)PopInt(op_stack, stack_pos);
+  array = (size_t*)array[0];
+  if(array) {
+    const std::wstring wname((wchar_t*)(array + 3));
+    const std::string name =  UnicodeToBytes(wname);
+    std::vector<std::string> files = File::ListDir(name.c_str());
+
+    // create 'System.String' object array
+    const long str_obj_array_size = (int64_t)files.size();
+    const long str_obj_array_dim = 1;
+    size_t* str_obj_array = MemoryManager::AllocateArray(str_obj_array_size + str_obj_array_dim + 2,
+                                                         instructions::INT_TYPE, op_stack, *stack_pos, false);
+    str_obj_array[0] = str_obj_array_size;
+    str_obj_array[1] = str_obj_array_dim;
+    str_obj_array[2] = str_obj_array_size;
+    size_t* str_obj_array_ptr = str_obj_array + 3;
+
+    // create and assign 'System.String' instances to array
+    for(size_t i = 0; i < files.size(); ++i) {
+      const std::wstring wfile = BytesToUnicode(files[i]);
+      str_obj_array_ptr[i] = (size_t)CreateStringObject(wfile, program, op_stack, stack_pos);
+    }
+
+    PushInt((size_t)str_obj_array, op_stack, stack_pos);
+  }
+  else {
+    PushInt(0, op_stack, stack_pos);
+  }
+
+  return true;
+}
+
+void TrapProcessor::WriteSerializedBytes(const char* array, const long src_buffer_size, size_t* inst, size_t*& op_stack, long*& stack_pos)
+{
+  size_t* dest_buffer = (size_t*)inst[0];
+  if(array && dest_buffer) {
+    const long dest_pos = (int64_t)inst[1];
+
+    // expand buffer, if needed
+    dest_buffer = ExpandSerialBuffer(src_buffer_size, dest_buffer, inst, op_stack, stack_pos);
+    inst[0] = (size_t)dest_buffer;
+
+    // copy content
+    char* dest_buffer_ptr = (char*)(dest_buffer + 3);
+    memcpy(dest_buffer_ptr + dest_pos, array, src_buffer_size);
+    inst[1] = dest_pos + src_buffer_size;
+  }
+}
+
+void TrapProcessor::SerializeArray(const size_t* array, ParamType type, size_t* inst, size_t*& op_stack, long*& stack_pos)
+{
+  if(array) {
+    SerializeByte(1, inst, op_stack, stack_pos);
+    const long array_size = (int64_t)array[0];
+
+    // write values
+    switch(type) {
+    case BYTE_ARY_PARM: {
+      // write metadata
+      char* array_ptr = (char*)(array + 3);
+      SerializeInt((INT_VALUE)array[0], inst, op_stack, stack_pos);
+      SerializeInt((INT_VALUE)array[1], inst, op_stack, stack_pos);
+      SerializeInt((INT_VALUE)array[2], inst, op_stack, stack_pos);
+      // write data
+      WriteSerializedBytes(array_ptr, array_size, inst, op_stack, stack_pos);
+    }
+                        break;
+
+    case CHAR_ARY_PARM: {
+      // convert
+      char* array_ptr = (char*)(array + 3);
+      const std::string buffer = UnicodeToBytes((const wchar_t*)array_ptr);
+      // write metadata  
+      SerializeInt((INT_VALUE)buffer.size(), inst, op_stack, stack_pos);
+      SerializeInt((INT_VALUE)array[1], inst, op_stack, stack_pos);
+      SerializeInt((INT_VALUE)buffer.size(), inst, op_stack, stack_pos);
+      // write data
+      WriteSerializedBytes((const char*)buffer.c_str(), (int64_t)buffer.size(), inst, op_stack, stack_pos);
+    }
+                        break;
+
+    case INT_ARY_PARM: {
+      // write metadata
+      char* array_ptr = (char*)(array + 3);
+      SerializeInt((INT_VALUE)array[0], inst, op_stack, stack_pos);
+      SerializeInt((INT_VALUE)array[1], inst, op_stack, stack_pos);
+      SerializeInt((INT_VALUE)array[2], inst, op_stack, stack_pos);
+      // write data
+      WriteSerializedBytes(array_ptr, array_size * sizeof(INT_VALUE), inst, op_stack, stack_pos);
+    }
+                       break;
+
+    case OBJ_ARY_PARM: {
+      SerializeInt((INT_VALUE)array[0], inst, op_stack, stack_pos);
+      SerializeInt((INT_VALUE)array[1], inst, op_stack, stack_pos);
+      SerializeInt((INT_VALUE)array[2], inst, op_stack, stack_pos);
+
+      size_t* array_ptr = (size_t*)(array + 3);
+      for(int i = 0; i < array_size; ++i) {
+        size_t* obj = (size_t*)array_ptr[i];
+        ObjectSerializer serializer(obj);
+        std::vector<char> src_buffer = serializer.GetValues();
+        const long src_buffer_size = (int64_t)src_buffer.size();
+        size_t* dest_buffer = (size_t*)inst[0];
+        long dest_pos = (int64_t)inst[1];
+
+        // expand buffer, if needed
+        dest_buffer = ExpandSerialBuffer(src_buffer_size, dest_buffer, inst, op_stack, stack_pos);
+        inst[0] = (size_t)dest_buffer;
+
+        // copy content
+        char* dest_buffer_ptr = ((char*)(dest_buffer + 3) + dest_pos);
+        for(int j = 0; j < src_buffer_size; ++j, dest_pos++) {
+          dest_buffer_ptr[j] = src_buffer[j];
+        }
+        inst[1] = dest_pos;
+      }
+    }
+                       break;
+
+    case FLOAT_ARY_PARM: {
+      // write metadata
+      char* array_ptr = (char*)(array + 3);
+      SerializeInt((INT_VALUE)array[0], inst, op_stack, stack_pos);
+      SerializeInt((INT_VALUE)array[1], inst, op_stack, stack_pos);
+      SerializeInt((INT_VALUE)array[2], inst, op_stack, stack_pos);
+      // write data
+      WriteSerializedBytes(array_ptr, array_size * sizeof(FLOAT_VALUE), inst, op_stack, stack_pos);
+    }
+                         break;
+
+    default:
+      break;
+    }
+  }
+  else {
+    SerializeByte(0, inst, op_stack, stack_pos);
+  }
+}
+
+void TrapProcessor::ReadSerializedBytes(size_t* dest_array, const size_t* src_array, ParamType type, size_t* inst)
+{
+  if(dest_array && src_array) {
+    const long dest_pos = (int64_t)inst[1];
+    const long src_array_size = (int64_t)src_array[0];
+    long dest_array_size = (int64_t)dest_array[0];
+
+    if(dest_pos < src_array_size) {
+      const char* src_array_ptr = (char*)(src_array + 3);
+      char* dest_array_ptr = (char*)(dest_array + 3);
+
+      switch(type) {
+      case BYTE_ARY_PARM:
+        memcpy(dest_array_ptr, src_array_ptr + dest_pos, dest_array_size);
+        break;
+
+      case CHAR_ARY_PARM: {
+        // convert
+        const std::string in((const char*)src_array_ptr + dest_pos, dest_array_size);
+        const std::wstring out = BytesToUnicode(in);
+        // copy
+        dest_array[0] = out.size();
+        dest_array[2] = out.size();
+        dest_array_size *= sizeof(wchar_t);
+        memcpy(dest_array_ptr, out.c_str(), out.size() * sizeof(wchar_t));
+      }
+                          break;
+
+      case INT_ARY_PARM:
+        dest_array_size *= sizeof(INT_VALUE);
+        memcpy(dest_array_ptr, src_array_ptr + dest_pos, dest_array_size);
+        break;
+
+      case FLOAT_ARY_PARM:
+        dest_array_size *= sizeof(FLOAT_VALUE);
+        memcpy(dest_array_ptr, src_array_ptr + dest_pos, dest_array_size);
+        break;
+
+      default:
+        break;
+      }
+
+      inst[1] = dest_pos + dest_array_size;
+    }
+  }
+}
+
+/********************************
+ * Routines to format method 
+ * signatures
+ ********************************/
+std::wstring MethodFormatter::Format(const std::wstring method_sig)
+{
+  std::wstring mthd_sig;
+
+  size_t start = method_sig.rfind(':');
+  if(start != std::wstring::npos) {
+    std::wstring parameters = method_sig.substr(start + 1);
+    mthd_sig = FormatParameters(parameters);
+  }
+
+  size_t mid = method_sig.rfind(':', start - 1);
+  if(mid != std::wstring::npos) {
+    const std::wstring mthd_name = method_sig.substr(mid + 1, start - mid - 1);
+    const std::wstring cls_name = method_sig.substr(0, mid);
+    return cls_name + L"->" + mthd_name + mthd_sig;
+  }
+
+  return L"<unknown>";
+}
+
+std::wstring MethodFormatter::FormatParameters(const std::wstring param_str)
+{
+  wchar_t param_name = L'a';
+  std::wstring formatted_str = L"(";
+  size_t index = 0;
+
+  while(index < param_str.size() && param_name != L'{') {
+    int dimension = 0;
+    switch(param_str[index]) {
+    case 'l':
+      formatted_str += param_name++;
+      formatted_str += L':';
+      formatted_str += L"Boolean";
+      index++;
+      break;
+
+    case 'b':
+      formatted_str += param_name++;
+      formatted_str += L':';
+      formatted_str += L"Byte";
+      index++;
+      break;
+
+    case 'i':
+      formatted_str += param_name++;
+      formatted_str += L':';
+      formatted_str += L"Int";
+      index++;
+      break;
+
+    case 'f':
+      formatted_str += param_name++;
+      formatted_str += L':';
+      formatted_str += L"Float";
+      index++;
+      break;
+
+    case 'c':
+      formatted_str += param_name++;
+      formatted_str += L':';
+      formatted_str += L"Char";
+      index++;
+      break;
+
+    case 'n':
+      formatted_str += param_name++;
+      formatted_str += L':';
+      formatted_str += L"Nil";
+      index++;
+      break;
+
+    case 'm': {
+      formatted_str += param_name++;
+      formatted_str += L':';
+
+      size_t start = index;
+
+      const std::wstring prefix = L"m.(";
+      int nested_count = 1;
+      size_t found = param_str.find(prefix);
+      while(found != std::wstring::npos) {
+        nested_count++;
+        found = param_str.find(prefix, found + prefix.size());
+      }
+
+      while(nested_count--) {
+        while(index < param_str.size() && param_str[index] != L'~') {
+          index++;
+        }
+        if(param_str[index] == L'~') {
+          index++;
+        }
+      }
+
+      while(index < param_str.size() && param_str[index] != L',') {
+        index++;
+      }
+
+      const std::wstring name = param_str.substr(start, index - start - 1);
+      formatted_str += FormatFunctionalType(name);
+    }
+            break;
+
+    case 'o': {
+      formatted_str += param_name++;
+      formatted_str += L':';
+
+      index += 2;
+      size_t start = index;
+      while(index < param_str.size() && param_str[index] != L'*' && param_str[index] != L',' && param_str[index] != L'|') {
+        index++;
+      }
+      size_t end = index;
+      const std::wstring cls_name = param_str.substr(start, end - start);
+      formatted_str += cls_name;
+    }
+            break;
+    }
+
+    // set generics
+    if(index < param_str.size() && param_str[index] == L'|') {
+      formatted_str += L"<";
+      do {
+        index++;
+        size_t start = index;
+        while(index < param_str.size() && param_str[index] != L'*' && param_str[index] != L',' && param_str[index] != L'|') {
+          index++;
+        }
+        size_t end = index;
+
+        const std::wstring generic_name = param_str.substr(start, end - start);
+        formatted_str += generic_name;
+      }       while(index < param_str.size() && param_str[index] == L'|');
+      formatted_str += L">";
+    }
+
+    // set dimension
+    if(index < param_str.size() && param_str[index] == L'*') {
+      formatted_str += L"[";
+      while(index < param_str.size() && param_str[index] == L'*') {
+        dimension++;
+        index++;
+
+        if(index + 1 < param_str.size()) {
+          formatted_str += L",";
+        }
+      }
+      formatted_str += L"]";
+    }
+
+#ifdef _DEBUG
+    assert(index >= param_str.size() || param_str[index] == L',');
+#endif
+
+    index++;
+    if(index < param_str.size()) {
+      formatted_str += L", ";
+    }
+  }
+  formatted_str += L")";
+
+  return formatted_str;
+}
+
+std::wstring MethodFormatter::FormatType(const std::wstring type_str)
+{
+  std::wstring formatted_str;
+
+  size_t index = 0;
+  switch(type_str[index]) {
+  case L'l':
+    formatted_str += L"Boolean";
+    index++;
+    break;
+
+  case L'b':
+    formatted_str += L"Byte";
+    index++;
+    break;
+
+  case L'i':
+    formatted_str += L"Int";
+    index++;
+    break;
+
+  case L'f':
+    formatted_str += L"Float";
+    index++;
+    break;
+
+  case L'c':
+    formatted_str += L"Char";
+    index++;
+    break;
+
+  case L'n':
+    formatted_str += L"Nil";
+    index++;
+    break;
+
+  case L'm': {
+    size_t start = index;
+
+    int nested_count = 1;
+    const std::wstring prefix = L"m.(";
+    size_t found = type_str.find(prefix);
+    while(found != std::wstring::npos) {
+      nested_count++;
+      found = type_str.find(prefix, found + prefix.size());
+    }
+
+    while(nested_count--) {
+      while(index < type_str.size() && type_str[index] != L'~') {
+        index++;
+      }
+      if(type_str[index] == L'~') {
+        index++;
+      }
+    }
+
+    while(index < type_str.size() && type_str[index] != L',') {
+      index++;
+    }
+
+    const std::wstring name = type_str.substr(start, index - start - 1);
+    formatted_str += FormatFunctionalType(name);
+  }
+    break;
+
+  case L'o':
+    index = 2;
+    while(index < type_str.size() && type_str[index] != L'*' && type_str[index] != L'|') {
+      index++;
+    }
+    const std::wstring cls_name = type_str.substr(2, index - 2);
+    formatted_str += cls_name;
+    break;
+  }
+
+  // set generics
+  if(index < type_str.size() && type_str[index] == L'|') {
+    formatted_str += L"<";
+    do {
+      index++;
+      size_t start = index;
+      while(index < type_str.size() && type_str[index] != L'*' && type_str[index] != L',' && type_str[index] != L'|') {
+        index++;
+      }
+      size_t end = index;
+
+      const std::wstring generic_name = type_str.substr(start, end - start);
+      formatted_str += generic_name;
+    } 
+    while(index < type_str.size() && type_str[index] == L'|');
+    formatted_str += L">";
+  }
+
+  // set dimension
+  int dimension = 0;
+  if(index < type_str.size() && type_str[index] == L'*') {
+    formatted_str += L"[";
+    while(index < type_str.size() && type_str[index] == L'*') {
+      dimension++;
+      index++;
+
+      if(index + 1 < type_str.size()) {
+        formatted_str += L",";
+      }
+    }
+    formatted_str += L"]";
+  }
+
+  return formatted_str;
+}
+
+std::wstring MethodFormatter::FormatFunctionalType(const std::wstring func_str)
+{
+  std::wstring formatted_str;
+
+  // parse parameters
+  size_t start = func_str.rfind(L'(');
+  size_t middle = func_str.find(L')');
+
+  if(start != std::wstring::npos && middle != std::wstring::npos) {
+    start++;
+    const std::wstring params_str = func_str.substr(start, middle - start);
+    formatted_str += FormatParameters(params_str);
+
+    // parse return
+    size_t end = func_str.find(L',', middle);
+    if(end == std::wstring::npos) {
+      end = func_str.size();
+    }
+    middle += 2;
+
+    formatted_str += L"~";
+    const std::wstring rtrn_str = func_str.substr(middle, end - middle);
+    formatted_str += FormatType(rtrn_str);
+  }
+
+  return formatted_str;
+}
+
+bool EndsWith(std::wstring const& str, std::wstring const& ending)
+{
+  if(str.length() >= ending.length()) {
+    return str.compare(str.length() - ending.length(), ending.length(), ending) == 0;
+  }
+
+  return false;
+}