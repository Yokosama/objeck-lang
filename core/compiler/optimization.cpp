/***************************************************************************
 * Platform independent language optimizer.
 *
 * Copyright (c) 2008-2022, Randy Hollines
 * All rights reserved.
 *
 * Redistribution and use in source and binary forms, with or without
 * modification, are permitted provided that the following conditions are met:
 *
 * - Redistributions of source code must retain the above copyright
 * notice, this list of conditions and the following disclaimer.
 * - Redistributions in binary form must reproduce the above copyright
 * notice, this list of conditions and the following disclaimer in
 * the documentation and/or other materials provided with the distribution.
 * - Neither the name of the Objeck team nor the names of its
 * contributors may be used to endorse or promote products derived
 * from this software without specific prior written permission.
 *
 * THIS SOFTWARE IS PROVIDED BY THE COPYRIGHT HOLDERS AND CONTRIBUTORS
 * "AS IS" AND ANY EXPRESS OR IMPLIED WARRANTIES, INCLUDING, BUT NOT
 * LIMITED TO, THE IMPLIED WARRANTIES OF MERCHANTABILITY AND FITNESS FOR
 * A PARTICULAR PURPOSE ARE DISCLAIMED. IN NO EVENT SHALL THE COPYRIGHT
 * OWNER OR CONTRIBUTORS BE LIABLE FOR ANY DIRECT, INDIRECT, INCIDENTAL,
 * SPECIAL, EXEMPLARY, OR CONSEQUENTIAL DAMAGES (INCLUDING, BUT NOT LIMITED
 * TO, PROCUREMENT OF SUBSTITUTE GOODS OR SERVICES; LOSS OF USE, DATA, OR
 *  PROFITS; OR BUSINESS INTERRUPTION) HOWEVER CAUSED AND ON ANY THEORY OF
 * LIABILITY, WHETHER IN CONTRACT, STRICT LIABILITY, OR TORT (INCLUDING
 * NEGLIGENCE OR OTHERWISE) ARISING IN ANY WAY OUT OF THE USE OF THIS
 * SOFTWARE, EVEN IF ADVISED OF THE POSSIBILITY OF SUCH DAMAGE.
 ***************************************************************************/

#include "optimization.h"

using namespace backend;

ItermediateOptimizer::ItermediateOptimizer(IntermediateProgram* p, int u, wstring o, bool l, bool d)
{
  program = p;
  cur_line_num = -1;
  merge_blocks = false;
  unconditional_label = u;
  is_lib = l;

  if(d) {
    optimization_level = 0;
  }
  else {
    if(o == L"s0") {
      optimization_level = 0;
    }
    else if(o == L"s1") {
      optimization_level = 1;
    }
    else if(o == L"s2") {
      optimization_level = 2;
    }
    else if(o == L"s3") {
      optimization_level = 3;
    }
    else {
      optimization_level = 3;
    }
  }

  // primitive 'Float'
  can_inline.insert(L"System.$Float:Size:f*,");
  can_inline.insert(L"System.$Float:Sin:f,");
  can_inline.insert(L"System.$Float:Cos:f,");
  can_inline.insert(L"System.$Float:Tan:f,");
  can_inline.insert(L"System.$Float:SquareRoot:f,");
  can_inline.insert(L"System.$Float:Log:f,");
  can_inline.insert(L"System.$Float:Ceiling:f,");
  can_inline.insert(L"System.$Float:Floor:f,");
  can_inline.insert(L"System.$Float:ArcSin:f,");
  can_inline.insert(L"System.$Float:ArcCos:f,");
  can_inline.insert(L"System.$Float:Abs:f,");
  can_inline.insert(L"System.$Float:ArcTan2:f,f,");
  can_inline.insert(L"System.$Float:Power:f,f,");
  can_inline.insert(L"System.$Float:Max:f,f,");
  can_inline.insert(L"System.$Float:Min:f,f,");
  can_inline.insert(L"System.$Float:Pi:");
  can_inline.insert(L"System.$Float:E:");
  // primitive 'Int'
  can_inline.insert(L"System.$Int:Size:i*,");
  can_inline.insert(L"System.$Int:Max:i,i,");
  can_inline.insert(L"System.$Int:Min:i,i,");
  can_inline.insert(L"System.$Int:Factorial:i,");
  can_inline.insert(L"System.$Int:Abs:i,");
  // primitive 'Char'
  can_inline.insert(L"System.$Char:Size:c*,");
  can_inline.insert(L"System.$Char:Max:c,c,");
  can_inline.insert(L"System.$Char:Min:c,c,");
  can_inline.insert(L"System.$Char:Abs:c,");
  // primitive 'Byte'
  can_inline.insert(L"System.$Byte:Size:b*,");
  can_inline.insert(L"System.$Byte:Max:b,b,");
  can_inline.insert(L"System.$Byte:Min:b,b,");
  can_inline.insert(L"System.$Byte:Abs:b,");
  // built-in types
  can_inline.insert(L"System.$BaseArray:Size:o.System.Base*,");
}

void ItermediateOptimizer::Optimize()
{
#ifdef _DEBUG
  GetLogger() << L"\n--------- Optimizing Code ---------" << endl;
#endif

  // classes...
  vector<IntermediateClass*> klasses = program->GetClasses();
  for(size_t i = 0; i < klasses.size(); ++i) {
    // methods...
    vector<IntermediateMethod*> methods = klasses[i]->GetMethods();
    for(size_t j = 0; j < methods.size(); ++j) {
      current_method = methods[j];
#ifdef _DEBUG
      GetLogger() << L"Optimizing method, pass 1: name='" << current_method->GetName() << "'" << endl;
#endif
      current_method->SetBlocks(OptimizeMethod(current_method->GetBlocks()));
    }
    
    for(size_t j = 0; j < methods.size(); ++j) {
      current_method = methods[j];
#ifdef _DEBUG
      GetLogger() << L"Optimizing method, pass 2: name='" << current_method->GetName() << "'" << endl;
#endif
      current_method->SetBlocks(InlineMethod(current_method->GetBlocks()));
    }
  }

  if(!is_lib) {
    vector<IntermediateClass*> klasses = program->GetClasses();
    for(size_t i = 0; i < klasses.size(); ++i) {
      vector<IntermediateMethod*> methods = klasses[i]->GetMethods();
      for(size_t j = 0; j < methods.size(); ++j) {
        current_method = methods[j];
#ifdef _DEBUG
        GetLogger() << L"Optimizing jumps, pass 2: name='" << current_method->GetName() << "'" << endl;
#endif
        current_method->SetBlocks(JumpToLocation(current_method->GetBlocks()));

      }
    }
  }
}

vector<IntermediateBlock*> ItermediateOptimizer::InlineMethod(vector<IntermediateBlock*> inputs)
{
  if(optimization_level > 2) {
    // inline methods
#ifdef _DEBUG
    GetLogger() << L"  Method inlining..." << endl;
#endif
    vector<IntermediateBlock*> outputs;
    while(!inputs.empty()) {
      IntermediateBlock* tmp = inputs.front();
      outputs.push_back(InlineMethod(tmp));
      // delete old block
      inputs.erase(inputs.begin());
      delete tmp;
      tmp = nullptr;
    }

    return outputs;
  }
  else {
    return inputs;
  }
}

vector<IntermediateBlock*> ItermediateOptimizer::JumpToLocation(vector<IntermediateBlock*> inputs)
{
#ifdef _DEBUG
  GetLogger() << L"  Method inlining..." << endl;
#endif
  vector<IntermediateBlock*> outputs;
  while(!inputs.empty()) {
    IntermediateBlock* tmp = inputs.front();
    outputs.push_back(JumpToLocation(tmp));
    // delete old block
    inputs.erase(inputs.begin());
    delete tmp;
    tmp = nullptr;
  }

  return outputs;
}

vector<IntermediateBlock*> ItermediateOptimizer::OptimizeMethod(vector<IntermediateBlock*> inputs)
{
  // clean up jump addresses
#ifdef _DEBUG
  GetLogger() << L"  Clean up jumps..." << endl;
#endif

  vector<IntermediateBlock*> jump_blocks;
  // clean up jumps
  while(!inputs.empty()) {
    IntermediateBlock* tmp = inputs.front();
    jump_blocks.push_back(CleanJumps(tmp));
    // delete old block
    inputs.erase(inputs.begin());
    delete tmp;
    tmp = nullptr;
  }
  
  vector<IntermediateBlock*> useless_instrs_blocks;
  // remove useless instructions
#ifdef _DEBUG
  GetLogger() << L"  Clean up Instructions..." << endl;
#endif
  while(!jump_blocks.empty()) {
    IntermediateBlock* tmp = jump_blocks.front();
    useless_instrs_blocks.push_back(RemoveUselessInstructions(tmp));
    // delete old block
    jump_blocks.erase(jump_blocks.begin());
    delete tmp;
    tmp = nullptr;
  }
  
  vector<IntermediateBlock*> folded_float_blocks;
  if(optimization_level > 0) {
    vector<IntermediateBlock*> getter_setter_blocks;
    // getter/setter inlining
#ifdef _DEBUG
    GetLogger() << L"  Getter/setter inlining..." << endl;
#endif
    while(!useless_instrs_blocks.empty()) {
      IntermediateBlock* tmp = useless_instrs_blocks.front();
      getter_setter_blocks.push_back(InlineSettersGetters(tmp));
      // delete old block
      useless_instrs_blocks.erase(useless_instrs_blocks.begin());
      delete tmp;
      tmp = nullptr;
    }
        
    // fold integers
#ifdef _DEBUG
    GetLogger() << L"  Folding integers..." << endl;
#endif
    vector<IntermediateBlock*> folded_int_blocks;
    while(!getter_setter_blocks.empty()) {
      IntermediateBlock* tmp = getter_setter_blocks.front();
      folded_int_blocks.push_back(FoldIntConstants(tmp));
      // delete old block
      getter_setter_blocks.erase(getter_setter_blocks.begin());
      delete tmp;
      tmp = nullptr;
    }
    
    // fold floats
#ifdef _DEBUG
    GetLogger() << L"  Folding floats..." << endl;
#endif
    while(!folded_int_blocks.empty()) {
      IntermediateBlock* tmp = folded_int_blocks.front();
      folded_float_blocks.push_back(FoldFloatConstants(tmp));
      // delete old block
      folded_int_blocks.erase(folded_int_blocks.begin());
      delete tmp;
      tmp = nullptr;
    }
  } 
  else {
    return useless_instrs_blocks;
  }

  vector<IntermediateBlock*> strength_reduced_blocks;
  if(optimization_level > 1) {
    // reduce strength
#ifdef _DEBUG
    GetLogger() << L"  Strength reduction..." << endl;
#endif
    while(!folded_float_blocks.empty()) {
      IntermediateBlock* tmp = folded_float_blocks.front();
      strength_reduced_blocks.push_back(StrengthReduction(tmp));
      // delete old block
      folded_float_blocks.erase(folded_float_blocks.begin());
      delete tmp;
      tmp = nullptr;
    }
  } 
  else {
    return folded_float_blocks;
  }

  vector<IntermediateBlock*> instruction_replaced_blocks;
  if(optimization_level > 2) {
    // instruction replacement
#ifdef _DEBUG
    GetLogger() << L"  Instruction replacement..." << endl;
#endif
    while(!strength_reduced_blocks.empty()) {
      IntermediateBlock* tmp = strength_reduced_blocks.front();
      instruction_replaced_blocks.push_back(InstructionReplacement(tmp));
      // delete old block
      strength_reduced_blocks.erase(strength_reduced_blocks.begin());
      delete tmp;
      tmp = nullptr;
    }
  } 
  else {
    return strength_reduced_blocks;
  }
  
  return instruction_replaced_blocks;
}

IntermediateBlock* ItermediateOptimizer::RemoveUselessInstructions(IntermediateBlock* inputs)
{
  IntermediateBlock* outputs = new IntermediateBlock;
  deque<IntermediateInstruction*> working_stack;
  
  vector<IntermediateInstruction*> input_instrs = inputs->GetInstructions();
  for(size_t i = 0; i < input_instrs.size(); ++i) {
    IntermediateInstruction* instr = input_instrs[i];

    switch(instr->GetType()) {
    case LOAD_INT_VAR:
      if(instr->GetOperand2() == LOCL) {
        working_stack.push_front(instr);
      }
      else {
        while(!working_stack.empty()) {
          outputs->AddInstruction(working_stack.back());
          working_stack.pop_back();
        }
        outputs->AddInstruction(instr);
      }
      break;
      
    case STOR_INT_VAR:
      if(instr->GetOperand2() == LOCL && !working_stack.empty() && 
         working_stack.front()->GetType() == LOAD_INT_VAR) {
        if(instr->GetOperand() == working_stack.front()->GetOperand()) {
          working_stack.pop_front();
        }
        else {
          while(!working_stack.empty()) {
            outputs->AddInstruction(working_stack.back());
            working_stack.pop_back();
          }
          outputs->AddInstruction(instr);
        }
      }
      else {
        while(!working_stack.empty()) {
          outputs->AddInstruction(working_stack.back());
          working_stack.pop_back();
        }
        outputs->AddInstruction(instr);
      }
      break;
     
    default:
      while(!working_stack.empty()) {
        outputs->AddInstruction(working_stack.back());
        working_stack.pop_back();
      }
      outputs->AddInstruction(instr);
      break;
    }
  }
  
  return outputs; 
}

IntermediateBlock* ItermediateOptimizer::CleanJumps(IntermediateBlock* inputs)
{
  IntermediateBlock* outputs = new IntermediateBlock;
  deque<IntermediateInstruction*> working_stack;

  vector<IntermediateInstruction*> input_instrs = inputs->GetInstructions();
  for(size_t i = 0; i < input_instrs.size(); ++i) {
    IntermediateInstruction* instr = input_instrs[i];

    switch(instr->GetType()) {
    case JMP:
      working_stack.push_front(instr);
      break;

    case LBL:
      // ignore jump to next instruction
      if(!working_stack.empty() && working_stack.front()->GetType() == JMP && 
         working_stack.front()->GetOperand() == instr->GetOperand()) {
        working_stack.pop_front();
      }
      // add back in reverse order
      while(!working_stack.empty()) {
        outputs->AddInstruction(working_stack.back());
        working_stack.pop_back();
      }
      outputs->AddInstruction(instr);
      break;

    default:
      // add back in reverse order
      while(!working_stack.empty()) {
        outputs->AddInstruction(working_stack.back());
        working_stack.pop_back();
      }
      outputs->AddInstruction(instr);
      break;
    }
  }
  // order matters...
  while(!working_stack.empty()) {
    outputs->AddInstruction(working_stack.back());
    working_stack.pop_back();
  }

  return outputs;
}

IntermediateBlock* ItermediateOptimizer::InlineSettersGetters(IntermediateBlock* inputs)
{
  IntermediateBlock* outputs = new IntermediateBlock;
  
  vector<IntermediateInstruction*> input_instrs = inputs->GetInstructions();
  for(size_t i = 0; i < input_instrs.size(); ++i) {
    IntermediateInstruction* instr = input_instrs[i];
    if(instr->GetType() == MTHD_CALL) {
      IntermediateMethod* mthd_called = program->GetClass(instr->GetOperand())->GetMethod(instr->GetOperand2());
      int status = CanInlineSetterGetter(mthd_called);
      //  getter instance pattern
      if(status == 0) {
        vector<IntermediateBlock*> blocks = mthd_called->GetBlocks();
        vector<IntermediateInstruction*> instrs = blocks[0]->GetInstructions();
        outputs->AddInstruction(instrs[1]);
      }
      // getter instance pattern
      else if(status == 1) {
        vector<IntermediateBlock*> blocks = mthd_called->GetBlocks();
        vector<IntermediateInstruction*> instrs = blocks[0]->GetInstructions();
        outputs->AddInstruction(IntermediateFactory::Instance()->MakeInstruction(cur_line_num, POP_INT));
        outputs->AddInstruction(instrs[0]);
      }
      // character print pattern
      else if(status == 2) {
        vector<IntermediateBlock*> blocks = mthd_called->GetBlocks();
        vector<IntermediateInstruction*> instrs = blocks[0]->GetInstructions();
        outputs->AddInstruction(IntermediateFactory::Instance()->MakeInstruction(cur_line_num, POP_INT));
        outputs->AddInstruction(instrs[2]);
        outputs->AddInstruction(instrs[3]);
      }
      else if(status == 3) {
        vector<IntermediateBlock*> blocks = mthd_called->GetBlocks();
        vector<IntermediateInstruction*> instrs = blocks[0]->GetInstructions();
        outputs->AddInstruction(instrs[3]);
      }
      else {
        outputs->AddInstruction(instr);
      }
    }
    else {
      outputs->AddInstruction(instr);
    }
  }
  
  return outputs;
}

IntermediateBlock* ItermediateOptimizer::InstructionReplacement(IntermediateBlock* inputs)
{
  IntermediateBlock* outputs = new IntermediateBlock;
  deque<IntermediateInstruction*> working_stack;

  size_t i = 0;
  vector<IntermediateInstruction*> input_instrs = inputs->GetInstructions();
  while(i < input_instrs.size() && (input_instrs[i]->GetType() == STOR_INT_VAR ||
                                    input_instrs[i]->GetType() == STOR_FLOAT_VAR)) {
    outputs->AddInstruction(input_instrs[i++]);
  }

  for(; i < input_instrs.size(); ++i) {
    IntermediateInstruction* instr = input_instrs[i];

    switch(instr->GetType()) {
    case LOAD_INT_VAR:
    case LOAD_FLOAT_VAR:
      ReplacementInstruction(instr, working_stack, outputs);
      break;

    case STOR_INT_VAR:
    case STOR_FLOAT_VAR:
      if(!working_stack.empty() && (working_stack.front()->GetType() == STOR_INT_VAR && working_stack.front()->GetType() == STOR_FLOAT_VAR)) {
        // order matters...
        while(!working_stack.empty()) {
          outputs->AddInstruction(working_stack.back());
          working_stack.pop_back();
        }
        outputs->AddInstruction(instr);
      }
      else {
        working_stack.push_front(instr);
      }
      break;
      
    default:
      // order matters...
      while(!working_stack.empty()) {
        outputs->AddInstruction(working_stack.back());
        working_stack.pop_back();
      }
      outputs->AddInstruction(instr);
      break;
    }
  }
  // order matters...
  while(!working_stack.empty()) {
    outputs->AddInstruction(working_stack.back());
    working_stack.pop_back();
  }

  return outputs;
}

void ItermediateOptimizer::ReplacementInstruction(IntermediateInstruction* instr, deque<IntermediateInstruction*> &working_stack, IntermediateBlock* outputs)
{
  if(!working_stack.empty()) {
    IntermediateInstruction* top_instr = working_stack.front();
    if(top_instr->GetType() == STOR_INT_VAR && instr->GetType() == LOAD_INT_VAR &&
       instr->GetOperand() == top_instr->GetOperand() &&
       instr->GetOperand2() == top_instr->GetOperand2()) {
      outputs->AddInstruction(IntermediateFactory::Instance()->MakeInstruction(cur_line_num, COPY_INT_VAR, top_instr->GetOperand(), top_instr->GetOperand2()));
      working_stack.pop_front();
    } 
    else if(top_instr->GetType() == STOR_FLOAT_VAR && instr->GetType() == LOAD_FLOAT_VAR &&
            instr->GetOperand() == top_instr->GetOperand() &&
            instr->GetOperand2() == top_instr->GetOperand2()) {
      outputs->AddInstruction(IntermediateFactory::Instance()->MakeInstruction(cur_line_num, COPY_FLOAT_VAR, top_instr->GetOperand(), top_instr->GetOperand2()));
      working_stack.pop_front();
    } 
    else {
      // order matters...
      while(!working_stack.empty()) {
        outputs->AddInstruction(working_stack.back());
        working_stack.pop_back();
      }
      outputs->AddInstruction(instr);
    }
  } 
  else {
    outputs->AddInstruction(instr);
  }
}

bool ItermediateOptimizer::CanInlineMethod(IntermediateMethod* mthd_called, set<IntermediateMethod*>& inlined_mthds, set<int>& lbl_jmp_offsets)
{
  // don't inline the same method more then once, since you'll have label/jump conflicts
  set<IntermediateMethod*>::iterator found = inlined_mthds.find(mthd_called);
  if(found != inlined_mthds.end()) {
    return false;
  }

  // don't inline recursive calls
  if(mthd_called == current_method) {
    return false;
  }

  // don't inline parameter calls
  if(mthd_called->GetName().find(current_method->GetName()) != string::npos) {
    return false;
  }

  // don't inline method calls for primitive objects
  if(mthd_called->GetClass()->GetName().find(L'$') != wstring::npos) {
    set<wstring>::iterator result = can_inline.find(mthd_called->GetName());
    if(result == can_inline.end()) {
      return false;
    };
  }

  if(current_method->GetSpace() + mthd_called->GetSpace() > LOCL_INLINE_MEM_MAX) {
    return false;
  }

  // ignore constructors
  const wstring called_mthd_name = mthd_called->GetName();
  if(called_mthd_name.find(L":New:") != wstring::npos) {
    return false;
  }

  // don't inline into "main" since it's not JTI compiled
  const wstring curr_mthd_name = current_method->GetName();
  if(curr_mthd_name.find(L":Main:o.System.String*,") != wstring::npos) {
    return false;
  }

  // check instructions
  vector<IntermediateBlock*> mthd_called_blocks = mthd_called->GetBlocks();
  if(mthd_called_blocks.empty()) {
    return false;
  }

  vector<IntermediateInstruction*> mthd_called_instrs = mthd_called_blocks[0]->GetInstructions();

  // must have at least an instruction, non-virtual
  if(mthd_called_instrs.size() < 2) {
    return false;
  }

  bool found_rtrn = false;
  for(size_t j = 0; j < mthd_called_instrs.size(); ++j) {
    IntermediateInstruction* mthd_called_instr = mthd_called_instrs[j];
    switch(mthd_called_instr->GetType()) {
    case instructions::LOAD_INT_VAR:
    case instructions::STOR_INT_VAR:
    case instructions::COPY_INT_VAR:
    case instructions::LOAD_FLOAT_VAR:
    case instructions::STOR_FLOAT_VAR:
    case instructions::COPY_FLOAT_VAR:
      // if the method/function is in another class it must only have local references
      if(mthd_called_instr->GetOperand2() != LOCL) {
        return false;
      }
      break;

      // ignore special instructions
    case instructions::TRAP:
    case instructions::TRAP_RTRN:
    case instructions::CPY_BYTE_ARY:
    case instructions::CPY_CHAR_ARY:
    case instructions::CPY_INT_ARY:
    case instructions::CPY_FLOAT_ARY:
    case instructions::DLL_LOAD:
    case instructions::DLL_UNLOAD:
    case instructions::DLL_FUNC_CALL:
    case instructions::THREAD_JOIN:
    case instructions::THREAD_SLEEP:
    case instructions::THREAD_MUTEX:
    case instructions::CRITICAL_START:
    case instructions::CRITICAL_END:
    case instructions::LIB_NEW_OBJ_INST:
    case instructions::LIB_MTHD_CALL:
    case instructions::LIB_OBJ_INST_CAST:
    case instructions::LIB_FUNC_DEF:
      return false;
      
    case instructions::LOAD_CLS_MEM:
      if(mthd_called->GetClass() != current_method->GetClass()) {
        return false;
      }
      break;

      // look for conflicting jump offsets
    case instructions::LBL:
    case instructions::JMP:
      if(lbl_jmp_offsets.find(mthd_called_instr->GetOperand()) != lbl_jmp_offsets.end()) {
        return false;
      }
      break;

    case instructions::RTRN:
      if(found_rtrn) {
        return false;
      }
      found_rtrn = true;
      break;

    default:
      break;
    }
  }

  return true;
}

int ItermediateOptimizer::CanInlineSetterGetter(IntermediateMethod* mthd_called)
{
  if(current_method == mthd_called) {
    return -1;
  };

  // ignore interfaces
  vector<IntermediateBlock*> blocks = mthd_called->GetBlocks();
  if(blocks.size() < 1) {
    return -1;
  }

  if(mthd_called->GetNumParams() == 0) {
    vector<IntermediateInstruction*> instrs = blocks[0]->GetInstructions();
    //
    // getter instance pattern
    //
    if(instrs.size() == 3) {
      if(instrs[0]->GetType() == LOAD_INST_MEM &&
         instrs[1]->GetOperand2() == INST && (instrs[1]->GetType() == LOAD_INT_VAR ||
         instrs[1]->GetType() == LOAD_FLOAT_VAR) &&
         instrs[2]->GetType() == RTRN) {
        return 0;
      }
      return -1;
    }
    //
    // getter literal pattern
    //
    else if(instrs.size() == 2) {
      if((instrs[0]->GetType() == LOAD_INT_LIT || instrs[0]->GetType() == LOAD_FLOAT_LIT) &&
         instrs[1]->GetType() == RTRN) {
        return 1;
      }
      return -1;
    }
  }
  else if(mthd_called->GetNumParams() == 1) {
    vector<IntermediateInstruction*> instrs = blocks[0]->GetInstructions();
    if(instrs.size() == 5) {
      //
      // character print pattern
      //
      if(instrs[0]->GetType() == STOR_INT_VAR && instrs[0]->GetOperand() == 0 && instrs[0]->GetOperand2() == LOCL &&
         instrs[1]->GetType() == LOAD_INT_VAR && instrs[1]->GetOperand() == 0 && instrs[1]->GetOperand2() == LOCL &&
         instrs[2]->GetType() == LOAD_INT_LIT && instrs[2]->GetOperand() == -3984 &&
         instrs[3]->GetType() == TRAP && instrs[3]->GetOperand() == 2 &&
         instrs[4]->GetType() == RTRN) {
        return 2;
      }
      //
      // setter instance pattern
      //
      else if(instrs[0]->GetType() == STOR_INT_VAR && instrs[0]->GetOperand() == 0 && instrs[0]->GetOperand2() == LOCL &&
              instrs[1]->GetType() == LOAD_INT_VAR && instrs[1]->GetOperand() == 0 && instrs[1]->GetOperand2() == LOCL &&
              instrs[2]->GetType() == LOAD_INST_MEM &&
              instrs[3]->GetType() == STOR_INT_VAR && instrs[3]->GetOperand2() == INST &&
              instrs[4]->GetType() == RTRN) {
        return 3;
      }
      else if(instrs[0]->GetType() == STOR_FLOAT_VAR && instrs[0]->GetOperand() == 0 && instrs[0]->GetOperand2() == LOCL &&
              instrs[1]->GetType() == LOAD_FLOAT_VAR && instrs[1]->GetOperand() == 0 && instrs[1]->GetOperand2() == LOCL &&
              instrs[2]->GetType() == LOAD_INST_MEM &&
              instrs[3]->GetType() == STOR_FLOAT_VAR && instrs[3]->GetOperand2() == INST &&
              instrs[4]->GetType() == RTRN) {
        return 3;
      }

      return -1;
    }
  }

  return -1;
}

IntermediateBlock* ItermediateOptimizer::StrengthReduction(IntermediateBlock* inputs)
{
  IntermediateBlock* outputs = new IntermediateBlock;
  deque<IntermediateInstruction*> working_stack;

  vector<IntermediateInstruction*> input_instrs = inputs->GetInstructions();
  for(size_t i = 0; i < input_instrs.size(); ++i) {
    IntermediateInstruction* instr = input_instrs[i];
    switch(instr->GetType()) {
    case LOAD_INT_LIT:
      working_stack.push_front(instr);
      break;

    case LOAD_INT_VAR:
      working_stack.push_front(instr);
      break;

    case MUL_INT:
    case DIV_INT:
      CalculateReduction(instr, working_stack, outputs);
      break;

    default:
      // order matters...
      while(!working_stack.empty()) {
        outputs->AddInstruction(working_stack.back());
        working_stack.pop_back();
      }
      outputs->AddInstruction(instr);
      break;
    }
  }
  // order matters...
  while(!working_stack.empty()) {
    outputs->AddInstruction(working_stack.back());
    working_stack.pop_back();
  }

  return outputs;
}

void ItermediateOptimizer::CalculateReduction(IntermediateInstruction* instr, deque<IntermediateInstruction*> &working_stack, IntermediateBlock* outputs)
{
  if(working_stack.size() > 1) {
    IntermediateInstruction* top_instr = working_stack.front();
    working_stack.pop_front();
    if(top_instr->GetType() == LOAD_INT_LIT) {
      if(working_stack.front()->GetType() == LOAD_INT_VAR && top_instr->GetOperand2() == LOCL) {
        ApplyReduction(top_instr, instr, top_instr, working_stack, outputs);
      } 
      else {
        AddBackReduction(instr, top_instr, working_stack, outputs);
      }
    } 
    else if(working_stack.front()->GetType() == LOAD_INT_LIT) {
      if(top_instr->GetType() == LOAD_INT_VAR && top_instr->GetOperand2() == LOCL) {
        ApplyReduction(working_stack.front(), instr, top_instr, working_stack, outputs);
      } 
      else {
        AddBackReduction(instr, top_instr, working_stack, outputs);
      }
    } 
    else {
      AddBackReduction(instr, top_instr, working_stack, outputs);
    }
  } 
  else {
    // order matters...
    while(!working_stack.empty()) {
      outputs->AddInstruction(working_stack.back());
      working_stack.pop_back();
    }
    outputs->AddInstruction(instr);
  }
}

void ItermediateOptimizer::ApplyReduction(IntermediateInstruction* test, IntermediateInstruction* instr, IntermediateInstruction* top_instr, deque<IntermediateInstruction*>& working_stack, IntermediateBlock* outputs)
{
  int shift = 0;
  switch(test->GetOperand()) {
  case 2:
    shift = 1;
    break;

  case 4:
    shift = 2;
    break;

  case 8:
    shift = 3;
    break;

  case 16:
    shift = 4;
    break;

  case 32:
    shift = 5;
    break;

  case 64:
    shift = 6;
    break;

  case 128:
    shift = 7;
    break;

  case 256:
    shift = 8;
    break;

  case 512:
    shift = 9;
    break;

  case 1024:
    shift = 10;
    break;

  case 2048:
    shift = 11;
    break;

  case 4096:
    shift = 12;
    break;

<<<<<<< HEAD
  case 8192:
    shift = 13;
    break;

  case 16384:
    shift = 14;
    break;

  case 32768:
    shift = 15;
    break;

    // C64 (brun)
  case 65536:
    shift = 16;
    break;

=======
	case 8192:
		shift = 13;
		break;
    
	case 16384:
		shift = 14;
		break;
    
	case 32768:
		shift = 15;
		break;
    
    // C64 (brun)
	case 65536:
		shift = 16;
		break;
    
>>>>>>> e0dd24b6
  default:
    AddBackReduction(instr, top_instr, working_stack, outputs);
    break;
  }

  deque<IntermediateInstruction*> rewrite_instrs;
  if(shift) {
    rewrite_instrs.push_back(IntermediateFactory::Instance()->MakeInstruction(cur_line_num, LOAD_INT_LIT, shift));
    // exclude literal
    if(working_stack.front()->GetType() != LOAD_INT_LIT) {
      rewrite_instrs.push_back(working_stack.front());
    }
    if(top_instr->GetType() != LOAD_INT_LIT) {
      rewrite_instrs.push_back(top_instr);
    }
    working_stack.pop_front();
    // shift left or right
    if(instr->GetType() == MUL_INT) {
      rewrite_instrs.push_back(IntermediateFactory::Instance()->MakeInstruction(cur_line_num, SHL_INT, shift));
    } 
    else {
      rewrite_instrs.push_back(IntermediateFactory::Instance()->MakeInstruction(cur_line_num, SHR_INT, shift));
    }
  }
  
  // add original instructions
  while(!working_stack.empty()) {
    outputs->AddInstruction(working_stack.back());
    working_stack.pop_back();
  }
  
  // add rewritten instructions
  for(size_t i = 0; i < rewrite_instrs.size(); ++i) {
    outputs->AddInstruction(rewrite_instrs[i]);
  }
}

void ItermediateOptimizer::AddBackReduction(IntermediateInstruction* instr, IntermediateInstruction* top_instr,
                                            deque<IntermediateInstruction*> &working_stack, IntermediateBlock* outputs)
{
  // order matters...
  while(!working_stack.empty()) {
    outputs->AddInstruction(working_stack.back());
    working_stack.pop_back();
  }
  outputs->AddInstruction(top_instr);
  outputs->AddInstruction(instr);
}

IntermediateBlock* ItermediateOptimizer::InlineMethod(IntermediateBlock* inputs)
{
  set<IntermediateMethod*> inlined_mthds;
  IntermediateBlock* outputs = new IntermediateBlock;
  vector<IntermediateInstruction*> input_instrs = inputs->GetInstructions();

  set<int> lbl_jmp_offsets;
  for(size_t i = 0; i < input_instrs.size(); ++i) {
    IntermediateInstruction* instr = input_instrs[i];
    switch(instr->GetType()) {
    case LBL:
    case JMP:
      lbl_jmp_offsets.insert(instr->GetOperand());
      break;

    default:
      break;
    }
  }
  lbl_jmp_offsets.insert(unconditional_label + 1);

  for(size_t i = 0; i < input_instrs.size(); ++i) {
    IntermediateInstruction* instr = input_instrs[i];

    if(instr->GetType() == MTHD_CALL) {
      IntermediateMethod* mthd_called = program->GetClass(instr->GetOperand())->GetMethod(instr->GetOperand2());
      // checked called method to determine if it can be inlined
      if(CanInlineMethod(mthd_called, inlined_mthds, lbl_jmp_offsets)) {
        // calculate offset
        IntermediateDeclarations* current_entries = current_method->GetEntries();
        int local_instr_offset = 1;
        vector<IntermediateDeclaration*> current_dclrs = current_entries->GetParameters();
        for(size_t j = 0; j < current_dclrs.size(); ++j) {
          if(current_dclrs[j]->GetType() == FLOAT_PARM) {
            local_instr_offset += 2;
          }
          else {
            local_instr_offset++;
          }
        }

        if(current_method->HasAndOr() || mthd_called->HasAndOr()) {
          local_instr_offset++;
        }

        // adjust local space
        current_method->SetSpace(current_method->GetSpace() + sizeof(INT_VALUE) * 2 + mthd_called->GetSpace());

        // fetch inline instructions for called method
        vector<IntermediateBlock*> mthd_called_blocks = mthd_called->GetBlocks();
        vector<IntermediateInstruction*> mthd_called_instrs = mthd_called_blocks[0]->GetInstructions();

        // handle the storing of local instance
        outputs->AddInstruction(IntermediateFactory::Instance()->MakeInstruction(cur_line_num, STOR_INT_VAR,
          local_instr_offset - 1, LOCL));

        current_entries->AddParameter(new IntermediateDeclaration(L"", OBJ_PARM));
        if(mthd_called->HasAndOr()) {
          current_entries->AddParameter(new IntermediateDeclaration(L"", INT_PARM));
        }

        vector<IntermediateDeclaration*> entries = mthd_called->GetEntries()->GetParameters();
        for(size_t j = 0; j < entries.size(); ++j) {
          current_entries->AddParameter(new IntermediateDeclaration(entries[j]->GetName(), entries[j]->GetType()));
        }

        // inline instructions
        for(size_t j = 0; j < mthd_called_instrs.size() - 1; ++j) {
          IntermediateInstruction* mthd_called_instr = mthd_called_instrs[j];
          switch(mthd_called_instr->GetType()) {
          case LOAD_INT_VAR:
          case STOR_INT_VAR:
          case COPY_INT_VAR:
          case LOAD_FLOAT_VAR:
          case STOR_FLOAT_VAR:
          case COPY_FLOAT_VAR:
            if(mthd_called_instr->GetOperand2() == LOCL) {
              outputs->AddInstruction(IntermediateFactory::Instance()->MakeInstruction(cur_line_num, mthd_called_instr->GetType(),
                mthd_called_instr->GetOperand() + local_instr_offset, LOCL));
            }
            else if(mthd_called_instr->GetOperand2() == INST) {
              outputs->AddInstruction(IntermediateFactory::Instance()->MakeInstruction(cur_line_num, mthd_called_instr->GetType(),
                mthd_called_instr->GetOperand(), INST));
            }
            else {
              outputs->AddInstruction(IntermediateFactory::Instance()->MakeInstruction(cur_line_num, mthd_called_instr->GetType(),
                mthd_called_instr->GetOperand(), CLS));
            }
            break;

          case LOAD_INST_MEM:
            outputs->AddInstruction(IntermediateFactory::Instance()->MakeInstruction(cur_line_num, LOAD_INT_VAR, local_instr_offset - 1, LOCL));
            break;

          default:
            outputs->AddInstruction(mthd_called_instr);
            break;
          }
        }
        inlined_mthds.insert(mthd_called);
      }
      else {
        outputs->AddInstruction(instr);
      }
    }
    else {
      outputs->AddInstruction(instr);
    }
  }

  return outputs;
}


IntermediateBlock* ItermediateOptimizer::JumpToLocation(IntermediateBlock* inputs)
{
  vector<IntermediateInstruction*> input_instrs = inputs->GetInstructions();
  IntermediateBlock* outputs = new IntermediateBlock;

  unordered_map<int, int> lbl_offsets;
  for(size_t i = 0; i < input_instrs.size(); ++i) {
    IntermediateInstruction* instr = input_instrs[i];
    switch(instr->GetType()) {
    case LBL:
      lbl_offsets.insert(pair<int, int>(instr->GetOperand(), (int)i + 1));
      break;

    default:
      break;
    }
  }
  
  for(size_t i = 0; i < input_instrs.size(); ++i) {
    IntermediateInstruction* instr = input_instrs[i];
    switch(instr->GetType()) {
    case JMP: {
      unordered_map<int, int>::iterator result = lbl_offsets.find(instr->GetOperand());
#ifdef _DEBUG
      assert(result != lbl_offsets.end());
#endif
      outputs->AddInstruction(IntermediateFactory::Instance()->MakeInstruction(cur_line_num, JMP, result->second, instr->GetOperand2()));
    }
      break;

    default:
      outputs->AddInstruction(instr);
      break;
    }
  }

  return outputs;
}

IntermediateBlock* ItermediateOptimizer::FoldIntConstants(IntermediateBlock* inputs)
{
  IntermediateBlock* outputs = new IntermediateBlock;
  deque<IntermediateInstruction*> working_stack;

  vector<IntermediateInstruction*> input_instrs = inputs->GetInstructions();
  for(size_t i = 0; i < input_instrs.size(); ++i) {
    IntermediateInstruction* instr = input_instrs[i];

    switch(instr->GetType()) {
    case LOAD_INT_LIT:
      working_stack.push_front(instr);
      break;

    case ADD_INT:
    case SUB_INT:
    case MUL_INT:
    case DIV_INT:
    case MOD_INT:
    case BIT_AND_INT:
    case BIT_OR_INT:
    case BIT_XOR_INT:
      CalculateIntFold(instr, working_stack, outputs);
      break;

    default:
      // add back in reverse order
      while(!working_stack.empty()) {
        outputs->AddInstruction(working_stack.back());
        working_stack.pop_back();
      }
      outputs->AddInstruction(instr);
      break;
    }
  }
  // order matters...
  while(!working_stack.empty()) {
    outputs->AddInstruction(working_stack.back());
    working_stack.pop_back();
  }

  return outputs;
}

void ItermediateOptimizer::CalculateIntFold(IntermediateInstruction* instr, deque<IntermediateInstruction*> &working_stack, IntermediateBlock* outputs)
{
  if(working_stack.size() == 1) {
    outputs->AddInstruction(working_stack.front());
    working_stack.pop_front();
    outputs->AddInstruction(instr);
  } else if(working_stack.size() > 1) {
    IntermediateInstruction* left = working_stack.front();
    working_stack.pop_front();

    IntermediateInstruction* right = working_stack.front();
    working_stack.pop_front();

    switch(instr->GetType()) {
    case ADD_INT: {
      INT_VALUE value = left->GetOperand() + right->GetOperand();
      working_stack.push_front(IntermediateFactory::Instance()->MakeInstruction(cur_line_num, LOAD_INT_LIT, value));
    }
      break;

    case SUB_INT: {
      INT_VALUE value = left->GetOperand() - right->GetOperand();
      working_stack.push_front(IntermediateFactory::Instance()->MakeInstruction(cur_line_num, LOAD_INT_LIT, value));
    }
      break;

    case MUL_INT: {
      INT_VALUE value = left->GetOperand() * right->GetOperand();
      working_stack.push_front(IntermediateFactory::Instance()->MakeInstruction(cur_line_num, LOAD_INT_LIT, value));
    }
      break;

    case DIV_INT: {
      INT_VALUE value = left->GetOperand() / right->GetOperand();
      working_stack.push_front(IntermediateFactory::Instance()->MakeInstruction(cur_line_num, LOAD_INT_LIT, value));
    }
      break;

    case MOD_INT: {
      INT_VALUE value = left->GetOperand() % right->GetOperand();
      working_stack.push_front(IntermediateFactory::Instance()->MakeInstruction(cur_line_num, LOAD_INT_LIT, value));
    }
      break;
      
    case BIT_AND_INT: {
      INT_VALUE value = left->GetOperand() & right->GetOperand();
      working_stack.push_front(IntermediateFactory::Instance()->MakeInstruction(cur_line_num, LOAD_INT_LIT, value));
    }
      break;

    case BIT_OR_INT: {
      INT_VALUE value = left->GetOperand() | right->GetOperand();
      working_stack.push_front(IntermediateFactory::Instance()->MakeInstruction(cur_line_num, LOAD_INT_LIT, value));
    }
      break;

    case BIT_XOR_INT: {
      INT_VALUE value = left->GetOperand() ^ right->GetOperand();
      working_stack.push_front(IntermediateFactory::Instance()->MakeInstruction(cur_line_num, LOAD_INT_LIT, value));
    }
      break;

    default:
      break;
    }
  } 
  else {
    outputs->AddInstruction(instr);
  }
}

IntermediateBlock* ItermediateOptimizer::FoldFloatConstants(IntermediateBlock* inputs)
{
  IntermediateBlock* outputs = new IntermediateBlock;
  deque<IntermediateInstruction*> working_stack;

  vector<IntermediateInstruction*> input_instrs = inputs->GetInstructions();
  for(size_t i = 0; i < input_instrs.size(); ++i) {
    IntermediateInstruction* instr = input_instrs[i];

    switch(instr->GetType()) {
    case LOAD_FLOAT_LIT:
      working_stack.push_front(instr);
      break;

    case ADD_FLOAT:
    case SUB_FLOAT:
    case MUL_FLOAT:
    case DIV_FLOAT:
      CalculateFloatFold(instr, working_stack, outputs);
      break;

    default:
      // add back in reverse order
      while(!working_stack.empty()) {
        outputs->AddInstruction(working_stack.back());
        working_stack.pop_back();
      }
      outputs->AddInstruction(instr);
      break;
    }
  }
  // order matters...
  while(!working_stack.empty()) {
    outputs->AddInstruction(working_stack.back());
    working_stack.pop_back();
  }

  return outputs;
}

void ItermediateOptimizer::CalculateFloatFold(IntermediateInstruction* instr, deque<IntermediateInstruction*> &working_stack, IntermediateBlock* outputs)
{
  if(working_stack.size() == 1) {
    outputs->AddInstruction(working_stack.front());
    working_stack.pop_front();
    outputs->AddInstruction(instr);
  } 
  else if(working_stack.size() > 1) {
    IntermediateInstruction* left = working_stack.front();
    working_stack.pop_front();

    IntermediateInstruction* right = working_stack.front();
    working_stack.pop_front();

    switch(instr->GetType()) {
    case ADD_FLOAT: {
      FLOAT_VALUE value = left->GetOperand4() + right->GetOperand4();
      working_stack.push_front(IntermediateFactory::Instance()->MakeInstruction(cur_line_num, LOAD_FLOAT_LIT, value));
    }
      break;

    case SUB_FLOAT: {
      FLOAT_VALUE value = left->GetOperand4() - right->GetOperand4();
      working_stack.push_front(IntermediateFactory::Instance()->MakeInstruction(cur_line_num, LOAD_FLOAT_LIT, value));
    }
      break;

    case MUL_FLOAT: {
      FLOAT_VALUE value = left->GetOperand4() * right->GetOperand4();
      working_stack.push_front(IntermediateFactory::Instance()->MakeInstruction(cur_line_num, LOAD_FLOAT_LIT, value));
    }
      break;
    
    case DIV_FLOAT: {
      FLOAT_VALUE value = left->GetOperand4() / right->GetOperand4();
      working_stack.push_front(IntermediateFactory::Instance()->MakeInstruction(cur_line_num, LOAD_FLOAT_LIT, value));
    }
      break;
      
    default:
      break;
    }
  } 
  else {
    outputs->AddInstruction(instr);
  }
}<|MERGE_RESOLUTION|>--- conflicted
+++ resolved
@@ -817,7 +817,7 @@
   }
 }
 
-void ItermediateOptimizer::ApplyReduction(IntermediateInstruction* test, IntermediateInstruction* instr, IntermediateInstruction* top_instr, deque<IntermediateInstruction*>& working_stack, IntermediateBlock* outputs)
+void ItermediateOptimizer::ApplyReduction(IntermediateInstruction* test, IntermediateInstruction* instr, IntermediateInstruction* top_instr, deque<IntermediateInstruction*> &working_stack, IntermediateBlock* outputs)
 {
   int shift = 0;
   switch(test->GetOperand()) {
@@ -853,41 +853,22 @@
     shift = 8;
     break;
 
-  case 512:
-    shift = 9;
-    break;
-
-  case 1024:
-    shift = 10;
-    break;
-
-  case 2048:
-    shift = 11;
-    break;
-
-  case 4096:
-    shift = 12;
-    break;
-
-<<<<<<< HEAD
-  case 8192:
-    shift = 13;
-    break;
-
-  case 16384:
-    shift = 14;
-    break;
-
-  case 32768:
-    shift = 15;
-    break;
-
-    // C64 (brun)
-  case 65536:
-    shift = 16;
-    break;
-
-=======
+	case 512:
+		shift = 9;
+		break;
+
+	case 1024:
+		shift = 10;
+		break;
+
+	case 2048:
+		shift = 11;
+		break;
+
+	case 4096:
+		shift = 12;
+		break;
+
 	case 8192:
 		shift = 13;
 		break;
@@ -905,7 +886,6 @@
 		shift = 16;
 		break;
     
->>>>>>> e0dd24b6
   default:
     AddBackReduction(instr, top_instr, working_stack, outputs);
     break;
