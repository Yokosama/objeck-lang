--- conflicted
+++ resolved
@@ -1,10 +1,8 @@
 Objeck is an object-oriented computer language with functional features. The language has ties with Java, Scheme and UML. In this language all data types, except for higher-order functions, are treated as objects.
 
-<<<<<<< HEAD
-_To clone:_
-git clone https://github.com/objeck/objeck-lang.git objeck-lang
-=======
 The language contains all of the features of a general-purpose computing language with an emphasis placed on simplicity. The programming environment consists of a compiler, virtual machine and command line debugger.
+
+---
 
 To pull code:
 git clone https://github.com/objeck/objeck-lang.git objeck-lang
@@ -13,5 +11,4 @@
 http://www.objeck.org/developers/
 
 Documentation:
-http://www.objeck.org/documentation/
->>>>>>> 6bb46ca1
+http://www.objeck.org/documentation/